--- conflicted
+++ resolved
@@ -219,15 +219,7 @@
 
 static inline void gic_write_bpr1(u32 val)
 {
-<<<<<<< HEAD
-	asm volatile("mcr " __stringify(ICC_BPR1) : : "r" (val));
-=======
-#if defined(__write_sysreg) && defined(ICC_BPR1)
 	write_sysreg(val, ICC_BPR1);
-#else
-	asm volatile("mcr " __stringify(ICC_BPR1) : : "r" (val));
-#endif
->>>>>>> d9ab710b
 }
 
 /*
