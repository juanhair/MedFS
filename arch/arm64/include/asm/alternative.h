/* SPDX-License-Identifier: GPL-2.0 */
#ifndef __ASM_ALTERNATIVE_H
#define __ASM_ALTERNATIVE_H

#include <asm/cpucaps.h>
#include <asm/insn.h>

#define ARM64_CB_PATCH ARM64_NCAPS

#ifndef __ASSEMBLY__

#include <linux/init.h>
#include <linux/types.h>
#include <linux/stddef.h>
#include <linux/stringify.h>

extern int alternatives_applied;

struct alt_instr {
	s32 orig_offset;	/* offset to original instruction */
	s32 alt_offset;		/* offset to replacement instruction */
	u16 cpufeature;		/* cpufeature bit set for replacement */
	u8  orig_len;		/* size of original instruction(s) */
	u8  alt_len;		/* size of new instruction(s), <= orig_len */
};

typedef void (*alternative_cb_t)(struct alt_instr *alt,
				 __le32 *origptr, __le32 *updptr, int nr_inst);

void __init apply_alternatives_all(void);

#ifdef CONFIG_MODULES
void apply_alternatives_module(void *start, size_t length);
#else
static inline void apply_alternatives_module(void *start, size_t length) { }
#endif

#define ALTINSTR_ENTRY(feature)					              \
	" .word 661b - .\n"				/* label           */ \
	" .word 663f - .\n"				/* new instruction */ \
	" .hword " __stringify(feature) "\n"		/* feature bit     */ \
	" .byte 662b-661b\n"				/* source len      */ \
	" .byte 664f-663f\n"				/* replacement len */

<<<<<<< HEAD
#define ALTINSTR_ENTRY_CB(feature,cb)					      \
=======
#define ALTINSTR_ENTRY_CB(feature, cb)					      \
>>>>>>> f25804f3
	" .word 661b - .\n"				/* label           */ \
	" .word " __stringify(cb) "- .\n"		/* callback */	      \
	" .hword " __stringify(feature) "\n"		/* feature bit     */ \
	" .byte 662b-661b\n"				/* source len      */ \
	" .byte 664f-663f\n"				/* replacement len */

/*
 * alternative assembly primitive:
 *
 * If any of these .org directive fail, it means that insn1 and insn2
 * don't have the same length. This used to be written as
 *
 * .if ((664b-663b) != (662b-661b))
 * 	.error "Alternatives instruction length mismatch"
 * .endif
 *
 * but most assemblers die if insn1 or insn2 have a .inst. This should
 * be fixed in a binutils release posterior to 2.25.51.0.2 (anything
 * containing commit 4e4d08cf7399b606 or c1baaddf8861).
 *
 * Alternatives with callbacks do not generate replacement instructions.
 */
#define __ALTERNATIVE_CFG(oldinstr, newinstr, feature, cfg_enabled)	\
	".if "__stringify(cfg_enabled)" == 1\n"				\
	"661:\n\t"							\
	oldinstr "\n"							\
	"662:\n"							\
	".pushsection .altinstructions,\"a\"\n"				\
	ALTINSTR_ENTRY(feature)						\
	".popsection\n"							\
	".pushsection .altinstr_replacement, \"a\"\n"			\
	"663:\n\t"							\
	newinstr "\n"							\
	"664:\n\t"							\
	".popsection\n\t"						\
	".org	. - (664b-663b) + (662b-661b)\n\t"			\
	".org	. - (662b-661b) + (664b-663b)\n"			\
	".endif\n"

#define __ALTERNATIVE_CFG_CB(oldinstr, feature, cfg_enabled, cb)	\
	".if "__stringify(cfg_enabled)" == 1\n"				\
	"661:\n\t"							\
	oldinstr "\n"							\
	"662:\n"							\
	".pushsection .altinstructions,\"a\"\n"				\
<<<<<<< HEAD
	ALTINSTR_ENTRY_CB(feature,cb)					\
=======
	ALTINSTR_ENTRY_CB(feature, cb)					\
>>>>>>> f25804f3
	".popsection\n"							\
	"663:\n\t"							\
	"664:\n\t"							\
	".endif\n"

#define _ALTERNATIVE_CFG(oldinstr, newinstr, feature, cfg, ...)	\
	__ALTERNATIVE_CFG(oldinstr, newinstr, feature, IS_ENABLED(cfg))

#define ALTERNATIVE_CB(oldinstr, cb) \
	__ALTERNATIVE_CFG_CB(oldinstr, ARM64_CB_PATCH, 1, cb)
#else

#include <asm/assembler.h>

.macro altinstruction_entry orig_offset alt_offset feature orig_len alt_len
	.word \orig_offset - .
	.word \alt_offset - .
	.hword \feature
	.byte \orig_len
	.byte \alt_len
.endm

.macro alternative_insn insn1, insn2, cap, enable = 1
	.if \enable
661:	\insn1
662:	.pushsection .altinstructions, "a"
	altinstruction_entry 661b, 663f, \cap, 662b-661b, 664f-663f
	.popsection
	.pushsection .altinstr_replacement, "ax"
663:	\insn2
664:	.popsection
	.org	. - (664b-663b) + (662b-661b)
	.org	. - (662b-661b) + (664b-663b)
	.endif
.endm

/*
 * Alternative sequences
 *
 * The code for the case where the capability is not present will be
 * assembled and linked as normal. There are no restrictions on this
 * code.
 *
 * The code for the case where the capability is present will be
 * assembled into a special section to be used for dynamic patching.
 * Code for that case must:
 *
 * 1. Be exactly the same length (in bytes) as the default code
 *    sequence.
 *
 * 2. Not contain a branch target that is used outside of the
 *    alternative sequence it is defined in (branches into an
 *    alternative sequence are not fixed up).
 */

/*
 * Begin an alternative code sequence.
 */
.macro alternative_if_not cap
	.set .Lasm_alt_mode, 0
	.pushsection .altinstructions, "a"
	altinstruction_entry 661f, 663f, \cap, 662f-661f, 664f-663f
	.popsection
661:
.endm

.macro alternative_if cap
	.set .Lasm_alt_mode, 1
	.pushsection .altinstructions, "a"
	altinstruction_entry 663f, 661f, \cap, 664f-663f, 662f-661f
	.popsection
	.pushsection .altinstr_replacement, "ax"
	.align 2	/* So GAS knows label 661 is suitably aligned */
661:
.endm

.macro alternative_cb cb
	.set .Lasm_alt_mode, 0
	.pushsection .altinstructions, "a"
	altinstruction_entry 661f, \cb, ARM64_CB_PATCH, 662f-661f, 0
	.popsection
661:
.endm

/*
 * Provide the other half of the alternative code sequence.
 */
.macro alternative_else
662:
	.if .Lasm_alt_mode==0
	.pushsection .altinstr_replacement, "ax"
	.else
	.popsection
	.endif
663:
.endm

/*
 * Complete an alternative code sequence.
 */
.macro alternative_endif
664:
	.if .Lasm_alt_mode==0
	.popsection
	.endif
	.org	. - (664b-663b) + (662b-661b)
	.org	. - (662b-661b) + (664b-663b)
.endm

/*
 * Callback-based alternative epilogue
 */
.macro alternative_cb_end
662:
.endm

/*
 * Provides a trivial alternative or default sequence consisting solely
 * of NOPs. The number of NOPs is chosen automatically to match the
 * previous case.
 */
.macro alternative_else_nop_endif
alternative_else
	nops	(662b-661b) / AARCH64_INSN_SIZE
alternative_endif
.endm

#define _ALTERNATIVE_CFG(insn1, insn2, cap, cfg, ...)	\
	alternative_insn insn1, insn2, cap, IS_ENABLED(cfg)

.macro user_alt, label, oldinstr, newinstr, cond
9999:	alternative_insn "\oldinstr", "\newinstr", \cond
	_ASM_EXTABLE 9999b, \label
.endm

/*
 * Generate the assembly for UAO alternatives with exception table entries.
 * This is complicated as there is no post-increment or pair versions of the
 * unprivileged instructions, and USER() only works for single instructions.
 */
#ifdef CONFIG_ARM64_UAO
	.macro uao_ldp l, reg1, reg2, addr, post_inc
		alternative_if_not ARM64_HAS_UAO
8888:			ldp	\reg1, \reg2, [\addr], \post_inc;
8889:			nop;
			nop;
		alternative_else
			ldtr	\reg1, [\addr];
			ldtr	\reg2, [\addr, #8];
			add	\addr, \addr, \post_inc;
		alternative_endif

		_asm_extable	8888b,\l;
		_asm_extable	8889b,\l;
	.endm

	.macro uao_stp l, reg1, reg2, addr, post_inc
		alternative_if_not ARM64_HAS_UAO
8888:			stp	\reg1, \reg2, [\addr], \post_inc;
8889:			nop;
			nop;
		alternative_else
			sttr	\reg1, [\addr];
			sttr	\reg2, [\addr, #8];
			add	\addr, \addr, \post_inc;
		alternative_endif

		_asm_extable	8888b,\l;
		_asm_extable	8889b,\l;
	.endm

	.macro uao_user_alternative l, inst, alt_inst, reg, addr, post_inc
		alternative_if_not ARM64_HAS_UAO
8888:			\inst	\reg, [\addr], \post_inc;
			nop;
		alternative_else
			\alt_inst	\reg, [\addr];
			add		\addr, \addr, \post_inc;
		alternative_endif

		_asm_extable	8888b,\l;
	.endm
#else
	.macro uao_ldp l, reg1, reg2, addr, post_inc
		USER(\l, ldp \reg1, \reg2, [\addr], \post_inc)
	.endm
	.macro uao_stp l, reg1, reg2, addr, post_inc
		USER(\l, stp \reg1, \reg2, [\addr], \post_inc)
	.endm
	.macro uao_user_alternative l, inst, alt_inst, reg, addr, post_inc
		USER(\l, \inst \reg, [\addr], \post_inc)
	.endm
#endif

#endif  /*  __ASSEMBLY__  */

/*
 * Usage: asm(ALTERNATIVE(oldinstr, newinstr, feature));
 *
 * Usage: asm(ALTERNATIVE(oldinstr, newinstr, feature, CONFIG_FOO));
 * N.B. If CONFIG_FOO is specified, but not selected, the whole block
 *      will be omitted, including oldinstr.
 */
#define ALTERNATIVE(oldinstr, newinstr, ...)   \
	_ALTERNATIVE_CFG(oldinstr, newinstr, __VA_ARGS__, 1)

#endif /* __ASM_ALTERNATIVE_H */<|MERGE_RESOLUTION|>--- conflicted
+++ resolved
@@ -42,11 +42,7 @@
 	" .byte 662b-661b\n"				/* source len      */ \
 	" .byte 664f-663f\n"				/* replacement len */
 
-<<<<<<< HEAD
-#define ALTINSTR_ENTRY_CB(feature,cb)					      \
-=======
 #define ALTINSTR_ENTRY_CB(feature, cb)					      \
->>>>>>> f25804f3
 	" .word 661b - .\n"				/* label           */ \
 	" .word " __stringify(cb) "- .\n"		/* callback */	      \
 	" .hword " __stringify(feature) "\n"		/* feature bit     */ \
@@ -92,11 +88,7 @@
 	oldinstr "\n"							\
 	"662:\n"							\
 	".pushsection .altinstructions,\"a\"\n"				\
-<<<<<<< HEAD
-	ALTINSTR_ENTRY_CB(feature,cb)					\
-=======
 	ALTINSTR_ENTRY_CB(feature, cb)					\
->>>>>>> f25804f3
 	".popsection\n"							\
 	"663:\n\t"							\
 	"664:\n\t"							\
