/*
 * arch/arm64/include/asm/cpucaps.h
 *
 * Copyright (C) 2016 ARM Ltd.
 *
 * This program is free software: you can redistribute it and/or modify
 * it under the terms of the GNU General Public License version 2 as
 * published by the Free Software Foundation.
 *
 * This program is distributed in the hope that it will be useful,
 * but WITHOUT ANY WARRANTY; without even the implied warranty of
 * MERCHANTABILITY or FITNESS FOR A PARTICULAR PURPOSE.  See the
 * GNU General Public License for more details.
 *
 * You should have received a copy of the GNU General Public License
 * along with this program.  If not, see <http://www.gnu.org/licenses/>.
 */
#ifndef __ASM_CPUCAPS_H
#define __ASM_CPUCAPS_H

#define ARM64_WORKAROUND_CLEAN_CACHE		0
#define ARM64_WORKAROUND_DEVICE_LOAD_ACQUIRE	1
#define ARM64_WORKAROUND_845719			2
#define ARM64_HAS_SYSREG_GIC_CPUIF		3
#define ARM64_HAS_PAN				4
#define ARM64_HAS_LSE_ATOMICS			5
#define ARM64_WORKAROUND_CAVIUM_23154		6
#define ARM64_WORKAROUND_834220			7
#define ARM64_HAS_NO_HW_PREFETCH		8
#define ARM64_HAS_UAO				9
#define ARM64_ALT_PAN_NOT_UAO			10
#define ARM64_HAS_VIRT_HOST_EXTN		11
#define ARM64_WORKAROUND_CAVIUM_27456		12
#define ARM64_HAS_32BIT_EL0			13
#define ARM64_HARDEN_EL2_VECTORS		14
#define ARM64_MISMATCHED_CACHE_LINE_SIZE	15
#define ARM64_HAS_NO_FPSIMD			16
#define ARM64_WORKAROUND_REPEAT_TLBI		17
#define ARM64_WORKAROUND_QCOM_FALKOR_E1003	18
#define ARM64_WORKAROUND_858921			19
#define ARM64_WORKAROUND_CAVIUM_30115		20
#define ARM64_HAS_DCPOP				21
#define ARM64_SVE				22
#define ARM64_UNMAP_KERNEL_AT_EL0		23
#define ARM64_HARDEN_BRANCH_PREDICTOR		24
#define ARM64_HAS_RAS_EXTN			25
#define ARM64_WORKAROUND_843419			26
#define ARM64_HAS_CACHE_IDC			27
#define ARM64_HAS_CACHE_DIC			28
#define ARM64_HW_DBM				29
#define ARM64_SSBD				30
#define ARM64_MISMATCHED_CACHE_TYPE		31
#define ARM64_HAS_STAGE2_FWB			32
<<<<<<< HEAD
#define ARM64_SSBS				34
#define ARM64_WORKAROUND_1188873		35

#define ARM64_NCAPS				36
=======
#define ARM64_WORKAROUND_1463225		33

#define ARM64_NCAPS				34
>>>>>>> cab4399e

#endif /* __ASM_CPUCAPS_H */<|MERGE_RESOLUTION|>--- conflicted
+++ resolved
@@ -51,15 +51,10 @@
 #define ARM64_SSBD				30
 #define ARM64_MISMATCHED_CACHE_TYPE		31
 #define ARM64_HAS_STAGE2_FWB			32
-<<<<<<< HEAD
+#define ARM64_WORKAROUND_1463225		33
 #define ARM64_SSBS				34
 #define ARM64_WORKAROUND_1188873		35
 
 #define ARM64_NCAPS				36
-=======
-#define ARM64_WORKAROUND_1463225		33
-
-#define ARM64_NCAPS				34
->>>>>>> cab4399e
 
 #endif /* __ASM_CPUCAPS_H */