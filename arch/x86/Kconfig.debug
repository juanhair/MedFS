--- conflicted
+++ resolved
@@ -118,11 +118,7 @@
 	bool "Testcase for the DEBUG_RODATA feature"
 	depends on DEBUG_RODATA
 	default y
-<<<<<<< HEAD
-	help
-=======
-	---help---
->>>>>>> 7032e869
+	---help---
 	  This option enables a testcase for the DEBUG_RODATA
 	  feature as well as for the change_page_attr() infrastructure.
 	  If in doubt, say "N"
