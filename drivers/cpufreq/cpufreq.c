--- conflicted
+++ resolved
@@ -358,11 +358,7 @@
 		}
 
 		cpufreq_stats_record_transition(policy, freqs->new);
-<<<<<<< HEAD
-		cpufreq_times_record_transition(freqs);
-=======
 		cpufreq_times_record_transition(policy, freqs->new);
->>>>>>> 34e9e657
 		policy->cur = freqs->new;
 	}
 }
