/*
 * Copyright 2015 Advanced Micro Devices, Inc.
 *
 * Permission is hereby granted, free of charge, to any person obtaining a
 * copy of this software and associated documentation files (the "Software"),
 * to deal in the Software without restriction, including without limitation
 * the rights to use, copy, modify, merge, publish, distribute, sublicense,
 * and/or sell copies of the Software, and to permit persons to whom the
 * Software is furnished to do so, subject to the following conditions:
 *
 * The above copyright notice and this permission notice shall be included in
 * all copies or substantial portions of the Software.
 *
 * THE SOFTWARE IS PROVIDED "AS IS", WITHOUT WARRANTY OF ANY KIND, EXPRESS OR
 * IMPLIED, INCLUDING BUT NOT LIMITED TO THE WARRANTIES OF MERCHANTABILITY,
 * FITNESS FOR A PARTICULAR PURPOSE AND NONINFRINGEMENT.  IN NO EVENT SHALL
 * THE COPYRIGHT HOLDER(S) OR AUTHOR(S) BE LIABLE FOR ANY CLAIM, DAMAGES OR
 * OTHER LIABILITY, WHETHER IN AN ACTION OF CONTRACT, TORT OR OTHERWISE,
 * ARISING FROM, OUT OF OR IN CONNECTION WITH THE SOFTWARE OR THE USE OR
 * OTHER DEALINGS IN THE SOFTWARE.
 *
 */
#include "pp_debug.h"
#include <linux/delay.h>
#include <linux/fb.h>
#include <linux/module.h>
#include <linux/slab.h>
#include <asm/div64.h>
#include <drm/amdgpu_drm.h>
#include "pp_acpi.h"
#include "ppatomctrl.h"
#include "atombios.h"
#include "pptable_v1_0.h"
#include "pppcielanes.h"
#include "amd_pcie_helpers.h"
#include "hardwaremanager.h"
#include "process_pptables_v1_0.h"
#include "cgs_common.h"

#include "smu7_common.h"

#include "hwmgr.h"
#include "smu7_hwmgr.h"
#include "smu7_smumgr.h"
#include "smu_ucode_xfer_vi.h"
#include "smu7_powertune.h"
#include "smu7_dyn_defaults.h"
#include "smu7_thermal.h"
#include "smu7_clockpowergating.h"
#include "processpptables.h"

#define MC_CG_ARB_FREQ_F0           0x0a
#define MC_CG_ARB_FREQ_F1           0x0b
#define MC_CG_ARB_FREQ_F2           0x0c
#define MC_CG_ARB_FREQ_F3           0x0d

#define MC_CG_SEQ_DRAMCONF_S0       0x05
#define MC_CG_SEQ_DRAMCONF_S1       0x06
#define MC_CG_SEQ_YCLK_SUSPEND      0x04
#define MC_CG_SEQ_YCLK_RESUME       0x0a

#define SMC_CG_IND_START            0xc0030000
#define SMC_CG_IND_END              0xc0040000

#define VOLTAGE_SCALE               4
#define VOLTAGE_VID_OFFSET_SCALE1   625
#define VOLTAGE_VID_OFFSET_SCALE2   100

#define MEM_FREQ_LOW_LATENCY        25000
#define MEM_FREQ_HIGH_LATENCY       80000

#define MEM_LATENCY_HIGH            45
#define MEM_LATENCY_LOW             35
#define MEM_LATENCY_ERR             0xFFFF

#define MC_SEQ_MISC0_GDDR5_SHIFT 28
#define MC_SEQ_MISC0_GDDR5_MASK  0xf0000000
#define MC_SEQ_MISC0_GDDR5_VALUE 5

#define PCIE_BUS_CLK                10000
#define TCLK                        (PCIE_BUS_CLK / 10)


/** Values for the CG_THERMAL_CTRL::DPM_EVENT_SRC field. */
enum DPM_EVENT_SRC {
	DPM_EVENT_SRC_ANALOG = 0,
	DPM_EVENT_SRC_EXTERNAL = 1,
	DPM_EVENT_SRC_DIGITAL = 2,
	DPM_EVENT_SRC_ANALOG_OR_EXTERNAL = 3,
	DPM_EVENT_SRC_DIGITAL_OR_EXTERNAL = 4
};

static int smu7_avfs_control(struct pp_hwmgr *hwmgr, bool enable);
static const unsigned long PhwVIslands_Magic = (unsigned long)(PHM_VIslands_Magic);
static int smu7_force_clock_level(struct pp_hwmgr *hwmgr,
		enum pp_clock_type type, uint32_t mask);

static struct smu7_power_state *cast_phw_smu7_power_state(
				  struct pp_hw_power_state *hw_ps)
{
	PP_ASSERT_WITH_CODE((PhwVIslands_Magic == hw_ps->magic),
				"Invalid Powerstate Type!",
				 return NULL);

	return (struct smu7_power_state *)hw_ps;
}

static const struct smu7_power_state *cast_const_phw_smu7_power_state(
				 const struct pp_hw_power_state *hw_ps)
{
	PP_ASSERT_WITH_CODE((PhwVIslands_Magic == hw_ps->magic),
				"Invalid Powerstate Type!",
				 return NULL);

	return (const struct smu7_power_state *)hw_ps;
}

/**
 * Find the MC microcode version and store it in the HwMgr struct
 *
 * @param    hwmgr  the address of the powerplay hardware manager.
 * @return   always 0
 */
static int smu7_get_mc_microcode_version(struct pp_hwmgr *hwmgr)
{
	cgs_write_register(hwmgr->device, mmMC_SEQ_IO_DEBUG_INDEX, 0x9F);

	hwmgr->microcode_version_info.MC = cgs_read_register(hwmgr->device, mmMC_SEQ_IO_DEBUG_DATA);

	return 0;
}

static uint16_t smu7_get_current_pcie_speed(struct pp_hwmgr *hwmgr)
{
	uint32_t speedCntl = 0;

	/* mmPCIE_PORT_INDEX rename as mmPCIE_INDEX */
	speedCntl = cgs_read_ind_register(hwmgr->device, CGS_IND_REG__PCIE,
			ixPCIE_LC_SPEED_CNTL);
	return((uint16_t)PHM_GET_FIELD(speedCntl,
			PCIE_LC_SPEED_CNTL, LC_CURRENT_DATA_RATE));
}

static int smu7_get_current_pcie_lane_number(struct pp_hwmgr *hwmgr)
{
	uint32_t link_width;

	/* mmPCIE_PORT_INDEX rename as mmPCIE_INDEX */
	link_width = PHM_READ_INDIRECT_FIELD(hwmgr->device, CGS_IND_REG__PCIE,
			PCIE_LC_LINK_WIDTH_CNTL, LC_LINK_WIDTH_RD);

	PP_ASSERT_WITH_CODE((7 >= link_width),
			"Invalid PCIe lane width!", return 0);

	return decode_pcie_lane_width(link_width);
}

/**
* Enable voltage control
*
* @param    pHwMgr  the address of the powerplay hardware manager.
* @return   always PP_Result_OK
*/
static int smu7_enable_smc_voltage_controller(struct pp_hwmgr *hwmgr)
{
	if (hwmgr->feature_mask & PP_SMC_VOLTAGE_CONTROL_MASK)
		smum_send_msg_to_smc(hwmgr, PPSMC_MSG_Voltage_Cntl_Enable);

	return 0;
}

/**
* Checks if we want to support voltage control
*
* @param    hwmgr  the address of the powerplay hardware manager.
*/
static bool smu7_voltage_control(const struct pp_hwmgr *hwmgr)
{
	const struct smu7_hwmgr *data =
			(const struct smu7_hwmgr *)(hwmgr->backend);

	return (SMU7_VOLTAGE_CONTROL_NONE != data->voltage_control);
}

/**
* Enable voltage control
*
* @param    hwmgr  the address of the powerplay hardware manager.
* @return   always 0
*/
static int smu7_enable_voltage_control(struct pp_hwmgr *hwmgr)
{
	/* enable voltage control */
	PHM_WRITE_INDIRECT_FIELD(hwmgr->device, CGS_IND_REG__SMC,
			GENERAL_PWRMGT, VOLT_PWRMGT_EN, 1);

	return 0;
}

static int phm_get_svi2_voltage_table_v0(pp_atomctrl_voltage_table *voltage_table,
		struct phm_clock_voltage_dependency_table *voltage_dependency_table
		)
{
	uint32_t i;

	PP_ASSERT_WITH_CODE((NULL != voltage_table),
			"Voltage Dependency Table empty.", return -EINVAL;);

	voltage_table->mask_low = 0;
	voltage_table->phase_delay = 0;
	voltage_table->count = voltage_dependency_table->count;

	for (i = 0; i < voltage_dependency_table->count; i++) {
		voltage_table->entries[i].value =
			voltage_dependency_table->entries[i].v;
		voltage_table->entries[i].smio_low = 0;
	}

	return 0;
}


/**
* Create Voltage Tables.
*
* @param    hwmgr  the address of the powerplay hardware manager.
* @return   always 0
*/
static int smu7_construct_voltage_tables(struct pp_hwmgr *hwmgr)
{
	struct smu7_hwmgr *data = (struct smu7_hwmgr *)(hwmgr->backend);
	struct phm_ppt_v1_information *table_info =
			(struct phm_ppt_v1_information *)hwmgr->pptable;
	int result = 0;
	uint32_t tmp;

	if (SMU7_VOLTAGE_CONTROL_BY_GPIO == data->mvdd_control) {
		result = atomctrl_get_voltage_table_v3(hwmgr,
				VOLTAGE_TYPE_MVDDC, VOLTAGE_OBJ_GPIO_LUT,
				&(data->mvdd_voltage_table));
		PP_ASSERT_WITH_CODE((0 == result),
				"Failed to retrieve MVDD table.",
				return result);
	} else if (SMU7_VOLTAGE_CONTROL_BY_SVID2 == data->mvdd_control) {
		if (hwmgr->pp_table_version == PP_TABLE_V1)
			result = phm_get_svi2_mvdd_voltage_table(&(data->mvdd_voltage_table),
					table_info->vdd_dep_on_mclk);
		else if (hwmgr->pp_table_version == PP_TABLE_V0)
			result = phm_get_svi2_voltage_table_v0(&(data->mvdd_voltage_table),
					hwmgr->dyn_state.mvdd_dependency_on_mclk);

		PP_ASSERT_WITH_CODE((0 == result),
				"Failed to retrieve SVI2 MVDD table from dependancy table.",
				return result;);
	}

	if (SMU7_VOLTAGE_CONTROL_BY_GPIO == data->vddci_control) {
		result = atomctrl_get_voltage_table_v3(hwmgr,
				VOLTAGE_TYPE_VDDCI, VOLTAGE_OBJ_GPIO_LUT,
				&(data->vddci_voltage_table));
		PP_ASSERT_WITH_CODE((0 == result),
				"Failed to retrieve VDDCI table.",
				return result);
	} else if (SMU7_VOLTAGE_CONTROL_BY_SVID2 == data->vddci_control) {
		if (hwmgr->pp_table_version == PP_TABLE_V1)
			result = phm_get_svi2_vddci_voltage_table(&(data->vddci_voltage_table),
					table_info->vdd_dep_on_mclk);
		else if (hwmgr->pp_table_version == PP_TABLE_V0)
			result = phm_get_svi2_voltage_table_v0(&(data->vddci_voltage_table),
					hwmgr->dyn_state.vddci_dependency_on_mclk);
		PP_ASSERT_WITH_CODE((0 == result),
				"Failed to retrieve SVI2 VDDCI table from dependancy table.",
				return result);
	}

	if (SMU7_VOLTAGE_CONTROL_BY_SVID2 == data->vdd_gfx_control) {
		/* VDDGFX has only SVI2 voltage control */
		result = phm_get_svi2_vdd_voltage_table(&(data->vddgfx_voltage_table),
					table_info->vddgfx_lookup_table);
		PP_ASSERT_WITH_CODE((0 == result),
			"Failed to retrieve SVI2 VDDGFX table from lookup table.", return result;);
	}


	if (SMU7_VOLTAGE_CONTROL_BY_GPIO == data->voltage_control) {
		result = atomctrl_get_voltage_table_v3(hwmgr,
					VOLTAGE_TYPE_VDDC, VOLTAGE_OBJ_GPIO_LUT,
					&data->vddc_voltage_table);
		PP_ASSERT_WITH_CODE((0 == result),
			"Failed to retrieve VDDC table.", return result;);
	} else if (SMU7_VOLTAGE_CONTROL_BY_SVID2 == data->voltage_control) {

		if (hwmgr->pp_table_version == PP_TABLE_V0)
			result = phm_get_svi2_voltage_table_v0(&data->vddc_voltage_table,
					hwmgr->dyn_state.vddc_dependency_on_mclk);
		else if (hwmgr->pp_table_version == PP_TABLE_V1)
			result = phm_get_svi2_vdd_voltage_table(&(data->vddc_voltage_table),
				table_info->vddc_lookup_table);

		PP_ASSERT_WITH_CODE((0 == result),
			"Failed to retrieve SVI2 VDDC table from dependancy table.", return result;);
	}

	tmp = smum_get_mac_definition(hwmgr, SMU_MAX_LEVELS_VDDC);
	PP_ASSERT_WITH_CODE(
			(data->vddc_voltage_table.count <= tmp),
		"Too many voltage values for VDDC. Trimming to fit state table.",
			phm_trim_voltage_table_to_fit_state_table(tmp,
						&(data->vddc_voltage_table)));

	tmp = smum_get_mac_definition(hwmgr, SMU_MAX_LEVELS_VDDGFX);
	PP_ASSERT_WITH_CODE(
			(data->vddgfx_voltage_table.count <= tmp),
		"Too many voltage values for VDDC. Trimming to fit state table.",
			phm_trim_voltage_table_to_fit_state_table(tmp,
						&(data->vddgfx_voltage_table)));

	tmp = smum_get_mac_definition(hwmgr, SMU_MAX_LEVELS_VDDCI);
	PP_ASSERT_WITH_CODE(
			(data->vddci_voltage_table.count <= tmp),
		"Too many voltage values for VDDCI. Trimming to fit state table.",
			phm_trim_voltage_table_to_fit_state_table(tmp,
					&(data->vddci_voltage_table)));

	tmp = smum_get_mac_definition(hwmgr, SMU_MAX_LEVELS_MVDD);
	PP_ASSERT_WITH_CODE(
			(data->mvdd_voltage_table.count <= tmp),
		"Too many voltage values for MVDD. Trimming to fit state table.",
			phm_trim_voltage_table_to_fit_state_table(tmp,
						&(data->mvdd_voltage_table)));

	return 0;
}

/**
* Programs static screed detection parameters
*
* @param    hwmgr  the address of the powerplay hardware manager.
* @return   always 0
*/
static int smu7_program_static_screen_threshold_parameters(
							struct pp_hwmgr *hwmgr)
{
	struct smu7_hwmgr *data = (struct smu7_hwmgr *)(hwmgr->backend);

	/* Set static screen threshold unit */
	PHM_WRITE_INDIRECT_FIELD(hwmgr->device, CGS_IND_REG__SMC,
			CG_STATIC_SCREEN_PARAMETER, STATIC_SCREEN_THRESHOLD_UNIT,
			data->static_screen_threshold_unit);
	/* Set static screen threshold */
	PHM_WRITE_INDIRECT_FIELD(hwmgr->device, CGS_IND_REG__SMC,
			CG_STATIC_SCREEN_PARAMETER, STATIC_SCREEN_THRESHOLD,
			data->static_screen_threshold);

	return 0;
}

/**
* Setup display gap for glitch free memory clock switching.
*
* @param    hwmgr  the address of the powerplay hardware manager.
* @return   always  0
*/
static int smu7_enable_display_gap(struct pp_hwmgr *hwmgr)
{
	uint32_t display_gap =
			cgs_read_ind_register(hwmgr->device, CGS_IND_REG__SMC,
					ixCG_DISPLAY_GAP_CNTL);

	display_gap = PHM_SET_FIELD(display_gap, CG_DISPLAY_GAP_CNTL,
			DISP_GAP, DISPLAY_GAP_IGNORE);

	display_gap = PHM_SET_FIELD(display_gap, CG_DISPLAY_GAP_CNTL,
			DISP_GAP_MCHG, DISPLAY_GAP_VBLANK);

	cgs_write_ind_register(hwmgr->device, CGS_IND_REG__SMC,
			ixCG_DISPLAY_GAP_CNTL, display_gap);

	return 0;
}

/**
* Programs activity state transition voting clients
*
* @param    hwmgr  the address of the powerplay hardware manager.
* @return   always  0
*/
static int smu7_program_voting_clients(struct pp_hwmgr *hwmgr)
{
	struct smu7_hwmgr *data = (struct smu7_hwmgr *)(hwmgr->backend);
	int i;

	/* Clear reset for voting clients before enabling DPM */
	PHM_WRITE_INDIRECT_FIELD(hwmgr->device, CGS_IND_REG__SMC,
			SCLK_PWRMGT_CNTL, RESET_SCLK_CNT, 0);
	PHM_WRITE_INDIRECT_FIELD(hwmgr->device, CGS_IND_REG__SMC,
			SCLK_PWRMGT_CNTL, RESET_BUSY_CNT, 0);

	for (i = 0; i < 8; i++)
		cgs_write_ind_register(hwmgr->device, CGS_IND_REG__SMC,
					ixCG_FREQ_TRAN_VOTING_0 + i * 4,
					data->voting_rights_clients[i]);
	return 0;
}

static int smu7_clear_voting_clients(struct pp_hwmgr *hwmgr)
{
	int i;

	/* Reset voting clients before disabling DPM */
	PHM_WRITE_INDIRECT_FIELD(hwmgr->device, CGS_IND_REG__SMC,
			SCLK_PWRMGT_CNTL, RESET_SCLK_CNT, 1);
	PHM_WRITE_INDIRECT_FIELD(hwmgr->device, CGS_IND_REG__SMC,
			SCLK_PWRMGT_CNTL, RESET_BUSY_CNT, 1);

	for (i = 0; i < 8; i++)
		cgs_write_ind_register(hwmgr->device, CGS_IND_REG__SMC,
				ixCG_FREQ_TRAN_VOTING_0 + i * 4, 0);

	return 0;
}

/* Copy one arb setting to another and then switch the active set.
 * arb_src and arb_dest is one of the MC_CG_ARB_FREQ_Fx constants.
 */
static int smu7_copy_and_switch_arb_sets(struct pp_hwmgr *hwmgr,
		uint32_t arb_src, uint32_t arb_dest)
{
	uint32_t mc_arb_dram_timing;
	uint32_t mc_arb_dram_timing2;
	uint32_t burst_time;
	uint32_t mc_cg_config;

	switch (arb_src) {
	case MC_CG_ARB_FREQ_F0:
		mc_arb_dram_timing  = cgs_read_register(hwmgr->device, mmMC_ARB_DRAM_TIMING);
		mc_arb_dram_timing2 = cgs_read_register(hwmgr->device, mmMC_ARB_DRAM_TIMING2);
		burst_time = PHM_READ_FIELD(hwmgr->device, MC_ARB_BURST_TIME, STATE0);
		break;
	case MC_CG_ARB_FREQ_F1:
		mc_arb_dram_timing  = cgs_read_register(hwmgr->device, mmMC_ARB_DRAM_TIMING_1);
		mc_arb_dram_timing2 = cgs_read_register(hwmgr->device, mmMC_ARB_DRAM_TIMING2_1);
		burst_time = PHM_READ_FIELD(hwmgr->device, MC_ARB_BURST_TIME, STATE1);
		break;
	default:
		return -EINVAL;
	}

	switch (arb_dest) {
	case MC_CG_ARB_FREQ_F0:
		cgs_write_register(hwmgr->device, mmMC_ARB_DRAM_TIMING, mc_arb_dram_timing);
		cgs_write_register(hwmgr->device, mmMC_ARB_DRAM_TIMING2, mc_arb_dram_timing2);
		PHM_WRITE_FIELD(hwmgr->device, MC_ARB_BURST_TIME, STATE0, burst_time);
		break;
	case MC_CG_ARB_FREQ_F1:
		cgs_write_register(hwmgr->device, mmMC_ARB_DRAM_TIMING_1, mc_arb_dram_timing);
		cgs_write_register(hwmgr->device, mmMC_ARB_DRAM_TIMING2_1, mc_arb_dram_timing2);
		PHM_WRITE_FIELD(hwmgr->device, MC_ARB_BURST_TIME, STATE1, burst_time);
		break;
	default:
		return -EINVAL;
	}

	mc_cg_config = cgs_read_register(hwmgr->device, mmMC_CG_CONFIG);
	mc_cg_config |= 0x0000000F;
	cgs_write_register(hwmgr->device, mmMC_CG_CONFIG, mc_cg_config);
	PHM_WRITE_FIELD(hwmgr->device, MC_ARB_CG, CG_ARB_REQ, arb_dest);

	return 0;
}

static int smu7_reset_to_default(struct pp_hwmgr *hwmgr)
{
	return smum_send_msg_to_smc(hwmgr, PPSMC_MSG_ResetToDefaults);
}

/**
* Initial switch from ARB F0->F1
*
* @param    hwmgr  the address of the powerplay hardware manager.
* @return   always 0
* This function is to be called from the SetPowerState table.
*/
static int smu7_initial_switch_from_arbf0_to_f1(struct pp_hwmgr *hwmgr)
{
	return smu7_copy_and_switch_arb_sets(hwmgr,
			MC_CG_ARB_FREQ_F0, MC_CG_ARB_FREQ_F1);
}

static int smu7_force_switch_to_arbf0(struct pp_hwmgr *hwmgr)
{
	uint32_t tmp;

	tmp = (cgs_read_ind_register(hwmgr->device,
			CGS_IND_REG__SMC, ixSMC_SCRATCH9) &
			0x0000ff00) >> 8;

	if (tmp == MC_CG_ARB_FREQ_F0)
		return 0;

	return smu7_copy_and_switch_arb_sets(hwmgr,
			tmp, MC_CG_ARB_FREQ_F0);
}

static int smu7_setup_default_pcie_table(struct pp_hwmgr *hwmgr)
{
	struct smu7_hwmgr *data = (struct smu7_hwmgr *)(hwmgr->backend);

	struct phm_ppt_v1_information *table_info =
			(struct phm_ppt_v1_information *)(hwmgr->pptable);
	struct phm_ppt_v1_pcie_table *pcie_table = NULL;

	uint32_t i, max_entry;
	uint32_t tmp;

	PP_ASSERT_WITH_CODE((data->use_pcie_performance_levels ||
			data->use_pcie_power_saving_levels), "No pcie performance levels!",
			return -EINVAL);

	if (table_info != NULL)
		pcie_table = table_info->pcie_table;

	if (data->use_pcie_performance_levels &&
			!data->use_pcie_power_saving_levels) {
		data->pcie_gen_power_saving = data->pcie_gen_performance;
		data->pcie_lane_power_saving = data->pcie_lane_performance;
	} else if (!data->use_pcie_performance_levels &&
			data->use_pcie_power_saving_levels) {
		data->pcie_gen_performance = data->pcie_gen_power_saving;
		data->pcie_lane_performance = data->pcie_lane_power_saving;
	}
	tmp = smum_get_mac_definition(hwmgr, SMU_MAX_LEVELS_LINK);
	phm_reset_single_dpm_table(&data->dpm_table.pcie_speed_table,
					tmp,
					MAX_REGULAR_DPM_NUMBER);

	if (pcie_table != NULL) {
		/* max_entry is used to make sure we reserve one PCIE level
		 * for boot level (fix for A+A PSPP issue).
		 * If PCIE table from PPTable have ULV entry + 8 entries,
		 * then ignore the last entry.*/
		max_entry = (tmp < pcie_table->count) ? tmp : pcie_table->count;
		for (i = 1; i < max_entry; i++) {
			phm_setup_pcie_table_entry(&data->dpm_table.pcie_speed_table, i - 1,
					get_pcie_gen_support(data->pcie_gen_cap,
							pcie_table->entries[i].gen_speed),
					get_pcie_lane_support(data->pcie_lane_cap,
							pcie_table->entries[i].lane_width));
		}
		data->dpm_table.pcie_speed_table.count = max_entry - 1;
		smum_update_smc_table(hwmgr, SMU_BIF_TABLE);
	} else {
		/* Hardcode Pcie Table */
		phm_setup_pcie_table_entry(&data->dpm_table.pcie_speed_table, 0,
				get_pcie_gen_support(data->pcie_gen_cap,
						PP_Min_PCIEGen),
				get_pcie_lane_support(data->pcie_lane_cap,
						PP_Max_PCIELane));
		phm_setup_pcie_table_entry(&data->dpm_table.pcie_speed_table, 1,
				get_pcie_gen_support(data->pcie_gen_cap,
						PP_Min_PCIEGen),
				get_pcie_lane_support(data->pcie_lane_cap,
						PP_Max_PCIELane));
		phm_setup_pcie_table_entry(&data->dpm_table.pcie_speed_table, 2,
				get_pcie_gen_support(data->pcie_gen_cap,
						PP_Max_PCIEGen),
				get_pcie_lane_support(data->pcie_lane_cap,
						PP_Max_PCIELane));
		phm_setup_pcie_table_entry(&data->dpm_table.pcie_speed_table, 3,
				get_pcie_gen_support(data->pcie_gen_cap,
						PP_Max_PCIEGen),
				get_pcie_lane_support(data->pcie_lane_cap,
						PP_Max_PCIELane));
		phm_setup_pcie_table_entry(&data->dpm_table.pcie_speed_table, 4,
				get_pcie_gen_support(data->pcie_gen_cap,
						PP_Max_PCIEGen),
				get_pcie_lane_support(data->pcie_lane_cap,
						PP_Max_PCIELane));
		phm_setup_pcie_table_entry(&data->dpm_table.pcie_speed_table, 5,
				get_pcie_gen_support(data->pcie_gen_cap,
						PP_Max_PCIEGen),
				get_pcie_lane_support(data->pcie_lane_cap,
						PP_Max_PCIELane));

		data->dpm_table.pcie_speed_table.count = 6;
	}
	/* Populate last level for boot PCIE level, but do not increment count. */
	if (hwmgr->chip_family == AMDGPU_FAMILY_CI) {
		for (i = 0; i <= data->dpm_table.pcie_speed_table.count; i++)
			phm_setup_pcie_table_entry(&data->dpm_table.pcie_speed_table, i,
				get_pcie_gen_support(data->pcie_gen_cap,
						PP_Max_PCIEGen),
				data->vbios_boot_state.pcie_lane_bootup_value);
	} else {
		phm_setup_pcie_table_entry(&data->dpm_table.pcie_speed_table,
			data->dpm_table.pcie_speed_table.count,
			get_pcie_gen_support(data->pcie_gen_cap,
					PP_Min_PCIEGen),
			get_pcie_lane_support(data->pcie_lane_cap,
					PP_Max_PCIELane));
	}
	return 0;
}

static int smu7_reset_dpm_tables(struct pp_hwmgr *hwmgr)
{
	struct smu7_hwmgr *data = (struct smu7_hwmgr *)(hwmgr->backend);

	memset(&(data->dpm_table), 0x00, sizeof(data->dpm_table));

	phm_reset_single_dpm_table(
			&data->dpm_table.sclk_table,
				smum_get_mac_definition(hwmgr,
					SMU_MAX_LEVELS_GRAPHICS),
					MAX_REGULAR_DPM_NUMBER);
	phm_reset_single_dpm_table(
			&data->dpm_table.mclk_table,
			smum_get_mac_definition(hwmgr,
				SMU_MAX_LEVELS_MEMORY), MAX_REGULAR_DPM_NUMBER);

	phm_reset_single_dpm_table(
			&data->dpm_table.vddc_table,
				smum_get_mac_definition(hwmgr,
					SMU_MAX_LEVELS_VDDC),
					MAX_REGULAR_DPM_NUMBER);
	phm_reset_single_dpm_table(
			&data->dpm_table.vddci_table,
			smum_get_mac_definition(hwmgr,
				SMU_MAX_LEVELS_VDDCI), MAX_REGULAR_DPM_NUMBER);

	phm_reset_single_dpm_table(
			&data->dpm_table.mvdd_table,
				smum_get_mac_definition(hwmgr,
					SMU_MAX_LEVELS_MVDD),
					MAX_REGULAR_DPM_NUMBER);
	return 0;
}
/*
 * This function is to initialize all DPM state tables
 * for SMU7 based on the dependency table.
 * Dynamic state patching function will then trim these
 * state tables to the allowed range based
 * on the power policy or external client requests,
 * such as UVD request, etc.
 */

static int smu7_setup_dpm_tables_v0(struct pp_hwmgr *hwmgr)
{
	struct smu7_hwmgr *data = (struct smu7_hwmgr *)(hwmgr->backend);
	struct phm_clock_voltage_dependency_table *allowed_vdd_sclk_table =
		hwmgr->dyn_state.vddc_dependency_on_sclk;
	struct phm_clock_voltage_dependency_table *allowed_vdd_mclk_table =
		hwmgr->dyn_state.vddc_dependency_on_mclk;
	struct phm_cac_leakage_table *std_voltage_table =
		hwmgr->dyn_state.cac_leakage_table;
	uint32_t i;

	PP_ASSERT_WITH_CODE(allowed_vdd_sclk_table != NULL,
		"SCLK dependency table is missing. This table is mandatory", return -EINVAL);
	PP_ASSERT_WITH_CODE(allowed_vdd_sclk_table->count >= 1,
		"SCLK dependency table has to have is missing. This table is mandatory", return -EINVAL);

	PP_ASSERT_WITH_CODE(allowed_vdd_mclk_table != NULL,
		"MCLK dependency table is missing. This table is mandatory", return -EINVAL);
	PP_ASSERT_WITH_CODE(allowed_vdd_mclk_table->count >= 1,
		"VMCLK dependency table has to have is missing. This table is mandatory", return -EINVAL);


	/* Initialize Sclk DPM table based on allow Sclk values*/
	data->dpm_table.sclk_table.count = 0;

	for (i = 0; i < allowed_vdd_sclk_table->count; i++) {
		if (i == 0 || data->dpm_table.sclk_table.dpm_levels[data->dpm_table.sclk_table.count-1].value !=
				allowed_vdd_sclk_table->entries[i].clk) {
			data->dpm_table.sclk_table.dpm_levels[data->dpm_table.sclk_table.count].value =
				allowed_vdd_sclk_table->entries[i].clk;
			data->dpm_table.sclk_table.dpm_levels[data->dpm_table.sclk_table.count].enabled = (i == 0) ? 1 : 0;
			data->dpm_table.sclk_table.count++;
		}
	}

	PP_ASSERT_WITH_CODE(allowed_vdd_mclk_table != NULL,
		"MCLK dependency table is missing. This table is mandatory", return -EINVAL);
	/* Initialize Mclk DPM table based on allow Mclk values */
	data->dpm_table.mclk_table.count = 0;
	for (i = 0; i < allowed_vdd_mclk_table->count; i++) {
		if (i == 0 || data->dpm_table.mclk_table.dpm_levels[data->dpm_table.mclk_table.count-1].value !=
			allowed_vdd_mclk_table->entries[i].clk) {
			data->dpm_table.mclk_table.dpm_levels[data->dpm_table.mclk_table.count].value =
				allowed_vdd_mclk_table->entries[i].clk;
			data->dpm_table.mclk_table.dpm_levels[data->dpm_table.mclk_table.count].enabled = (i == 0) ? 1 : 0;
			data->dpm_table.mclk_table.count++;
		}
	}

	/* Initialize Vddc DPM table based on allow Vddc values.  And populate corresponding std values. */
	for (i = 0; i < allowed_vdd_sclk_table->count; i++) {
		data->dpm_table.vddc_table.dpm_levels[i].value = allowed_vdd_mclk_table->entries[i].v;
		data->dpm_table.vddc_table.dpm_levels[i].param1 = std_voltage_table->entries[i].Leakage;
		/* param1 is for corresponding std voltage */
		data->dpm_table.vddc_table.dpm_levels[i].enabled = 1;
	}

	data->dpm_table.vddc_table.count = allowed_vdd_sclk_table->count;
	allowed_vdd_mclk_table = hwmgr->dyn_state.vddci_dependency_on_mclk;

	if (NULL != allowed_vdd_mclk_table) {
		/* Initialize Vddci DPM table based on allow Mclk values */
		for (i = 0; i < allowed_vdd_mclk_table->count; i++) {
			data->dpm_table.vddci_table.dpm_levels[i].value = allowed_vdd_mclk_table->entries[i].v;
			data->dpm_table.vddci_table.dpm_levels[i].enabled = 1;
		}
		data->dpm_table.vddci_table.count = allowed_vdd_mclk_table->count;
	}

	allowed_vdd_mclk_table = hwmgr->dyn_state.mvdd_dependency_on_mclk;

	if (NULL != allowed_vdd_mclk_table) {
		/*
		 * Initialize MVDD DPM table based on allow Mclk
		 * values
		 */
		for (i = 0; i < allowed_vdd_mclk_table->count; i++) {
			data->dpm_table.mvdd_table.dpm_levels[i].value = allowed_vdd_mclk_table->entries[i].v;
			data->dpm_table.mvdd_table.dpm_levels[i].enabled = 1;
		}
		data->dpm_table.mvdd_table.count = allowed_vdd_mclk_table->count;
	}

	return 0;
}

static int smu7_setup_dpm_tables_v1(struct pp_hwmgr *hwmgr)
{
	struct smu7_hwmgr *data = (struct smu7_hwmgr *)(hwmgr->backend);
	struct phm_ppt_v1_information *table_info =
			(struct phm_ppt_v1_information *)(hwmgr->pptable);
	uint32_t i;

	struct phm_ppt_v1_clock_voltage_dependency_table *dep_sclk_table;
	struct phm_ppt_v1_clock_voltage_dependency_table *dep_mclk_table;

	if (table_info == NULL)
		return -EINVAL;

	dep_sclk_table = table_info->vdd_dep_on_sclk;
	dep_mclk_table = table_info->vdd_dep_on_mclk;

	PP_ASSERT_WITH_CODE(dep_sclk_table != NULL,
			"SCLK dependency table is missing.",
			return -EINVAL);
	PP_ASSERT_WITH_CODE(dep_sclk_table->count >= 1,
			"SCLK dependency table count is 0.",
			return -EINVAL);

	PP_ASSERT_WITH_CODE(dep_mclk_table != NULL,
			"MCLK dependency table is missing.",
			return -EINVAL);
	PP_ASSERT_WITH_CODE(dep_mclk_table->count >= 1,
			"MCLK dependency table count is 0",
			return -EINVAL);

	/* Initialize Sclk DPM table based on allow Sclk values */
	data->dpm_table.sclk_table.count = 0;
	for (i = 0; i < dep_sclk_table->count; i++) {
		if (i == 0 || data->dpm_table.sclk_table.dpm_levels[data->dpm_table.sclk_table.count - 1].value !=
						dep_sclk_table->entries[i].clk) {

			data->dpm_table.sclk_table.dpm_levels[data->dpm_table.sclk_table.count].value =
					dep_sclk_table->entries[i].clk;

			data->dpm_table.sclk_table.dpm_levels[data->dpm_table.sclk_table.count].enabled =
					(i == 0) ? true : false;
			data->dpm_table.sclk_table.count++;
		}
	}

	/* Initialize Mclk DPM table based on allow Mclk values */
	data->dpm_table.mclk_table.count = 0;
	for (i = 0; i < dep_mclk_table->count; i++) {
		if (i == 0 || data->dpm_table.mclk_table.dpm_levels
				[data->dpm_table.mclk_table.count - 1].value !=
						dep_mclk_table->entries[i].clk) {
			data->dpm_table.mclk_table.dpm_levels[data->dpm_table.mclk_table.count].value =
							dep_mclk_table->entries[i].clk;
			data->dpm_table.mclk_table.dpm_levels[data->dpm_table.mclk_table.count].enabled =
							(i == 0) ? true : false;
			data->dpm_table.mclk_table.count++;
		}
	}

	return 0;
}

static int smu7_setup_default_dpm_tables(struct pp_hwmgr *hwmgr)
{
	struct smu7_hwmgr *data = (struct smu7_hwmgr *)(hwmgr->backend);

	smu7_reset_dpm_tables(hwmgr);

	if (hwmgr->pp_table_version == PP_TABLE_V1)
		smu7_setup_dpm_tables_v1(hwmgr);
	else if (hwmgr->pp_table_version == PP_TABLE_V0)
		smu7_setup_dpm_tables_v0(hwmgr);

	smu7_setup_default_pcie_table(hwmgr);

	/* save a copy of the default DPM table */
	memcpy(&(data->golden_dpm_table), &(data->dpm_table),
			sizeof(struct smu7_dpm_table));
	return 0;
}

uint32_t smu7_get_xclk(struct pp_hwmgr *hwmgr)
{
	uint32_t reference_clock, tmp;
	struct cgs_display_info info = {0};
	struct cgs_mode_info mode_info = {0};

	info.mode_info = &mode_info;

	tmp = PHM_READ_VFPF_INDIRECT_FIELD(hwmgr->device, CGS_IND_REG__SMC, CG_CLKPIN_CNTL_2, MUX_TCLK_TO_XCLK);

	if (tmp)
		return TCLK;

	cgs_get_active_displays_info(hwmgr->device, &info);
	reference_clock = mode_info.ref_clock;

	tmp = PHM_READ_VFPF_INDIRECT_FIELD(hwmgr->device, CGS_IND_REG__SMC, CG_CLKPIN_CNTL, XTALIN_DIVIDE);

	if (0 != tmp)
		return reference_clock / 4;

	return reference_clock;
}

static int smu7_enable_vrhot_gpio_interrupt(struct pp_hwmgr *hwmgr)
{

	if (phm_cap_enabled(hwmgr->platform_descriptor.platformCaps,
			PHM_PlatformCaps_RegulatorHot))
		return smum_send_msg_to_smc(hwmgr,
				PPSMC_MSG_EnableVRHotGPIOInterrupt);

	return 0;
}

static int smu7_enable_sclk_control(struct pp_hwmgr *hwmgr)
{
	PHM_WRITE_INDIRECT_FIELD(hwmgr->device, CGS_IND_REG__SMC, SCLK_PWRMGT_CNTL,
			SCLK_PWRMGT_OFF, 0);
	return 0;
}

static int smu7_enable_ulv(struct pp_hwmgr *hwmgr)
{
	struct smu7_hwmgr *data = (struct smu7_hwmgr *)(hwmgr->backend);

	if (data->ulv_supported)
		return smum_send_msg_to_smc(hwmgr, PPSMC_MSG_EnableULV);

	return 0;
}

static int smu7_disable_ulv(struct pp_hwmgr *hwmgr)
{
	struct smu7_hwmgr *data = (struct smu7_hwmgr *)(hwmgr->backend);

	if (data->ulv_supported)
		return smum_send_msg_to_smc(hwmgr, PPSMC_MSG_DisableULV);

	return 0;
}

static int smu7_enable_deep_sleep_master_switch(struct pp_hwmgr *hwmgr)
{
	if (phm_cap_enabled(hwmgr->platform_descriptor.platformCaps,
			PHM_PlatformCaps_SclkDeepSleep)) {
		if (smum_send_msg_to_smc(hwmgr, PPSMC_MSG_MASTER_DeepSleep_ON))
			PP_ASSERT_WITH_CODE(false,
					"Attempt to enable Master Deep Sleep switch failed!",
					return -EINVAL);
	} else {
		if (smum_send_msg_to_smc(hwmgr,
				PPSMC_MSG_MASTER_DeepSleep_OFF)) {
			PP_ASSERT_WITH_CODE(false,
					"Attempt to disable Master Deep Sleep switch failed!",
					return -EINVAL);
		}
	}

	return 0;
}

static int smu7_disable_deep_sleep_master_switch(struct pp_hwmgr *hwmgr)
{
	if (phm_cap_enabled(hwmgr->platform_descriptor.platformCaps,
			PHM_PlatformCaps_SclkDeepSleep)) {
		if (smum_send_msg_to_smc(hwmgr,
				PPSMC_MSG_MASTER_DeepSleep_OFF)) {
			PP_ASSERT_WITH_CODE(false,
					"Attempt to disable Master Deep Sleep switch failed!",
					return -EINVAL);
		}
	}

	return 0;
}

static int smu7_disable_handshake_uvd(struct pp_hwmgr *hwmgr)
{
	struct smu7_hwmgr *data = (struct smu7_hwmgr *)(hwmgr->backend);
	uint32_t soft_register_value = 0;
	uint32_t handshake_disables_offset = data->soft_regs_start
				+ smum_get_offsetof(hwmgr,
					SMU_SoftRegisters, HandshakeDisables);

	soft_register_value = cgs_read_ind_register(hwmgr->device,
				CGS_IND_REG__SMC, handshake_disables_offset);
	soft_register_value |= smum_get_mac_definition(hwmgr,
					SMU_UVD_MCLK_HANDSHAKE_DISABLE);
	cgs_write_ind_register(hwmgr->device, CGS_IND_REG__SMC,
			handshake_disables_offset, soft_register_value);
	return 0;
}

static int smu7_enable_sclk_mclk_dpm(struct pp_hwmgr *hwmgr)
{
	struct smu7_hwmgr *data = (struct smu7_hwmgr *)(hwmgr->backend);

	/* enable SCLK dpm */
	if (!data->sclk_dpm_key_disabled)
		PP_ASSERT_WITH_CODE(
		(0 == smum_send_msg_to_smc(hwmgr, PPSMC_MSG_DPM_Enable)),
		"Failed to enable SCLK DPM during DPM Start Function!",
		return -EINVAL);

	/* enable MCLK dpm */
	if (0 == data->mclk_dpm_key_disabled) {
		if (!(hwmgr->feature_mask & PP_UVD_HANDSHAKE_MASK))
			smu7_disable_handshake_uvd(hwmgr);
		PP_ASSERT_WITH_CODE(
				(0 == smum_send_msg_to_smc(hwmgr,
						PPSMC_MSG_MCLKDPM_Enable)),
				"Failed to enable MCLK DPM during DPM Start Function!",
				return -EINVAL);

		PHM_WRITE_FIELD(hwmgr->device, MC_SEQ_CNTL_3, CAC_EN, 0x1);


		if (hwmgr->chip_family == AMDGPU_FAMILY_CI) {
			cgs_write_ind_register(hwmgr->device, CGS_IND_REG__SMC, 0xc0400d30, 0x5);
			cgs_write_ind_register(hwmgr->device, CGS_IND_REG__SMC, 0xc0400d3c, 0x5);
			cgs_write_ind_register(hwmgr->device, CGS_IND_REG__SMC, 0xc0400d80, 0x100005);
			udelay(10);
			cgs_write_ind_register(hwmgr->device, CGS_IND_REG__SMC, 0xc0400d30, 0x400005);
			cgs_write_ind_register(hwmgr->device, CGS_IND_REG__SMC, 0xc0400d3c, 0x400005);
			cgs_write_ind_register(hwmgr->device, CGS_IND_REG__SMC, 0xc0400d80, 0x500005);
		} else {
			cgs_write_ind_register(hwmgr->device, CGS_IND_REG__SMC, ixLCAC_MC0_CNTL, 0x5);
			cgs_write_ind_register(hwmgr->device, CGS_IND_REG__SMC, ixLCAC_MC1_CNTL, 0x5);
			cgs_write_ind_register(hwmgr->device, CGS_IND_REG__SMC, ixLCAC_CPL_CNTL, 0x100005);
			udelay(10);
			cgs_write_ind_register(hwmgr->device, CGS_IND_REG__SMC, ixLCAC_MC0_CNTL, 0x400005);
			cgs_write_ind_register(hwmgr->device, CGS_IND_REG__SMC, ixLCAC_MC1_CNTL, 0x400005);
			cgs_write_ind_register(hwmgr->device, CGS_IND_REG__SMC, ixLCAC_CPL_CNTL, 0x500005);
		}
	}

	return 0;
}

static int smu7_start_dpm(struct pp_hwmgr *hwmgr)
{
	struct smu7_hwmgr *data = (struct smu7_hwmgr *)(hwmgr->backend);

	/*enable general power management */

	PHM_WRITE_INDIRECT_FIELD(hwmgr->device, CGS_IND_REG__SMC, GENERAL_PWRMGT,
			GLOBAL_PWRMGT_EN, 1);

	/* enable sclk deep sleep */

	PHM_WRITE_INDIRECT_FIELD(hwmgr->device, CGS_IND_REG__SMC, SCLK_PWRMGT_CNTL,
			DYNAMIC_PM_EN, 1);

	/* prepare for PCIE DPM */

	cgs_write_ind_register(hwmgr->device, CGS_IND_REG__SMC,
			data->soft_regs_start +
			smum_get_offsetof(hwmgr, SMU_SoftRegisters,
						VoltageChangeTimeout), 0x1000);
	PHM_WRITE_INDIRECT_FIELD(hwmgr->device, CGS_IND_REG__PCIE,
			SWRST_COMMAND_1, RESETLC, 0x0);

	if (hwmgr->chip_family == AMDGPU_FAMILY_CI)
		cgs_write_register(hwmgr->device, 0x1488,
			(cgs_read_register(hwmgr->device, 0x1488) & ~0x1));

	if (smu7_enable_sclk_mclk_dpm(hwmgr)) {
		pr_err("Failed to enable Sclk DPM and Mclk DPM!");
		return -EINVAL;
	}

	/* enable PCIE dpm */
	if (0 == data->pcie_dpm_key_disabled) {
		PP_ASSERT_WITH_CODE(
				(0 == smum_send_msg_to_smc(hwmgr,
						PPSMC_MSG_PCIeDPM_Enable)),
				"Failed to enable pcie DPM during DPM Start Function!",
				return -EINVAL);
	}

	if (phm_cap_enabled(hwmgr->platform_descriptor.platformCaps,
				PHM_PlatformCaps_Falcon_QuickTransition)) {
		PP_ASSERT_WITH_CODE((0 == smum_send_msg_to_smc(hwmgr,
				PPSMC_MSG_EnableACDCGPIOInterrupt)),
				"Failed to enable AC DC GPIO Interrupt!",
				);
	}

	return 0;
}

static int smu7_disable_sclk_mclk_dpm(struct pp_hwmgr *hwmgr)
{
	struct smu7_hwmgr *data = (struct smu7_hwmgr *)(hwmgr->backend);

	/* disable SCLK dpm */
	if (!data->sclk_dpm_key_disabled) {
		PP_ASSERT_WITH_CODE(true == smum_is_dpm_running(hwmgr),
				"Trying to disable SCLK DPM when DPM is disabled",
				return 0);
		smum_send_msg_to_smc(hwmgr, PPSMC_MSG_DPM_Disable);
	}

	/* disable MCLK dpm */
	if (!data->mclk_dpm_key_disabled) {
		PP_ASSERT_WITH_CODE(true == smum_is_dpm_running(hwmgr),
				"Trying to disable MCLK DPM when DPM is disabled",
				return 0);
		smum_send_msg_to_smc(hwmgr, PPSMC_MSG_MCLKDPM_Disable);
	}

	return 0;
}

static int smu7_stop_dpm(struct pp_hwmgr *hwmgr)
{
	struct smu7_hwmgr *data = (struct smu7_hwmgr *)(hwmgr->backend);

	/* disable general power management */
	PHM_WRITE_INDIRECT_FIELD(hwmgr->device, CGS_IND_REG__SMC, GENERAL_PWRMGT,
			GLOBAL_PWRMGT_EN, 0);
	/* disable sclk deep sleep */
	PHM_WRITE_INDIRECT_FIELD(hwmgr->device, CGS_IND_REG__SMC, SCLK_PWRMGT_CNTL,
			DYNAMIC_PM_EN, 0);

	/* disable PCIE dpm */
	if (!data->pcie_dpm_key_disabled) {
		PP_ASSERT_WITH_CODE(
				(smum_send_msg_to_smc(hwmgr,
						PPSMC_MSG_PCIeDPM_Disable) == 0),
				"Failed to disable pcie DPM during DPM Stop Function!",
				return -EINVAL);
	}

	smu7_disable_sclk_mclk_dpm(hwmgr);

	PP_ASSERT_WITH_CODE(true == smum_is_dpm_running(hwmgr),
			"Trying to disable voltage DPM when DPM is disabled",
			return 0);

	smum_send_msg_to_smc(hwmgr, PPSMC_MSG_Voltage_Cntl_Disable);

	return 0;
}

static void smu7_set_dpm_event_sources(struct pp_hwmgr *hwmgr, uint32_t sources)
{
	bool protection;
	enum DPM_EVENT_SRC src;

	switch (sources) {
	default:
		pr_err("Unknown throttling event sources.");
		/* fall through */
	case 0:
		protection = false;
		/* src is unused */
		break;
	case (1 << PHM_AutoThrottleSource_Thermal):
		protection = true;
		src = DPM_EVENT_SRC_DIGITAL;
		break;
	case (1 << PHM_AutoThrottleSource_External):
		protection = true;
		src = DPM_EVENT_SRC_EXTERNAL;
		break;
	case (1 << PHM_AutoThrottleSource_External) |
			(1 << PHM_AutoThrottleSource_Thermal):
		protection = true;
		src = DPM_EVENT_SRC_DIGITAL_OR_EXTERNAL;
		break;
	}
	/* Order matters - don't enable thermal protection for the wrong source. */
	if (protection) {
		PHM_WRITE_INDIRECT_FIELD(hwmgr->device, CGS_IND_REG__SMC, CG_THERMAL_CTRL,
				DPM_EVENT_SRC, src);
		PHM_WRITE_INDIRECT_FIELD(hwmgr->device, CGS_IND_REG__SMC, GENERAL_PWRMGT,
				THERMAL_PROTECTION_DIS,
				!phm_cap_enabled(hwmgr->platform_descriptor.platformCaps,
						PHM_PlatformCaps_ThermalController));
	} else
		PHM_WRITE_INDIRECT_FIELD(hwmgr->device, CGS_IND_REG__SMC, GENERAL_PWRMGT,
				THERMAL_PROTECTION_DIS, 1);
}

static int smu7_enable_auto_throttle_source(struct pp_hwmgr *hwmgr,
		PHM_AutoThrottleSource source)
{
	struct smu7_hwmgr *data = (struct smu7_hwmgr *)(hwmgr->backend);

	if (!(data->active_auto_throttle_sources & (1 << source))) {
		data->active_auto_throttle_sources |= 1 << source;
		smu7_set_dpm_event_sources(hwmgr, data->active_auto_throttle_sources);
	}
	return 0;
}

static int smu7_enable_thermal_auto_throttle(struct pp_hwmgr *hwmgr)
{
	return smu7_enable_auto_throttle_source(hwmgr, PHM_AutoThrottleSource_Thermal);
}

static int smu7_disable_auto_throttle_source(struct pp_hwmgr *hwmgr,
		PHM_AutoThrottleSource source)
{
	struct smu7_hwmgr *data = (struct smu7_hwmgr *)(hwmgr->backend);

	if (data->active_auto_throttle_sources & (1 << source)) {
		data->active_auto_throttle_sources &= ~(1 << source);
		smu7_set_dpm_event_sources(hwmgr, data->active_auto_throttle_sources);
	}
	return 0;
}

static int smu7_disable_thermal_auto_throttle(struct pp_hwmgr *hwmgr)
{
	return smu7_disable_auto_throttle_source(hwmgr, PHM_AutoThrottleSource_Thermal);
}

static int smu7_pcie_performance_request(struct pp_hwmgr *hwmgr)
{
	struct smu7_hwmgr *data = (struct smu7_hwmgr *)(hwmgr->backend);
	data->pcie_performance_request = true;

	return 0;
}

static int smu7_enable_dpm_tasks(struct pp_hwmgr *hwmgr)
{
	int tmp_result = 0;
	int result = 0;

	tmp_result = (!smum_is_dpm_running(hwmgr)) ? 0 : -1;
	PP_ASSERT_WITH_CODE(tmp_result == 0,
			"DPM is already running",
			);

	if (smu7_voltage_control(hwmgr)) {
		tmp_result = smu7_enable_voltage_control(hwmgr);
		PP_ASSERT_WITH_CODE(tmp_result == 0,
				"Failed to enable voltage control!",
				result = tmp_result);

		tmp_result = smu7_construct_voltage_tables(hwmgr);
		PP_ASSERT_WITH_CODE((0 == tmp_result),
				"Failed to contruct voltage tables!",
				result = tmp_result);
	}
	smum_initialize_mc_reg_table(hwmgr);

	if (phm_cap_enabled(hwmgr->platform_descriptor.platformCaps,
			PHM_PlatformCaps_EngineSpreadSpectrumSupport))
		PHM_WRITE_INDIRECT_FIELD(hwmgr->device, CGS_IND_REG__SMC,
				GENERAL_PWRMGT, DYN_SPREAD_SPECTRUM_EN, 1);

	if (phm_cap_enabled(hwmgr->platform_descriptor.platformCaps,
			PHM_PlatformCaps_ThermalController))
		PHM_WRITE_INDIRECT_FIELD(hwmgr->device, CGS_IND_REG__SMC,
				GENERAL_PWRMGT, THERMAL_PROTECTION_DIS, 0);

	tmp_result = smu7_program_static_screen_threshold_parameters(hwmgr);
	PP_ASSERT_WITH_CODE((0 == tmp_result),
			"Failed to program static screen threshold parameters!",
			result = tmp_result);

	tmp_result = smu7_enable_display_gap(hwmgr);
	PP_ASSERT_WITH_CODE((0 == tmp_result),
			"Failed to enable display gap!", result = tmp_result);

	tmp_result = smu7_program_voting_clients(hwmgr);
	PP_ASSERT_WITH_CODE((0 == tmp_result),
			"Failed to program voting clients!", result = tmp_result);

	tmp_result = smum_process_firmware_header(hwmgr);
	PP_ASSERT_WITH_CODE((0 == tmp_result),
			"Failed to process firmware header!", result = tmp_result);

	tmp_result = smu7_initial_switch_from_arbf0_to_f1(hwmgr);
	PP_ASSERT_WITH_CODE((0 == tmp_result),
			"Failed to initialize switch from ArbF0 to F1!",
			result = tmp_result);

	result = smu7_setup_default_dpm_tables(hwmgr);
	PP_ASSERT_WITH_CODE(0 == result,
			"Failed to setup default DPM tables!", return result);

	tmp_result = smum_init_smc_table(hwmgr);
	PP_ASSERT_WITH_CODE((0 == tmp_result),
			"Failed to initialize SMC table!", result = tmp_result);

	tmp_result = smu7_enable_vrhot_gpio_interrupt(hwmgr);
	PP_ASSERT_WITH_CODE((0 == tmp_result),
			"Failed to enable VR hot GPIO interrupt!", result = tmp_result);

	smum_send_msg_to_smc(hwmgr, (PPSMC_Msg)PPSMC_NoDisplay);

	tmp_result = smu7_enable_sclk_control(hwmgr);
	PP_ASSERT_WITH_CODE((0 == tmp_result),
			"Failed to enable SCLK control!", result = tmp_result);

	tmp_result = smu7_enable_smc_voltage_controller(hwmgr);
	PP_ASSERT_WITH_CODE((0 == tmp_result),
			"Failed to enable voltage control!", result = tmp_result);

	tmp_result = smu7_enable_ulv(hwmgr);
	PP_ASSERT_WITH_CODE((0 == tmp_result),
			"Failed to enable ULV!", result = tmp_result);

	tmp_result = smu7_enable_deep_sleep_master_switch(hwmgr);
	PP_ASSERT_WITH_CODE((0 == tmp_result),
			"Failed to enable deep sleep master switch!", result = tmp_result);

	tmp_result = smu7_enable_didt_config(hwmgr);
	PP_ASSERT_WITH_CODE((tmp_result == 0),
			"Failed to enable deep sleep master switch!", result = tmp_result);

	tmp_result = smu7_start_dpm(hwmgr);
	PP_ASSERT_WITH_CODE((0 == tmp_result),
			"Failed to start DPM!", result = tmp_result);

	tmp_result = smu7_enable_smc_cac(hwmgr);
	PP_ASSERT_WITH_CODE((0 == tmp_result),
			"Failed to enable SMC CAC!", result = tmp_result);

	tmp_result = smu7_enable_power_containment(hwmgr);
	PP_ASSERT_WITH_CODE((0 == tmp_result),
			"Failed to enable power containment!", result = tmp_result);

	tmp_result = smu7_power_control_set_level(hwmgr);
	PP_ASSERT_WITH_CODE((0 == tmp_result),
			"Failed to power control set level!", result = tmp_result);

	tmp_result = smu7_enable_thermal_auto_throttle(hwmgr);
	PP_ASSERT_WITH_CODE((0 == tmp_result),
			"Failed to enable thermal auto throttle!", result = tmp_result);

	tmp_result = smu7_pcie_performance_request(hwmgr);
	PP_ASSERT_WITH_CODE((0 == tmp_result),
			"pcie performance request failed!", result = tmp_result);

	return 0;
}

int smu7_disable_dpm_tasks(struct pp_hwmgr *hwmgr)
{
	int tmp_result, result = 0;

	tmp_result = (smum_is_dpm_running(hwmgr)) ? 0 : -1;
	PP_ASSERT_WITH_CODE(tmp_result == 0,
			"DPM is not running right now, no need to disable DPM!",
			return 0);

	if (phm_cap_enabled(hwmgr->platform_descriptor.platformCaps,
			PHM_PlatformCaps_ThermalController))
		PHM_WRITE_INDIRECT_FIELD(hwmgr->device, CGS_IND_REG__SMC,
				GENERAL_PWRMGT, THERMAL_PROTECTION_DIS, 1);

	tmp_result = smu7_disable_power_containment(hwmgr);
	PP_ASSERT_WITH_CODE((tmp_result == 0),
			"Failed to disable power containment!", result = tmp_result);

	tmp_result = smu7_disable_smc_cac(hwmgr);
	PP_ASSERT_WITH_CODE((tmp_result == 0),
			"Failed to disable SMC CAC!", result = tmp_result);

	tmp_result = smu7_disable_didt_config(hwmgr);
	PP_ASSERT_WITH_CODE((tmp_result == 0),
			"Failed to disable DIDT!", result = tmp_result);

	PHM_WRITE_INDIRECT_FIELD(hwmgr->device, CGS_IND_REG__SMC,
			CG_SPLL_SPREAD_SPECTRUM, SSEN, 0);
	PHM_WRITE_INDIRECT_FIELD(hwmgr->device, CGS_IND_REG__SMC,
			GENERAL_PWRMGT, DYN_SPREAD_SPECTRUM_EN, 0);

	tmp_result = smu7_disable_thermal_auto_throttle(hwmgr);
	PP_ASSERT_WITH_CODE((tmp_result == 0),
			"Failed to disable thermal auto throttle!", result = tmp_result);

	tmp_result = smu7_avfs_control(hwmgr, false);
	PP_ASSERT_WITH_CODE((tmp_result == 0),
			"Failed to disable AVFS!", result = tmp_result);

	tmp_result = smu7_stop_dpm(hwmgr);
	PP_ASSERT_WITH_CODE((tmp_result == 0),
			"Failed to stop DPM!", result = tmp_result);

	tmp_result = smu7_disable_deep_sleep_master_switch(hwmgr);
	PP_ASSERT_WITH_CODE((tmp_result == 0),
			"Failed to disable deep sleep master switch!", result = tmp_result);

	tmp_result = smu7_disable_ulv(hwmgr);
	PP_ASSERT_WITH_CODE((tmp_result == 0),
			"Failed to disable ULV!", result = tmp_result);

	tmp_result = smu7_clear_voting_clients(hwmgr);
	PP_ASSERT_WITH_CODE((tmp_result == 0),
			"Failed to clear voting clients!", result = tmp_result);

	tmp_result = smu7_reset_to_default(hwmgr);
	PP_ASSERT_WITH_CODE((tmp_result == 0),
			"Failed to reset to default!", result = tmp_result);

	tmp_result = smu7_force_switch_to_arbf0(hwmgr);
	PP_ASSERT_WITH_CODE((tmp_result == 0),
			"Failed to force to switch arbf0!", result = tmp_result);

	return result;
}

int smu7_reset_asic_tasks(struct pp_hwmgr *hwmgr)
{

	return 0;
}

static void smu7_init_dpm_defaults(struct pp_hwmgr *hwmgr)
{
	struct smu7_hwmgr *data = (struct smu7_hwmgr *)(hwmgr->backend);
	struct phm_ppt_v1_information *table_info =
			(struct phm_ppt_v1_information *)(hwmgr->pptable);
	struct cgs_system_info sys_info = {0};
	int result;

	data->dll_default_on = false;
	data->mclk_dpm0_activity_target = 0xa;
	data->mclk_activity_target = SMU7_MCLK_TARGETACTIVITY_DFLT;
	data->vddc_vddgfx_delta = 300;
	data->static_screen_threshold = SMU7_STATICSCREENTHRESHOLD_DFLT;
	data->static_screen_threshold_unit = SMU7_STATICSCREENTHRESHOLDUNIT_DFLT;
	data->voting_rights_clients[0] = SMU7_VOTINGRIGHTSCLIENTS_DFLT0;
	data->voting_rights_clients[1]= SMU7_VOTINGRIGHTSCLIENTS_DFLT1;
	data->voting_rights_clients[2] = SMU7_VOTINGRIGHTSCLIENTS_DFLT2;
	data->voting_rights_clients[3]= SMU7_VOTINGRIGHTSCLIENTS_DFLT3;
	data->voting_rights_clients[4]= SMU7_VOTINGRIGHTSCLIENTS_DFLT4;
	data->voting_rights_clients[5]= SMU7_VOTINGRIGHTSCLIENTS_DFLT5;
	data->voting_rights_clients[6]= SMU7_VOTINGRIGHTSCLIENTS_DFLT6;
	data->voting_rights_clients[7]= SMU7_VOTINGRIGHTSCLIENTS_DFLT7;

	data->mclk_dpm_key_disabled = hwmgr->feature_mask & PP_MCLK_DPM_MASK ? false : true;
	data->sclk_dpm_key_disabled = hwmgr->feature_mask & PP_SCLK_DPM_MASK ? false : true;
	data->pcie_dpm_key_disabled = hwmgr->feature_mask & PP_PCIE_DPM_MASK ? false : true;
	/* need to set voltage control types before EVV patching */
	data->voltage_control = SMU7_VOLTAGE_CONTROL_NONE;
	data->vddci_control = SMU7_VOLTAGE_CONTROL_NONE;
	data->mvdd_control = SMU7_VOLTAGE_CONTROL_NONE;
	data->enable_tdc_limit_feature = true;
	data->enable_pkg_pwr_tracking_feature = true;
	data->force_pcie_gen = PP_PCIEGenInvalid;
	data->ulv_supported = hwmgr->feature_mask & PP_ULV_MASK ? true : false;

	if (hwmgr->chip_id == CHIP_POLARIS12 || hwmgr->is_kicker) {
		uint8_t tmp1, tmp2;
		uint16_t tmp3 = 0;
		atomctrl_get_svi2_info(hwmgr, VOLTAGE_TYPE_VDDC, &tmp1, &tmp2,
						&tmp3);
		tmp3 = (tmp3 >> 5) & 0x3;
		data->vddc_phase_shed_control = ((tmp3 << 1) | (tmp3 >> 1)) & 0x3;
	} else if (hwmgr->chip_family == AMDGPU_FAMILY_CI) {
		data->vddc_phase_shed_control = 1;
	} else {
		data->vddc_phase_shed_control = 0;
	}

	if (hwmgr->chip_id  == CHIP_HAWAII) {
		data->thermal_temp_setting.temperature_low = 94500;
		data->thermal_temp_setting.temperature_high = 95000;
		data->thermal_temp_setting.temperature_shutdown = 104000;
	} else {
		data->thermal_temp_setting.temperature_low = 99500;
		data->thermal_temp_setting.temperature_high = 100000;
		data->thermal_temp_setting.temperature_shutdown = 104000;
	}

	data->fast_watermark_threshold = 100;
	if (atomctrl_is_voltage_controlled_by_gpio_v3(hwmgr,
			VOLTAGE_TYPE_VDDC, VOLTAGE_OBJ_SVID2))
		data->voltage_control = SMU7_VOLTAGE_CONTROL_BY_SVID2;
	else if (atomctrl_is_voltage_controlled_by_gpio_v3(hwmgr,
			VOLTAGE_TYPE_VDDC, VOLTAGE_OBJ_GPIO_LUT))
		data->voltage_control = SMU7_VOLTAGE_CONTROL_BY_GPIO;

	if (phm_cap_enabled(hwmgr->platform_descriptor.platformCaps,
			PHM_PlatformCaps_ControlVDDGFX)) {
		if (atomctrl_is_voltage_controlled_by_gpio_v3(hwmgr,
			VOLTAGE_TYPE_VDDGFX, VOLTAGE_OBJ_SVID2)) {
			data->vdd_gfx_control = SMU7_VOLTAGE_CONTROL_BY_SVID2;
		}
	}

	if (phm_cap_enabled(hwmgr->platform_descriptor.platformCaps,
			PHM_PlatformCaps_EnableMVDDControl)) {
		if (atomctrl_is_voltage_controlled_by_gpio_v3(hwmgr,
				VOLTAGE_TYPE_MVDDC, VOLTAGE_OBJ_GPIO_LUT))
			data->mvdd_control = SMU7_VOLTAGE_CONTROL_BY_GPIO;
		else if (atomctrl_is_voltage_controlled_by_gpio_v3(hwmgr,
				VOLTAGE_TYPE_MVDDC, VOLTAGE_OBJ_SVID2))
			data->mvdd_control = SMU7_VOLTAGE_CONTROL_BY_SVID2;
	}

	if (SMU7_VOLTAGE_CONTROL_NONE == data->vdd_gfx_control)
		phm_cap_unset(hwmgr->platform_descriptor.platformCaps,
			PHM_PlatformCaps_ControlVDDGFX);

	if (phm_cap_enabled(hwmgr->platform_descriptor.platformCaps,
			PHM_PlatformCaps_ControlVDDCI)) {
		if (atomctrl_is_voltage_controlled_by_gpio_v3(hwmgr,
				VOLTAGE_TYPE_VDDCI, VOLTAGE_OBJ_GPIO_LUT))
			data->vddci_control = SMU7_VOLTAGE_CONTROL_BY_GPIO;
		else if (atomctrl_is_voltage_controlled_by_gpio_v3(hwmgr,
				VOLTAGE_TYPE_VDDCI, VOLTAGE_OBJ_SVID2))
			data->vddci_control = SMU7_VOLTAGE_CONTROL_BY_SVID2;
	}

	if (data->mvdd_control == SMU7_VOLTAGE_CONTROL_NONE)
		phm_cap_unset(hwmgr->platform_descriptor.platformCaps,
				PHM_PlatformCaps_EnableMVDDControl);

	if (data->vddci_control == SMU7_VOLTAGE_CONTROL_NONE)
		phm_cap_unset(hwmgr->platform_descriptor.platformCaps,
				PHM_PlatformCaps_ControlVDDCI);

	if ((hwmgr->pp_table_version != PP_TABLE_V0) && (hwmgr->feature_mask & PP_CLOCK_STRETCH_MASK)
		&& (table_info->cac_dtp_table->usClockStretchAmount != 0))
		phm_cap_set(hwmgr->platform_descriptor.platformCaps,
					PHM_PlatformCaps_ClockStretcher);

	data->pcie_gen_performance.max = PP_PCIEGen1;
	data->pcie_gen_performance.min = PP_PCIEGen3;
	data->pcie_gen_power_saving.max = PP_PCIEGen1;
	data->pcie_gen_power_saving.min = PP_PCIEGen3;
	data->pcie_lane_performance.max = 0;
	data->pcie_lane_performance.min = 16;
	data->pcie_lane_power_saving.max = 0;
	data->pcie_lane_power_saving.min = 16;

	sys_info.size = sizeof(struct cgs_system_info);
	sys_info.info_id = CGS_SYSTEM_INFO_PG_FLAGS;
	result = cgs_query_system_info(hwmgr->device, &sys_info);
	if (!result) {
		if (sys_info.value & AMD_PG_SUPPORT_UVD)
			phm_cap_set(hwmgr->platform_descriptor.platformCaps,
				      PHM_PlatformCaps_UVDPowerGating);
		if (sys_info.value & AMD_PG_SUPPORT_VCE)
			phm_cap_set(hwmgr->platform_descriptor.platformCaps,
				      PHM_PlatformCaps_VCEPowerGating);
	}
}

/**
* Get Leakage VDDC based on leakage ID.
*
* @param    hwmgr  the address of the powerplay hardware manager.
* @return   always 0
*/
static int smu7_get_evv_voltages(struct pp_hwmgr *hwmgr)
{
	struct smu7_hwmgr *data = (struct smu7_hwmgr *)(hwmgr->backend);
	uint16_t vv_id;
	uint16_t vddc = 0;
	uint16_t vddgfx = 0;
	uint16_t i, j;
	uint32_t sclk = 0;
	struct phm_ppt_v1_information *table_info =
			(struct phm_ppt_v1_information *)hwmgr->pptable;
	struct phm_ppt_v1_clock_voltage_dependency_table *sclk_table = NULL;


	for (i = 0; i < SMU7_MAX_LEAKAGE_COUNT; i++) {
		vv_id = ATOM_VIRTUAL_VOLTAGE_ID0 + i;

		if (data->vdd_gfx_control == SMU7_VOLTAGE_CONTROL_BY_SVID2) {
			if ((hwmgr->pp_table_version == PP_TABLE_V1)
			    && !phm_get_sclk_for_voltage_evv(hwmgr,
						table_info->vddgfx_lookup_table, vv_id, &sclk)) {
				if (phm_cap_enabled(hwmgr->platform_descriptor.platformCaps,
							PHM_PlatformCaps_ClockStretcher)) {
					sclk_table = table_info->vdd_dep_on_sclk;

					for (j = 1; j < sclk_table->count; j++) {
						if (sclk_table->entries[j].clk == sclk &&
								sclk_table->entries[j].cks_enable == 0) {
							sclk += 5000;
							break;
						}
					}
				}
				if (0 == atomctrl_get_voltage_evv_on_sclk
				    (hwmgr, VOLTAGE_TYPE_VDDGFX, sclk,
				     vv_id, &vddgfx)) {
					/* need to make sure vddgfx is less than 2v or else, it could burn the ASIC. */
					PP_ASSERT_WITH_CODE((vddgfx < 2000 && vddgfx != 0), "Invalid VDDGFX value!", return -EINVAL);

					/* the voltage should not be zero nor equal to leakage ID */
					if (vddgfx != 0 && vddgfx != vv_id) {
						data->vddcgfx_leakage.actual_voltage[data->vddcgfx_leakage.count] = vddgfx;
						data->vddcgfx_leakage.leakage_id[data->vddcgfx_leakage.count] = vv_id;
						data->vddcgfx_leakage.count++;
					}
				} else {
					pr_info("Error retrieving EVV voltage value!\n");
				}
			}
		} else {
			if ((hwmgr->pp_table_version == PP_TABLE_V0)
				|| !phm_get_sclk_for_voltage_evv(hwmgr,
					table_info->vddc_lookup_table, vv_id, &sclk)) {
				if (phm_cap_enabled(hwmgr->platform_descriptor.platformCaps,
						PHM_PlatformCaps_ClockStretcher)) {
					if (table_info == NULL)
						return -EINVAL;
					sclk_table = table_info->vdd_dep_on_sclk;

					for (j = 1; j < sclk_table->count; j++) {
						if (sclk_table->entries[j].clk == sclk &&
								sclk_table->entries[j].cks_enable == 0) {
							sclk += 5000;
							break;
						}
					}
				}

				if (phm_get_voltage_evv_on_sclk(hwmgr,
							VOLTAGE_TYPE_VDDC,
							sclk, vv_id, &vddc) == 0) {
					if (vddc >= 2000 || vddc == 0)
						return -EINVAL;
				} else {
					pr_debug("failed to retrieving EVV voltage!\n");
					continue;
				}

				/* the voltage should not be zero nor equal to leakage ID */
				if (vddc != 0 && vddc != vv_id) {
					data->vddc_leakage.actual_voltage[data->vddc_leakage.count] = (uint16_t)(vddc);
					data->vddc_leakage.leakage_id[data->vddc_leakage.count] = vv_id;
					data->vddc_leakage.count++;
				}
			}
		}
	}

	return 0;
}

/**
 * Change virtual leakage voltage to actual value.
 *
 * @param     hwmgr  the address of the powerplay hardware manager.
 * @param     pointer to changing voltage
 * @param     pointer to leakage table
 */
static void smu7_patch_ppt_v1_with_vdd_leakage(struct pp_hwmgr *hwmgr,
		uint16_t *voltage, struct smu7_leakage_voltage *leakage_table)
{
	uint32_t index;

	/* search for leakage voltage ID 0xff01 ~ 0xff08 */
	for (index = 0; index < leakage_table->count; index++) {
		/* if this voltage matches a leakage voltage ID */
		/* patch with actual leakage voltage */
		if (leakage_table->leakage_id[index] == *voltage) {
			*voltage = leakage_table->actual_voltage[index];
			break;
		}
	}

	if (*voltage > ATOM_VIRTUAL_VOLTAGE_ID0)
		pr_err("Voltage value looks like a Leakage ID but it's not patched \n");
}

/**
* Patch voltage lookup table by EVV leakages.
*
* @param     hwmgr  the address of the powerplay hardware manager.
* @param     pointer to voltage lookup table
* @param     pointer to leakage table
* @return     always 0
*/
static int smu7_patch_lookup_table_with_leakage(struct pp_hwmgr *hwmgr,
		phm_ppt_v1_voltage_lookup_table *lookup_table,
		struct smu7_leakage_voltage *leakage_table)
{
	uint32_t i;

	for (i = 0; i < lookup_table->count; i++)
		smu7_patch_ppt_v1_with_vdd_leakage(hwmgr,
				&lookup_table->entries[i].us_vdd, leakage_table);

	return 0;
}

static int smu7_patch_clock_voltage_limits_with_vddc_leakage(
		struct pp_hwmgr *hwmgr, struct smu7_leakage_voltage *leakage_table,
		uint16_t *vddc)
{
	struct phm_ppt_v1_information *table_info =
			(struct phm_ppt_v1_information *)(hwmgr->pptable);
	smu7_patch_ppt_v1_with_vdd_leakage(hwmgr, (uint16_t *)vddc, leakage_table);
	hwmgr->dyn_state.max_clock_voltage_on_dc.vddc =
			table_info->max_clock_voltage_on_dc.vddc;
	return 0;
}

static int smu7_patch_voltage_dependency_tables_with_lookup_table(
		struct pp_hwmgr *hwmgr)
{
	uint8_t entry_id;
	uint8_t voltage_id;
	struct smu7_hwmgr *data = (struct smu7_hwmgr *)(hwmgr->backend);
	struct phm_ppt_v1_information *table_info =
			(struct phm_ppt_v1_information *)(hwmgr->pptable);

	struct phm_ppt_v1_clock_voltage_dependency_table *sclk_table =
			table_info->vdd_dep_on_sclk;
	struct phm_ppt_v1_clock_voltage_dependency_table *mclk_table =
			table_info->vdd_dep_on_mclk;
	struct phm_ppt_v1_mm_clock_voltage_dependency_table *mm_table =
			table_info->mm_dep_table;

	if (data->vdd_gfx_control == SMU7_VOLTAGE_CONTROL_BY_SVID2) {
		for (entry_id = 0; entry_id < sclk_table->count; ++entry_id) {
			voltage_id = sclk_table->entries[entry_id].vddInd;
			sclk_table->entries[entry_id].vddgfx =
				table_info->vddgfx_lookup_table->entries[voltage_id].us_vdd;
		}
	} else {
		for (entry_id = 0; entry_id < sclk_table->count; ++entry_id) {
			voltage_id = sclk_table->entries[entry_id].vddInd;
			sclk_table->entries[entry_id].vddc =
				table_info->vddc_lookup_table->entries[voltage_id].us_vdd;
		}
	}

	for (entry_id = 0; entry_id < mclk_table->count; ++entry_id) {
		voltage_id = mclk_table->entries[entry_id].vddInd;
		mclk_table->entries[entry_id].vddc =
			table_info->vddc_lookup_table->entries[voltage_id].us_vdd;
	}

	for (entry_id = 0; entry_id < mm_table->count; ++entry_id) {
		voltage_id = mm_table->entries[entry_id].vddcInd;
		mm_table->entries[entry_id].vddc =
			table_info->vddc_lookup_table->entries[voltage_id].us_vdd;
	}

	return 0;

}

static int phm_add_voltage(struct pp_hwmgr *hwmgr,
			phm_ppt_v1_voltage_lookup_table *look_up_table,
			phm_ppt_v1_voltage_lookup_record *record)
{
	uint32_t i;

	PP_ASSERT_WITH_CODE((NULL != look_up_table),
		"Lookup Table empty.", return -EINVAL);
	PP_ASSERT_WITH_CODE((0 != look_up_table->count),
		"Lookup Table empty.", return -EINVAL);

	i = smum_get_mac_definition(hwmgr, SMU_MAX_LEVELS_VDDGFX);
	PP_ASSERT_WITH_CODE((i >= look_up_table->count),
		"Lookup Table is full.", return -EINVAL);

	/* This is to avoid entering duplicate calculated records. */
	for (i = 0; i < look_up_table->count; i++) {
		if (look_up_table->entries[i].us_vdd == record->us_vdd) {
			if (look_up_table->entries[i].us_calculated == 1)
				return 0;
			break;
		}
	}

	look_up_table->entries[i].us_calculated = 1;
	look_up_table->entries[i].us_vdd = record->us_vdd;
	look_up_table->entries[i].us_cac_low = record->us_cac_low;
	look_up_table->entries[i].us_cac_mid = record->us_cac_mid;
	look_up_table->entries[i].us_cac_high = record->us_cac_high;
	/* Only increment the count when we're appending, not replacing duplicate entry. */
	if (i == look_up_table->count)
		look_up_table->count++;

	return 0;
}


static int smu7_calc_voltage_dependency_tables(struct pp_hwmgr *hwmgr)
{
	uint8_t entry_id;
	struct phm_ppt_v1_voltage_lookup_record v_record;
	struct smu7_hwmgr *data = (struct smu7_hwmgr *)(hwmgr->backend);
	struct phm_ppt_v1_information *pptable_info = (struct phm_ppt_v1_information *)(hwmgr->pptable);

	phm_ppt_v1_clock_voltage_dependency_table *sclk_table = pptable_info->vdd_dep_on_sclk;
	phm_ppt_v1_clock_voltage_dependency_table *mclk_table = pptable_info->vdd_dep_on_mclk;

	if (data->vdd_gfx_control == SMU7_VOLTAGE_CONTROL_BY_SVID2) {
		for (entry_id = 0; entry_id < sclk_table->count; ++entry_id) {
			if (sclk_table->entries[entry_id].vdd_offset & (1 << 15))
				v_record.us_vdd = sclk_table->entries[entry_id].vddgfx +
					sclk_table->entries[entry_id].vdd_offset - 0xFFFF;
			else
				v_record.us_vdd = sclk_table->entries[entry_id].vddgfx +
					sclk_table->entries[entry_id].vdd_offset;

			sclk_table->entries[entry_id].vddc =
				v_record.us_cac_low = v_record.us_cac_mid =
				v_record.us_cac_high = v_record.us_vdd;

			phm_add_voltage(hwmgr, pptable_info->vddc_lookup_table, &v_record);
		}

		for (entry_id = 0; entry_id < mclk_table->count; ++entry_id) {
			if (mclk_table->entries[entry_id].vdd_offset & (1 << 15))
				v_record.us_vdd = mclk_table->entries[entry_id].vddc +
					mclk_table->entries[entry_id].vdd_offset - 0xFFFF;
			else
				v_record.us_vdd = mclk_table->entries[entry_id].vddc +
					mclk_table->entries[entry_id].vdd_offset;

			mclk_table->entries[entry_id].vddgfx = v_record.us_cac_low =
				v_record.us_cac_mid = v_record.us_cac_high = v_record.us_vdd;
			phm_add_voltage(hwmgr, pptable_info->vddgfx_lookup_table, &v_record);
		}
	}
	return 0;
}

static int smu7_calc_mm_voltage_dependency_table(struct pp_hwmgr *hwmgr)
{
	uint8_t entry_id;
	struct phm_ppt_v1_voltage_lookup_record v_record;
	struct smu7_hwmgr *data = (struct smu7_hwmgr *)(hwmgr->backend);
	struct phm_ppt_v1_information *pptable_info = (struct phm_ppt_v1_information *)(hwmgr->pptable);
	phm_ppt_v1_mm_clock_voltage_dependency_table *mm_table = pptable_info->mm_dep_table;

	if (data->vdd_gfx_control == SMU7_VOLTAGE_CONTROL_BY_SVID2) {
		for (entry_id = 0; entry_id < mm_table->count; entry_id++) {
			if (mm_table->entries[entry_id].vddgfx_offset & (1 << 15))
				v_record.us_vdd = mm_table->entries[entry_id].vddc +
					mm_table->entries[entry_id].vddgfx_offset - 0xFFFF;
			else
				v_record.us_vdd = mm_table->entries[entry_id].vddc +
					mm_table->entries[entry_id].vddgfx_offset;

			/* Add the calculated VDDGFX to the VDDGFX lookup table */
			mm_table->entries[entry_id].vddgfx = v_record.us_cac_low =
				v_record.us_cac_mid = v_record.us_cac_high = v_record.us_vdd;
			phm_add_voltage(hwmgr, pptable_info->vddgfx_lookup_table, &v_record);
		}
	}
	return 0;
}

static int smu7_sort_lookup_table(struct pp_hwmgr *hwmgr,
		struct phm_ppt_v1_voltage_lookup_table *lookup_table)
{
	uint32_t table_size, i, j;
	struct phm_ppt_v1_voltage_lookup_record tmp_voltage_lookup_record;
	table_size = lookup_table->count;

	PP_ASSERT_WITH_CODE(0 != lookup_table->count,
		"Lookup table is empty", return -EINVAL);

	/* Sorting voltages */
	for (i = 0; i < table_size - 1; i++) {
		for (j = i + 1; j > 0; j--) {
			if (lookup_table->entries[j].us_vdd <
					lookup_table->entries[j - 1].us_vdd) {
				tmp_voltage_lookup_record = lookup_table->entries[j - 1];
				lookup_table->entries[j - 1] = lookup_table->entries[j];
				lookup_table->entries[j] = tmp_voltage_lookup_record;
			}
		}
	}

	return 0;
}

static int smu7_complete_dependency_tables(struct pp_hwmgr *hwmgr)
{
	int result = 0;
	int tmp_result;
	struct smu7_hwmgr *data = (struct smu7_hwmgr *)(hwmgr->backend);
	struct phm_ppt_v1_information *table_info =
			(struct phm_ppt_v1_information *)(hwmgr->pptable);

	if (data->vdd_gfx_control == SMU7_VOLTAGE_CONTROL_BY_SVID2) {
		tmp_result = smu7_patch_lookup_table_with_leakage(hwmgr,
			table_info->vddgfx_lookup_table, &(data->vddcgfx_leakage));
		if (tmp_result != 0)
			result = tmp_result;

		smu7_patch_ppt_v1_with_vdd_leakage(hwmgr,
			&table_info->max_clock_voltage_on_dc.vddgfx, &(data->vddcgfx_leakage));
	} else {

		tmp_result = smu7_patch_lookup_table_with_leakage(hwmgr,
				table_info->vddc_lookup_table, &(data->vddc_leakage));
		if (tmp_result)
			result = tmp_result;

		tmp_result = smu7_patch_clock_voltage_limits_with_vddc_leakage(hwmgr,
				&(data->vddc_leakage), &table_info->max_clock_voltage_on_dc.vddc);
		if (tmp_result)
			result = tmp_result;
	}

	tmp_result = smu7_patch_voltage_dependency_tables_with_lookup_table(hwmgr);
	if (tmp_result)
		result = tmp_result;

	tmp_result = smu7_calc_voltage_dependency_tables(hwmgr);
	if (tmp_result)
		result = tmp_result;

	tmp_result = smu7_calc_mm_voltage_dependency_table(hwmgr);
	if (tmp_result)
		result = tmp_result;

	tmp_result = smu7_sort_lookup_table(hwmgr, table_info->vddgfx_lookup_table);
	if (tmp_result)
		result = tmp_result;

	tmp_result = smu7_sort_lookup_table(hwmgr, table_info->vddc_lookup_table);
	if (tmp_result)
		result = tmp_result;

	return result;
}

static int smu7_set_private_data_based_on_pptable_v1(struct pp_hwmgr *hwmgr)
{
	struct phm_ppt_v1_information *table_info =
			(struct phm_ppt_v1_information *)(hwmgr->pptable);

	struct phm_ppt_v1_clock_voltage_dependency_table *allowed_sclk_vdd_table =
						table_info->vdd_dep_on_sclk;
	struct phm_ppt_v1_clock_voltage_dependency_table *allowed_mclk_vdd_table =
						table_info->vdd_dep_on_mclk;

	PP_ASSERT_WITH_CODE(allowed_sclk_vdd_table != NULL,
		"VDD dependency on SCLK table is missing.",
		return -EINVAL);
	PP_ASSERT_WITH_CODE(allowed_sclk_vdd_table->count >= 1,
		"VDD dependency on SCLK table has to have is missing.",
		return -EINVAL);

	PP_ASSERT_WITH_CODE(allowed_mclk_vdd_table != NULL,
		"VDD dependency on MCLK table is missing",
		return -EINVAL);
	PP_ASSERT_WITH_CODE(allowed_mclk_vdd_table->count >= 1,
		"VDD dependency on MCLK table has to have is missing.",
		return -EINVAL);

	table_info->max_clock_voltage_on_ac.sclk =
		allowed_sclk_vdd_table->entries[allowed_sclk_vdd_table->count - 1].clk;
	table_info->max_clock_voltage_on_ac.mclk =
		allowed_mclk_vdd_table->entries[allowed_mclk_vdd_table->count - 1].clk;
	table_info->max_clock_voltage_on_ac.vddc =
		allowed_sclk_vdd_table->entries[allowed_sclk_vdd_table->count - 1].vddc;
	table_info->max_clock_voltage_on_ac.vddci =
		allowed_mclk_vdd_table->entries[allowed_mclk_vdd_table->count - 1].vddci;

	hwmgr->dyn_state.max_clock_voltage_on_ac.sclk = table_info->max_clock_voltage_on_ac.sclk;
	hwmgr->dyn_state.max_clock_voltage_on_ac.mclk = table_info->max_clock_voltage_on_ac.mclk;
	hwmgr->dyn_state.max_clock_voltage_on_ac.vddc = table_info->max_clock_voltage_on_ac.vddc;
	hwmgr->dyn_state.max_clock_voltage_on_ac.vddci = table_info->max_clock_voltage_on_ac.vddci;

	return 0;
}

static int smu7_patch_voltage_workaround(struct pp_hwmgr *hwmgr)
{
	struct phm_ppt_v1_information *table_info =
		       (struct phm_ppt_v1_information *)(hwmgr->pptable);
	struct phm_ppt_v1_clock_voltage_dependency_table *dep_mclk_table;
	struct phm_ppt_v1_voltage_lookup_table *lookup_table;
	uint32_t i;
	uint32_t hw_revision, sub_vendor_id, sub_sys_id;
	struct cgs_system_info sys_info = {0};

	if (table_info != NULL) {
		dep_mclk_table = table_info->vdd_dep_on_mclk;
		lookup_table = table_info->vddc_lookup_table;
	} else
		return 0;

	sys_info.size = sizeof(struct cgs_system_info);

	sys_info.info_id = CGS_SYSTEM_INFO_PCIE_REV;
	cgs_query_system_info(hwmgr->device, &sys_info);
	hw_revision = (uint32_t)sys_info.value;

	sys_info.info_id = CGS_SYSTEM_INFO_PCIE_SUB_SYS_ID;
	cgs_query_system_info(hwmgr->device, &sys_info);
	sub_sys_id = (uint32_t)sys_info.value;

	sys_info.info_id = CGS_SYSTEM_INFO_PCIE_SUB_SYS_VENDOR_ID;
	cgs_query_system_info(hwmgr->device, &sys_info);
	sub_vendor_id = (uint32_t)sys_info.value;

	if (hwmgr->chip_id == CHIP_POLARIS10 && hw_revision == 0xC7 &&
			((sub_sys_id == 0xb37 && sub_vendor_id == 0x1002) ||
		    (sub_sys_id == 0x4a8 && sub_vendor_id == 0x1043) ||
		    (sub_sys_id == 0x9480 && sub_vendor_id == 0x1682))) {
		if (lookup_table->entries[dep_mclk_table->entries[dep_mclk_table->count-1].vddInd].us_vdd >= 1000)
			return 0;

		for (i = 0; i < lookup_table->count; i++) {
			if (lookup_table->entries[i].us_vdd < 0xff01 && lookup_table->entries[i].us_vdd >= 1000) {
				dep_mclk_table->entries[dep_mclk_table->count-1].vddInd = (uint8_t) i;
				return 0;
			}
		}
	}
	return 0;
}

static int smu7_thermal_parameter_init(struct pp_hwmgr *hwmgr)
{
	struct pp_atomctrl_gpio_pin_assignment gpio_pin_assignment;
	uint32_t temp_reg;
	struct phm_ppt_v1_information *table_info =
			(struct phm_ppt_v1_information *)(hwmgr->pptable);


	if (atomctrl_get_pp_assign_pin(hwmgr, VDDC_PCC_GPIO_PINID, &gpio_pin_assignment)) {
		temp_reg = cgs_read_ind_register(hwmgr->device, CGS_IND_REG__SMC, ixCNB_PWRMGT_CNTL);
		switch (gpio_pin_assignment.uc_gpio_pin_bit_shift) {
		case 0:
			temp_reg = PHM_SET_FIELD(temp_reg, CNB_PWRMGT_CNTL, GNB_SLOW_MODE, 0x1);
			break;
		case 1:
			temp_reg = PHM_SET_FIELD(temp_reg, CNB_PWRMGT_CNTL, GNB_SLOW_MODE, 0x2);
			break;
		case 2:
			temp_reg = PHM_SET_FIELD(temp_reg, CNB_PWRMGT_CNTL, GNB_SLOW, 0x1);
			break;
		case 3:
			temp_reg = PHM_SET_FIELD(temp_reg, CNB_PWRMGT_CNTL, FORCE_NB_PS1, 0x1);
			break;
		case 4:
			temp_reg = PHM_SET_FIELD(temp_reg, CNB_PWRMGT_CNTL, DPM_ENABLED, 0x1);
			break;
		default:
			break;
		}
		cgs_write_ind_register(hwmgr->device, CGS_IND_REG__SMC, ixCNB_PWRMGT_CNTL, temp_reg);
	}

	if (table_info == NULL)
		return 0;

	if (table_info->cac_dtp_table->usDefaultTargetOperatingTemp != 0 &&
		hwmgr->thermal_controller.advanceFanControlParameters.ucFanControlMode) {
		hwmgr->thermal_controller.advanceFanControlParameters.usFanPWMMinLimit =
			(uint16_t)hwmgr->thermal_controller.advanceFanControlParameters.ucMinimumPWMLimit;

		hwmgr->thermal_controller.advanceFanControlParameters.usFanPWMMaxLimit =
			(uint16_t)hwmgr->thermal_controller.advanceFanControlParameters.usDefaultMaxFanPWM;

		hwmgr->thermal_controller.advanceFanControlParameters.usFanPWMStep = 1;

		hwmgr->thermal_controller.advanceFanControlParameters.usFanRPMMaxLimit = 100;

		hwmgr->thermal_controller.advanceFanControlParameters.usFanRPMMinLimit =
			(uint16_t)hwmgr->thermal_controller.advanceFanControlParameters.ucMinimumPWMLimit;

		hwmgr->thermal_controller.advanceFanControlParameters.usFanRPMStep = 1;

		table_info->cac_dtp_table->usDefaultTargetOperatingTemp = (table_info->cac_dtp_table->usDefaultTargetOperatingTemp >= 50) ?
								(table_info->cac_dtp_table->usDefaultTargetOperatingTemp - 50) : 0;

		table_info->cac_dtp_table->usOperatingTempMaxLimit = table_info->cac_dtp_table->usDefaultTargetOperatingTemp;
		table_info->cac_dtp_table->usOperatingTempStep = 1;
		table_info->cac_dtp_table->usOperatingTempHyst = 1;

		hwmgr->thermal_controller.advanceFanControlParameters.usMaxFanPWM =
			       hwmgr->thermal_controller.advanceFanControlParameters.usDefaultMaxFanPWM;

		hwmgr->thermal_controller.advanceFanControlParameters.usMaxFanRPM =
			       hwmgr->thermal_controller.advanceFanControlParameters.usDefaultMaxFanRPM;

		hwmgr->dyn_state.cac_dtp_table->usOperatingTempMinLimit =
			       table_info->cac_dtp_table->usOperatingTempMinLimit;

		hwmgr->dyn_state.cac_dtp_table->usOperatingTempMaxLimit =
			       table_info->cac_dtp_table->usOperatingTempMaxLimit;

		hwmgr->dyn_state.cac_dtp_table->usDefaultTargetOperatingTemp =
			       table_info->cac_dtp_table->usDefaultTargetOperatingTemp;

		hwmgr->dyn_state.cac_dtp_table->usOperatingTempStep =
			       table_info->cac_dtp_table->usOperatingTempStep;

		hwmgr->dyn_state.cac_dtp_table->usTargetOperatingTemp =
			       table_info->cac_dtp_table->usTargetOperatingTemp;
		if (hwmgr->feature_mask & PP_OD_FUZZY_FAN_CONTROL_MASK)
			phm_cap_set(hwmgr->platform_descriptor.platformCaps,
					PHM_PlatformCaps_ODFuzzyFanControlSupport);
	}

	return 0;
}

/**
 * Change virtual leakage voltage to actual value.
 *
 * @param     hwmgr  the address of the powerplay hardware manager.
 * @param     pointer to changing voltage
 * @param     pointer to leakage table
 */
static void smu7_patch_ppt_v0_with_vdd_leakage(struct pp_hwmgr *hwmgr,
		uint32_t *voltage, struct smu7_leakage_voltage *leakage_table)
{
	uint32_t index;

	/* search for leakage voltage ID 0xff01 ~ 0xff08 */
	for (index = 0; index < leakage_table->count; index++) {
		/* if this voltage matches a leakage voltage ID */
		/* patch with actual leakage voltage */
		if (leakage_table->leakage_id[index] == *voltage) {
			*voltage = leakage_table->actual_voltage[index];
			break;
		}
	}

	if (*voltage > ATOM_VIRTUAL_VOLTAGE_ID0)
		pr_err("Voltage value looks like a Leakage ID but it's not patched \n");
}


static int smu7_patch_vddc(struct pp_hwmgr *hwmgr,
			      struct phm_clock_voltage_dependency_table *tab)
{
	uint16_t i;
	struct smu7_hwmgr *data = (struct smu7_hwmgr *)(hwmgr->backend);

	if (tab)
		for (i = 0; i < tab->count; i++)
			smu7_patch_ppt_v0_with_vdd_leakage(hwmgr, &tab->entries[i].v,
						&data->vddc_leakage);

	return 0;
}

static int smu7_patch_vddci(struct pp_hwmgr *hwmgr,
			       struct phm_clock_voltage_dependency_table *tab)
{
	uint16_t i;
	struct smu7_hwmgr *data = (struct smu7_hwmgr *)(hwmgr->backend);

	if (tab)
		for (i = 0; i < tab->count; i++)
			smu7_patch_ppt_v0_with_vdd_leakage(hwmgr, &tab->entries[i].v,
							&data->vddci_leakage);

	return 0;
}

static int smu7_patch_vce_vddc(struct pp_hwmgr *hwmgr,
				  struct phm_vce_clock_voltage_dependency_table *tab)
{
	uint16_t i;
	struct smu7_hwmgr *data = (struct smu7_hwmgr *)(hwmgr->backend);

	if (tab)
		for (i = 0; i < tab->count; i++)
			smu7_patch_ppt_v0_with_vdd_leakage(hwmgr, &tab->entries[i].v,
							&data->vddc_leakage);

	return 0;
}


static int smu7_patch_uvd_vddc(struct pp_hwmgr *hwmgr,
				  struct phm_uvd_clock_voltage_dependency_table *tab)
{
	uint16_t i;
	struct smu7_hwmgr *data = (struct smu7_hwmgr *)(hwmgr->backend);

	if (tab)
		for (i = 0; i < tab->count; i++)
			smu7_patch_ppt_v0_with_vdd_leakage(hwmgr, &tab->entries[i].v,
							&data->vddc_leakage);

	return 0;
}

static int smu7_patch_vddc_shed_limit(struct pp_hwmgr *hwmgr,
					 struct phm_phase_shedding_limits_table *tab)
{
	uint16_t i;
	struct smu7_hwmgr *data = (struct smu7_hwmgr *)(hwmgr->backend);

	if (tab)
		for (i = 0; i < tab->count; i++)
			smu7_patch_ppt_v0_with_vdd_leakage(hwmgr, &tab->entries[i].Voltage,
							&data->vddc_leakage);

	return 0;
}

static int smu7_patch_samu_vddc(struct pp_hwmgr *hwmgr,
				   struct phm_samu_clock_voltage_dependency_table *tab)
{
	uint16_t i;
	struct smu7_hwmgr *data = (struct smu7_hwmgr *)(hwmgr->backend);

	if (tab)
		for (i = 0; i < tab->count; i++)
			smu7_patch_ppt_v0_with_vdd_leakage(hwmgr, &tab->entries[i].v,
							&data->vddc_leakage);

	return 0;
}

static int smu7_patch_acp_vddc(struct pp_hwmgr *hwmgr,
				  struct phm_acp_clock_voltage_dependency_table *tab)
{
	uint16_t i;
	struct smu7_hwmgr *data = (struct smu7_hwmgr *)(hwmgr->backend);

	if (tab)
		for (i = 0; i < tab->count; i++)
			smu7_patch_ppt_v0_with_vdd_leakage(hwmgr, &tab->entries[i].v,
					&data->vddc_leakage);

	return 0;
}

static int smu7_patch_limits_vddc(struct pp_hwmgr *hwmgr,
				  struct phm_clock_and_voltage_limits *tab)
{
	uint32_t vddc, vddci;
	struct smu7_hwmgr *data = (struct smu7_hwmgr *)(hwmgr->backend);

	if (tab) {
		vddc = tab->vddc;
		smu7_patch_ppt_v0_with_vdd_leakage(hwmgr, &vddc,
						   &data->vddc_leakage);
		tab->vddc = vddc;
		vddci = tab->vddci;
		smu7_patch_ppt_v0_with_vdd_leakage(hwmgr, &vddci,
						   &data->vddci_leakage);
		tab->vddci = vddci;
	}

	return 0;
}

static int smu7_patch_cac_vddc(struct pp_hwmgr *hwmgr, struct phm_cac_leakage_table *tab)
{
	uint32_t i;
	uint32_t vddc;
	struct smu7_hwmgr *data = (struct smu7_hwmgr *)(hwmgr->backend);

	if (tab) {
		for (i = 0; i < tab->count; i++) {
			vddc = (uint32_t)(tab->entries[i].Vddc);
			smu7_patch_ppt_v0_with_vdd_leakage(hwmgr, &vddc, &data->vddc_leakage);
			tab->entries[i].Vddc = (uint16_t)vddc;
		}
	}

	return 0;
}

static int smu7_patch_dependency_tables_with_leakage(struct pp_hwmgr *hwmgr)
{
	int tmp;

	tmp = smu7_patch_vddc(hwmgr, hwmgr->dyn_state.vddc_dependency_on_sclk);
	if (tmp)
		return -EINVAL;

	tmp = smu7_patch_vddc(hwmgr, hwmgr->dyn_state.vddc_dependency_on_mclk);
	if (tmp)
		return -EINVAL;

	tmp = smu7_patch_vddc(hwmgr, hwmgr->dyn_state.vddc_dep_on_dal_pwrl);
	if (tmp)
		return -EINVAL;

	tmp = smu7_patch_vddci(hwmgr, hwmgr->dyn_state.vddci_dependency_on_mclk);
	if (tmp)
		return -EINVAL;

	tmp = smu7_patch_vce_vddc(hwmgr, hwmgr->dyn_state.vce_clock_voltage_dependency_table);
	if (tmp)
		return -EINVAL;

	tmp = smu7_patch_uvd_vddc(hwmgr, hwmgr->dyn_state.uvd_clock_voltage_dependency_table);
	if (tmp)
		return -EINVAL;

	tmp = smu7_patch_samu_vddc(hwmgr, hwmgr->dyn_state.samu_clock_voltage_dependency_table);
	if (tmp)
		return -EINVAL;

	tmp = smu7_patch_acp_vddc(hwmgr, hwmgr->dyn_state.acp_clock_voltage_dependency_table);
	if (tmp)
		return -EINVAL;

	tmp = smu7_patch_vddc_shed_limit(hwmgr, hwmgr->dyn_state.vddc_phase_shed_limits_table);
	if (tmp)
		return -EINVAL;

	tmp = smu7_patch_limits_vddc(hwmgr, &hwmgr->dyn_state.max_clock_voltage_on_ac);
	if (tmp)
		return -EINVAL;

	tmp = smu7_patch_limits_vddc(hwmgr, &hwmgr->dyn_state.max_clock_voltage_on_dc);
	if (tmp)
		return -EINVAL;

	tmp = smu7_patch_cac_vddc(hwmgr, hwmgr->dyn_state.cac_leakage_table);
	if (tmp)
		return -EINVAL;

	return 0;
}


static int smu7_set_private_data_based_on_pptable_v0(struct pp_hwmgr *hwmgr)
{
	struct smu7_hwmgr *data = (struct smu7_hwmgr *)(hwmgr->backend);

	struct phm_clock_voltage_dependency_table *allowed_sclk_vddc_table = hwmgr->dyn_state.vddc_dependency_on_sclk;
	struct phm_clock_voltage_dependency_table *allowed_mclk_vddc_table = hwmgr->dyn_state.vddc_dependency_on_mclk;
	struct phm_clock_voltage_dependency_table *allowed_mclk_vddci_table = hwmgr->dyn_state.vddci_dependency_on_mclk;

	PP_ASSERT_WITH_CODE(allowed_sclk_vddc_table != NULL,
		"VDDC dependency on SCLK table is missing. This table is mandatory\n", return -EINVAL);
	PP_ASSERT_WITH_CODE(allowed_sclk_vddc_table->count >= 1,
		"VDDC dependency on SCLK table has to have is missing. This table is mandatory\n", return -EINVAL);

	PP_ASSERT_WITH_CODE(allowed_mclk_vddc_table != NULL,
		"VDDC dependency on MCLK table is missing. This table is mandatory\n", return -EINVAL);
	PP_ASSERT_WITH_CODE(allowed_mclk_vddc_table->count >= 1,
		"VDD dependency on MCLK table has to have is missing. This table is mandatory\n", return -EINVAL);

	data->min_vddc_in_pptable = (uint16_t)allowed_sclk_vddc_table->entries[0].v;
	data->max_vddc_in_pptable = (uint16_t)allowed_sclk_vddc_table->entries[allowed_sclk_vddc_table->count - 1].v;

	hwmgr->dyn_state.max_clock_voltage_on_ac.sclk =
		allowed_sclk_vddc_table->entries[allowed_sclk_vddc_table->count - 1].clk;
	hwmgr->dyn_state.max_clock_voltage_on_ac.mclk =
		allowed_mclk_vddc_table->entries[allowed_mclk_vddc_table->count - 1].clk;
	hwmgr->dyn_state.max_clock_voltage_on_ac.vddc =
		allowed_sclk_vddc_table->entries[allowed_sclk_vddc_table->count - 1].v;

	if (allowed_mclk_vddci_table != NULL && allowed_mclk_vddci_table->count >= 1) {
		data->min_vddci_in_pptable = (uint16_t)allowed_mclk_vddci_table->entries[0].v;
		data->max_vddci_in_pptable = (uint16_t)allowed_mclk_vddci_table->entries[allowed_mclk_vddci_table->count - 1].v;
	}

	if (hwmgr->dyn_state.vddci_dependency_on_mclk != NULL && hwmgr->dyn_state.vddci_dependency_on_mclk->count >= 1)
		hwmgr->dyn_state.max_clock_voltage_on_ac.vddci = hwmgr->dyn_state.vddci_dependency_on_mclk->entries[hwmgr->dyn_state.vddci_dependency_on_mclk->count - 1].v;

	return 0;
}

static int smu7_hwmgr_backend_fini(struct pp_hwmgr *hwmgr)
{
	kfree(hwmgr->dyn_state.vddc_dep_on_dal_pwrl);
	hwmgr->dyn_state.vddc_dep_on_dal_pwrl = NULL;
	kfree(hwmgr->backend);
	hwmgr->backend = NULL;

	return 0;
}

static int smu7_get_elb_voltages(struct pp_hwmgr *hwmgr)
{
	uint16_t virtual_voltage_id, vddc, vddci, efuse_voltage_id;
	struct smu7_hwmgr *data = (struct smu7_hwmgr *)(hwmgr->backend);
	int i;

	if (atomctrl_get_leakage_id_from_efuse(hwmgr, &efuse_voltage_id) == 0) {
		for (i = 0; i < SMU7_MAX_LEAKAGE_COUNT; i++) {
			virtual_voltage_id = ATOM_VIRTUAL_VOLTAGE_ID0 + i;
			if (atomctrl_get_leakage_vddc_base_on_leakage(hwmgr, &vddc, &vddci,
								virtual_voltage_id,
								efuse_voltage_id) == 0) {
				if (vddc != 0 && vddc != virtual_voltage_id) {
					data->vddc_leakage.actual_voltage[data->vddc_leakage.count] = vddc;
					data->vddc_leakage.leakage_id[data->vddc_leakage.count] = virtual_voltage_id;
					data->vddc_leakage.count++;
				}
				if (vddci != 0 && vddci != virtual_voltage_id) {
					data->vddci_leakage.actual_voltage[data->vddci_leakage.count] = vddci;
					data->vddci_leakage.leakage_id[data->vddci_leakage.count] = virtual_voltage_id;
					data->vddci_leakage.count++;
				}
			}
		}
	}
	return 0;
}

static int smu7_hwmgr_backend_init(struct pp_hwmgr *hwmgr)
{
	struct smu7_hwmgr *data;
	int result = 0;

	data = kzalloc(sizeof(struct smu7_hwmgr), GFP_KERNEL);
	if (data == NULL)
		return -ENOMEM;

	hwmgr->backend = data;
	smu7_patch_voltage_workaround(hwmgr);
	smu7_init_dpm_defaults(hwmgr);

	/* Get leakage voltage based on leakage ID. */
	if (phm_cap_enabled(hwmgr->platform_descriptor.platformCaps,
			PHM_PlatformCaps_EVV)) {
		result = smu7_get_evv_voltages(hwmgr);
		if (result) {
			pr_info("Get EVV Voltage Failed.  Abort Driver loading!\n");
			return -EINVAL;
		}
	} else {
		smu7_get_elb_voltages(hwmgr);
	}

	if (hwmgr->pp_table_version == PP_TABLE_V1) {
		smu7_complete_dependency_tables(hwmgr);
		smu7_set_private_data_based_on_pptable_v1(hwmgr);
	} else if (hwmgr->pp_table_version == PP_TABLE_V0) {
		smu7_patch_dependency_tables_with_leakage(hwmgr);
		smu7_set_private_data_based_on_pptable_v0(hwmgr);
	}

	/* Initalize Dynamic State Adjustment Rule Settings */
	result = phm_initializa_dynamic_state_adjustment_rule_settings(hwmgr);

	if (0 == result) {
		struct cgs_system_info sys_info = {0};

		data->is_tlu_enabled = false;

		hwmgr->platform_descriptor.hardwareActivityPerformanceLevels =
							SMU7_MAX_HARDWARE_POWERLEVELS;
		hwmgr->platform_descriptor.hardwarePerformanceLevels = 2;
		hwmgr->platform_descriptor.minimumClocksReductionPercentage = 50;

		sys_info.size = sizeof(struct cgs_system_info);
		sys_info.info_id = CGS_SYSTEM_INFO_PCIE_GEN_INFO;
		result = cgs_query_system_info(hwmgr->device, &sys_info);
		if (result)
			data->pcie_gen_cap = AMDGPU_DEFAULT_PCIE_GEN_MASK;
		else
			data->pcie_gen_cap = (uint32_t)sys_info.value;
		if (data->pcie_gen_cap & CAIL_PCIE_LINK_SPEED_SUPPORT_GEN3)
			data->pcie_spc_cap = 20;
		sys_info.size = sizeof(struct cgs_system_info);
		sys_info.info_id = CGS_SYSTEM_INFO_PCIE_MLW;
		result = cgs_query_system_info(hwmgr->device, &sys_info);
		if (result)
			data->pcie_lane_cap = AMDGPU_DEFAULT_PCIE_MLW_MASK;
		else
			data->pcie_lane_cap = (uint32_t)sys_info.value;

		hwmgr->platform_descriptor.vbiosInterruptId = 0x20000400; /* IRQ_SOURCE1_SW_INT */
/* The true clock step depends on the frequency, typically 4.5 or 9 MHz. Here we use 5. */
		hwmgr->platform_descriptor.clockStep.engineClock = 500;
		hwmgr->platform_descriptor.clockStep.memoryClock = 500;
		smu7_thermal_parameter_init(hwmgr);
	} else {
		/* Ignore return value in here, we are cleaning up a mess. */
		smu7_hwmgr_backend_fini(hwmgr);
	}

	return 0;
}

static int smu7_force_dpm_highest(struct pp_hwmgr *hwmgr)
{
	struct smu7_hwmgr *data = (struct smu7_hwmgr *)(hwmgr->backend);
	uint32_t level, tmp;

	if (!data->pcie_dpm_key_disabled) {
		if (data->dpm_level_enable_mask.pcie_dpm_enable_mask) {
			level = 0;
			tmp = data->dpm_level_enable_mask.pcie_dpm_enable_mask;
			while (tmp >>= 1)
				level++;

			if (level)
				smum_send_msg_to_smc_with_parameter(hwmgr,
						PPSMC_MSG_PCIeDPM_ForceLevel, level);
		}
	}

	if (!data->sclk_dpm_key_disabled) {
		if (data->dpm_level_enable_mask.sclk_dpm_enable_mask) {
			level = 0;
			tmp = data->dpm_level_enable_mask.sclk_dpm_enable_mask;
			while (tmp >>= 1)
				level++;

			if (level)
				smum_send_msg_to_smc_with_parameter(hwmgr,
						PPSMC_MSG_SCLKDPM_SetEnabledMask,
						(1 << level));
		}
	}

	if (!data->mclk_dpm_key_disabled) {
		if (data->dpm_level_enable_mask.mclk_dpm_enable_mask) {
			level = 0;
			tmp = data->dpm_level_enable_mask.mclk_dpm_enable_mask;
			while (tmp >>= 1)
				level++;

			if (level)
				smum_send_msg_to_smc_with_parameter(hwmgr,
						PPSMC_MSG_MCLKDPM_SetEnabledMask,
						(1 << level));
		}
	}

	return 0;
}

static int smu7_upload_dpm_level_enable_mask(struct pp_hwmgr *hwmgr)
{
	struct smu7_hwmgr *data = (struct smu7_hwmgr *)(hwmgr->backend);

	if (hwmgr->pp_table_version == PP_TABLE_V1)
		phm_apply_dal_min_voltage_request(hwmgr);
/* TO DO  for v0 iceland and Ci*/

	if (!data->sclk_dpm_key_disabled) {
		if (data->dpm_level_enable_mask.sclk_dpm_enable_mask)
			smum_send_msg_to_smc_with_parameter(hwmgr,
					PPSMC_MSG_SCLKDPM_SetEnabledMask,
					data->dpm_level_enable_mask.sclk_dpm_enable_mask);
	}

	if (!data->mclk_dpm_key_disabled) {
		if (data->dpm_level_enable_mask.mclk_dpm_enable_mask)
			smum_send_msg_to_smc_with_parameter(hwmgr,
					PPSMC_MSG_MCLKDPM_SetEnabledMask,
					data->dpm_level_enable_mask.mclk_dpm_enable_mask);
	}

	return 0;
}

static int smu7_unforce_dpm_levels(struct pp_hwmgr *hwmgr)
{
	struct smu7_hwmgr *data = (struct smu7_hwmgr *)(hwmgr->backend);

	if (!smum_is_dpm_running(hwmgr))
		return -EINVAL;

	if (!data->pcie_dpm_key_disabled) {
		smum_send_msg_to_smc(hwmgr,
				PPSMC_MSG_PCIeDPM_UnForceLevel);
	}

	return smu7_upload_dpm_level_enable_mask(hwmgr);
}

static int smu7_force_dpm_lowest(struct pp_hwmgr *hwmgr)
{
	struct smu7_hwmgr *data =
			(struct smu7_hwmgr *)(hwmgr->backend);
	uint32_t level;

	if (!data->sclk_dpm_key_disabled)
		if (data->dpm_level_enable_mask.sclk_dpm_enable_mask) {
			level = phm_get_lowest_enabled_level(hwmgr,
							      data->dpm_level_enable_mask.sclk_dpm_enable_mask);
			smum_send_msg_to_smc_with_parameter(hwmgr,
							    PPSMC_MSG_SCLKDPM_SetEnabledMask,
							    (1 << level));

	}

	if (!data->mclk_dpm_key_disabled) {
		if (data->dpm_level_enable_mask.mclk_dpm_enable_mask) {
			level = phm_get_lowest_enabled_level(hwmgr,
							      data->dpm_level_enable_mask.mclk_dpm_enable_mask);
			smum_send_msg_to_smc_with_parameter(hwmgr,
							    PPSMC_MSG_MCLKDPM_SetEnabledMask,
							    (1 << level));
		}
	}

	if (!data->pcie_dpm_key_disabled) {
		if (data->dpm_level_enable_mask.pcie_dpm_enable_mask) {
			level = phm_get_lowest_enabled_level(hwmgr,
							      data->dpm_level_enable_mask.pcie_dpm_enable_mask);
			smum_send_msg_to_smc_with_parameter(hwmgr,
							    PPSMC_MSG_PCIeDPM_ForceLevel,
							    (level));
		}
	}

	return 0;
}

static int smu7_get_profiling_clk(struct pp_hwmgr *hwmgr, enum amd_dpm_forced_level level,
				uint32_t *sclk_mask, uint32_t *mclk_mask, uint32_t *pcie_mask)
{
	uint32_t percentage;
	struct smu7_hwmgr *data = (struct smu7_hwmgr *)(hwmgr->backend);
	struct smu7_dpm_table *golden_dpm_table = &data->golden_dpm_table;
	int32_t tmp_mclk;
	int32_t tmp_sclk;
	int32_t count;

	if (golden_dpm_table->mclk_table.count < 1)
		return -EINVAL;

	percentage = 100 * golden_dpm_table->sclk_table.dpm_levels[golden_dpm_table->sclk_table.count - 1].value /
			golden_dpm_table->mclk_table.dpm_levels[golden_dpm_table->mclk_table.count - 1].value;

	if (golden_dpm_table->mclk_table.count == 1) {
		percentage = 70;
		tmp_mclk = golden_dpm_table->mclk_table.dpm_levels[golden_dpm_table->mclk_table.count - 1].value;
		*mclk_mask = golden_dpm_table->mclk_table.count - 1;
	} else {
		tmp_mclk = golden_dpm_table->mclk_table.dpm_levels[golden_dpm_table->mclk_table.count - 2].value;
		*mclk_mask = golden_dpm_table->mclk_table.count - 2;
	}

	tmp_sclk = tmp_mclk * percentage / 100;

	if (hwmgr->pp_table_version == PP_TABLE_V0) {
		for (count = hwmgr->dyn_state.vddc_dependency_on_sclk->count-1;
			count >= 0; count--) {
			if (tmp_sclk >= hwmgr->dyn_state.vddc_dependency_on_sclk->entries[count].clk) {
				tmp_sclk = hwmgr->dyn_state.vddc_dependency_on_sclk->entries[count].clk;
				*sclk_mask = count;
				break;
			}
		}
		if (count < 0 || level == AMD_DPM_FORCED_LEVEL_PROFILE_MIN_SCLK)
			*sclk_mask = 0;

		if (level == AMD_DPM_FORCED_LEVEL_PROFILE_PEAK)
			*sclk_mask = hwmgr->dyn_state.vddc_dependency_on_sclk->count-1;
	} else if (hwmgr->pp_table_version == PP_TABLE_V1) {
		struct phm_ppt_v1_information *table_info =
				(struct phm_ppt_v1_information *)(hwmgr->pptable);

		for (count = table_info->vdd_dep_on_sclk->count-1; count >= 0; count--) {
			if (tmp_sclk >= table_info->vdd_dep_on_sclk->entries[count].clk) {
				tmp_sclk = table_info->vdd_dep_on_sclk->entries[count].clk;
				*sclk_mask = count;
				break;
			}
		}
		if (count < 0 || level == AMD_DPM_FORCED_LEVEL_PROFILE_MIN_SCLK)
			*sclk_mask = 0;

		if (level == AMD_DPM_FORCED_LEVEL_PROFILE_PEAK)
			*sclk_mask = table_info->vdd_dep_on_sclk->count - 1;
	}

	if (level == AMD_DPM_FORCED_LEVEL_PROFILE_MIN_MCLK)
		*mclk_mask = 0;
	else if (level == AMD_DPM_FORCED_LEVEL_PROFILE_PEAK)
		*mclk_mask = golden_dpm_table->mclk_table.count - 1;

	*pcie_mask = data->dpm_table.pcie_speed_table.count - 1;
	return 0;
}

static int smu7_force_dpm_level(struct pp_hwmgr *hwmgr,
				enum amd_dpm_forced_level level)
{
	int ret = 0;
	uint32_t sclk_mask = 0;
	uint32_t mclk_mask = 0;
	uint32_t pcie_mask = 0;

	switch (level) {
	case AMD_DPM_FORCED_LEVEL_HIGH:
		ret = smu7_force_dpm_highest(hwmgr);
		break;
	case AMD_DPM_FORCED_LEVEL_LOW:
		ret = smu7_force_dpm_lowest(hwmgr);
		break;
	case AMD_DPM_FORCED_LEVEL_AUTO:
		ret = smu7_unforce_dpm_levels(hwmgr);
		break;
	case AMD_DPM_FORCED_LEVEL_PROFILE_STANDARD:
	case AMD_DPM_FORCED_LEVEL_PROFILE_MIN_SCLK:
	case AMD_DPM_FORCED_LEVEL_PROFILE_MIN_MCLK:
	case AMD_DPM_FORCED_LEVEL_PROFILE_PEAK:
		ret = smu7_get_profiling_clk(hwmgr, level, &sclk_mask, &mclk_mask, &pcie_mask);
		if (ret)
			return ret;
		smu7_force_clock_level(hwmgr, PP_SCLK, 1<<sclk_mask);
		smu7_force_clock_level(hwmgr, PP_MCLK, 1<<mclk_mask);
		smu7_force_clock_level(hwmgr, PP_PCIE, 1<<pcie_mask);
		break;
	case AMD_DPM_FORCED_LEVEL_MANUAL:
	case AMD_DPM_FORCED_LEVEL_PROFILE_EXIT:
	default:
		break;
	}

	if (!ret) {
		if (level == AMD_DPM_FORCED_LEVEL_PROFILE_PEAK && hwmgr->dpm_level != AMD_DPM_FORCED_LEVEL_PROFILE_PEAK)
			smu7_fan_ctrl_set_fan_speed_percent(hwmgr, 100);
		else if (level != AMD_DPM_FORCED_LEVEL_PROFILE_PEAK && hwmgr->dpm_level == AMD_DPM_FORCED_LEVEL_PROFILE_PEAK)
			smu7_fan_ctrl_reset_fan_speed_to_default(hwmgr);
	}
	return ret;
}

static int smu7_get_power_state_size(struct pp_hwmgr *hwmgr)
{
	return sizeof(struct smu7_power_state);
}

static int smu7_vblank_too_short(struct pp_hwmgr *hwmgr,
				 uint32_t vblank_time_us)
{
	struct smu7_hwmgr *data = (struct smu7_hwmgr *)(hwmgr->backend);
	uint32_t switch_limit_us;

	switch (hwmgr->chip_id) {
	case CHIP_POLARIS10:
	case CHIP_POLARIS11:
	case CHIP_POLARIS12:
		switch_limit_us = data->is_memory_gddr5 ? 190 : 150;
		break;
	default:
		switch_limit_us = data->is_memory_gddr5 ? 450 : 150;
		break;
	}

	if (vblank_time_us < switch_limit_us)
		return true;
	else
		return false;
}

static int smu7_apply_state_adjust_rules(struct pp_hwmgr *hwmgr,
				struct pp_power_state *request_ps,
			const struct pp_power_state *current_ps)
{

	struct smu7_power_state *smu7_ps =
				cast_phw_smu7_power_state(&request_ps->hardware);
	uint32_t sclk;
	uint32_t mclk;
	struct PP_Clocks minimum_clocks = {0};
	bool disable_mclk_switching;
	bool disable_mclk_switching_for_frame_lock;
	struct cgs_display_info info = {0};
	struct cgs_mode_info mode_info = {0};
	const struct phm_clock_and_voltage_limits *max_limits;
	uint32_t i;
	struct smu7_hwmgr *data = (struct smu7_hwmgr *)(hwmgr->backend);
	struct phm_ppt_v1_information *table_info =
			(struct phm_ppt_v1_information *)(hwmgr->pptable);
	int32_t count;
	int32_t stable_pstate_sclk = 0, stable_pstate_mclk = 0;

	info.mode_info = &mode_info;
	data->battery_state = (PP_StateUILabel_Battery ==
			request_ps->classification.ui_label);

	PP_ASSERT_WITH_CODE(smu7_ps->performance_level_count == 2,
				 "VI should always have 2 performance levels",
				);

	max_limits = (PP_PowerSource_AC == hwmgr->power_source) ?
			&(hwmgr->dyn_state.max_clock_voltage_on_ac) :
			&(hwmgr->dyn_state.max_clock_voltage_on_dc);

	/* Cap clock DPM tables at DC MAX if it is in DC. */
	if (PP_PowerSource_DC == hwmgr->power_source) {
		for (i = 0; i < smu7_ps->performance_level_count; i++) {
			if (smu7_ps->performance_levels[i].memory_clock > max_limits->mclk)
				smu7_ps->performance_levels[i].memory_clock = max_limits->mclk;
			if (smu7_ps->performance_levels[i].engine_clock > max_limits->sclk)
				smu7_ps->performance_levels[i].engine_clock = max_limits->sclk;
		}
	}

	cgs_get_active_displays_info(hwmgr->device, &info);

	minimum_clocks.engineClock = hwmgr->display_config.min_core_set_clock;
	minimum_clocks.memoryClock = hwmgr->display_config.min_mem_set_clock;

	if (phm_cap_enabled(hwmgr->platform_descriptor.platformCaps,
			PHM_PlatformCaps_StablePState)) {
		max_limits = &(hwmgr->dyn_state.max_clock_voltage_on_ac);
		stable_pstate_sclk = (max_limits->sclk * 75) / 100;

		for (count = table_info->vdd_dep_on_sclk->count - 1;
				count >= 0; count--) {
			if (stable_pstate_sclk >=
					table_info->vdd_dep_on_sclk->entries[count].clk) {
				stable_pstate_sclk =
						table_info->vdd_dep_on_sclk->entries[count].clk;
				break;
			}
		}

		if (count < 0)
			stable_pstate_sclk = table_info->vdd_dep_on_sclk->entries[0].clk;

		stable_pstate_mclk = max_limits->mclk;

		minimum_clocks.engineClock = stable_pstate_sclk;
		minimum_clocks.memoryClock = stable_pstate_mclk;
	}

	disable_mclk_switching_for_frame_lock = phm_cap_enabled(
				    hwmgr->platform_descriptor.platformCaps,
				    PHM_PlatformCaps_DisableMclkSwitchingForFrameLock);


	if (info.display_count == 0)
		disable_mclk_switching = false;
	else
		disable_mclk_switching = ((1 < info.display_count) ||
					  disable_mclk_switching_for_frame_lock ||
					  smu7_vblank_too_short(hwmgr, mode_info.vblank_time_us) ||
					  (mode_info.refresh_rate > 120));

	sclk = smu7_ps->performance_levels[0].engine_clock;
	mclk = smu7_ps->performance_levels[0].memory_clock;

	if (disable_mclk_switching)
		mclk = smu7_ps->performance_levels
		[smu7_ps->performance_level_count - 1].memory_clock;

	if (sclk < minimum_clocks.engineClock)
		sclk = (minimum_clocks.engineClock > max_limits->sclk) ?
				max_limits->sclk : minimum_clocks.engineClock;

	if (mclk < minimum_clocks.memoryClock)
		mclk = (minimum_clocks.memoryClock > max_limits->mclk) ?
				max_limits->mclk : minimum_clocks.memoryClock;

	smu7_ps->performance_levels[0].engine_clock = sclk;
	smu7_ps->performance_levels[0].memory_clock = mclk;

	smu7_ps->performance_levels[1].engine_clock =
		(smu7_ps->performance_levels[1].engine_clock >=
				smu7_ps->performance_levels[0].engine_clock) ?
						smu7_ps->performance_levels[1].engine_clock :
						smu7_ps->performance_levels[0].engine_clock;

	if (disable_mclk_switching) {
		if (mclk < smu7_ps->performance_levels[1].memory_clock)
			mclk = smu7_ps->performance_levels[1].memory_clock;

		smu7_ps->performance_levels[0].memory_clock = mclk;
		smu7_ps->performance_levels[1].memory_clock = mclk;
	} else {
		if (smu7_ps->performance_levels[1].memory_clock <
				smu7_ps->performance_levels[0].memory_clock)
			smu7_ps->performance_levels[1].memory_clock =
					smu7_ps->performance_levels[0].memory_clock;
	}

	if (phm_cap_enabled(hwmgr->platform_descriptor.platformCaps,
			PHM_PlatformCaps_StablePState)) {
		for (i = 0; i < smu7_ps->performance_level_count; i++) {
			smu7_ps->performance_levels[i].engine_clock = stable_pstate_sclk;
			smu7_ps->performance_levels[i].memory_clock = stable_pstate_mclk;
			smu7_ps->performance_levels[i].pcie_gen = data->pcie_gen_performance.max;
			smu7_ps->performance_levels[i].pcie_lane = data->pcie_gen_performance.max;
		}
	}
	return 0;
}


static uint32_t smu7_dpm_get_mclk(struct pp_hwmgr *hwmgr, bool low)
{
	struct pp_power_state  *ps;
	struct smu7_power_state  *smu7_ps;

	if (hwmgr == NULL)
		return -EINVAL;

	ps = hwmgr->request_ps;

	if (ps == NULL)
		return -EINVAL;

	smu7_ps = cast_phw_smu7_power_state(&ps->hardware);

	if (low)
		return smu7_ps->performance_levels[0].memory_clock;
	else
		return smu7_ps->performance_levels
				[smu7_ps->performance_level_count-1].memory_clock;
}

static uint32_t smu7_dpm_get_sclk(struct pp_hwmgr *hwmgr, bool low)
{
	struct pp_power_state  *ps;
	struct smu7_power_state  *smu7_ps;

	if (hwmgr == NULL)
		return -EINVAL;

	ps = hwmgr->request_ps;

	if (ps == NULL)
		return -EINVAL;

	smu7_ps = cast_phw_smu7_power_state(&ps->hardware);

	if (low)
		return smu7_ps->performance_levels[0].engine_clock;
	else
		return smu7_ps->performance_levels
				[smu7_ps->performance_level_count-1].engine_clock;
}

static int smu7_dpm_patch_boot_state(struct pp_hwmgr *hwmgr,
					struct pp_hw_power_state *hw_ps)
{
	struct smu7_hwmgr *data = (struct smu7_hwmgr *)(hwmgr->backend);
	struct smu7_power_state *ps = (struct smu7_power_state *)hw_ps;
	ATOM_FIRMWARE_INFO_V2_2 *fw_info;
	uint16_t size;
	uint8_t frev, crev;
	int index = GetIndexIntoMasterTable(DATA, FirmwareInfo);

	/* First retrieve the Boot clocks and VDDC from the firmware info table.
	 * We assume here that fw_info is unchanged if this call fails.
	 */
	fw_info = (ATOM_FIRMWARE_INFO_V2_2 *)cgs_atom_get_data_table(
			hwmgr->device, index,
			&size, &frev, &crev);
	if (!fw_info)
		/* During a test, there is no firmware info table. */
		return 0;

	/* Patch the state. */
	data->vbios_boot_state.sclk_bootup_value =
			le32_to_cpu(fw_info->ulDefaultEngineClock);
	data->vbios_boot_state.mclk_bootup_value =
			le32_to_cpu(fw_info->ulDefaultMemoryClock);
	data->vbios_boot_state.mvdd_bootup_value =
			le16_to_cpu(fw_info->usBootUpMVDDCVoltage);
	data->vbios_boot_state.vddc_bootup_value =
			le16_to_cpu(fw_info->usBootUpVDDCVoltage);
	data->vbios_boot_state.vddci_bootup_value =
			le16_to_cpu(fw_info->usBootUpVDDCIVoltage);
	data->vbios_boot_state.pcie_gen_bootup_value =
			smu7_get_current_pcie_speed(hwmgr);

	data->vbios_boot_state.pcie_lane_bootup_value =
			(uint16_t)smu7_get_current_pcie_lane_number(hwmgr);

	/* set boot power state */
	ps->performance_levels[0].memory_clock = data->vbios_boot_state.mclk_bootup_value;
	ps->performance_levels[0].engine_clock = data->vbios_boot_state.sclk_bootup_value;
	ps->performance_levels[0].pcie_gen = data->vbios_boot_state.pcie_gen_bootup_value;
	ps->performance_levels[0].pcie_lane = data->vbios_boot_state.pcie_lane_bootup_value;

	return 0;
}

static int smu7_get_number_of_powerplay_table_entries(struct pp_hwmgr *hwmgr)
{
	int result;
	unsigned long ret = 0;

	if (hwmgr->pp_table_version == PP_TABLE_V0) {
		result = pp_tables_get_num_of_entries(hwmgr, &ret);
		return result ? 0 : ret;
	} else if (hwmgr->pp_table_version == PP_TABLE_V1) {
		result = get_number_of_powerplay_table_entries_v1_0(hwmgr);
		return result;
	}
	return 0;
}

static int smu7_get_pp_table_entry_callback_func_v1(struct pp_hwmgr *hwmgr,
		void *state, struct pp_power_state *power_state,
		void *pp_table, uint32_t classification_flag)
{
	struct smu7_hwmgr *data = (struct smu7_hwmgr *)(hwmgr->backend);
	struct smu7_power_state  *smu7_power_state =
			(struct smu7_power_state *)(&(power_state->hardware));
	struct smu7_performance_level *performance_level;
	ATOM_Tonga_State *state_entry = (ATOM_Tonga_State *)state;
	ATOM_Tonga_POWERPLAYTABLE *powerplay_table =
			(ATOM_Tonga_POWERPLAYTABLE *)pp_table;
	PPTable_Generic_SubTable_Header *sclk_dep_table =
			(PPTable_Generic_SubTable_Header *)
			(((unsigned long)powerplay_table) +
				le16_to_cpu(powerplay_table->usSclkDependencyTableOffset));

	ATOM_Tonga_MCLK_Dependency_Table *mclk_dep_table =
			(ATOM_Tonga_MCLK_Dependency_Table *)
			(((unsigned long)powerplay_table) +
				le16_to_cpu(powerplay_table->usMclkDependencyTableOffset));

	/* The following fields are not initialized here: id orderedList allStatesList */
	power_state->classification.ui_label =
			(le16_to_cpu(state_entry->usClassification) &
			ATOM_PPLIB_CLASSIFICATION_UI_MASK) >>
			ATOM_PPLIB_CLASSIFICATION_UI_SHIFT;
	power_state->classification.flags = classification_flag;
	/* NOTE: There is a classification2 flag in BIOS that is not being used right now */

	power_state->classification.temporary_state = false;
	power_state->classification.to_be_deleted = false;

	power_state->validation.disallowOnDC =
			(0 != (le32_to_cpu(state_entry->ulCapsAndSettings) &
					ATOM_Tonga_DISALLOW_ON_DC));

	power_state->pcie.lanes = 0;

	power_state->display.disableFrameModulation = false;
	power_state->display.limitRefreshrate = false;
	power_state->display.enableVariBright =
			(0 != (le32_to_cpu(state_entry->ulCapsAndSettings) &
					ATOM_Tonga_ENABLE_VARIBRIGHT));

	power_state->validation.supportedPowerLevels = 0;
	power_state->uvd_clocks.VCLK = 0;
	power_state->uvd_clocks.DCLK = 0;
	power_state->temperatures.min = 0;
	power_state->temperatures.max = 0;

	performance_level = &(smu7_power_state->performance_levels
			[smu7_power_state->performance_level_count++]);

	PP_ASSERT_WITH_CODE(
			(smu7_power_state->performance_level_count < smum_get_mac_definition(hwmgr, SMU_MAX_LEVELS_GRAPHICS)),
			"Performance levels exceeds SMC limit!",
			return -EINVAL);

	PP_ASSERT_WITH_CODE(
			(smu7_power_state->performance_level_count <=
					hwmgr->platform_descriptor.hardwareActivityPerformanceLevels),
			"Performance levels exceeds Driver limit!",
			return -EINVAL);

	/* Performance levels are arranged from low to high. */
	performance_level->memory_clock = mclk_dep_table->entries
			[state_entry->ucMemoryClockIndexLow].ulMclk;
	if (sclk_dep_table->ucRevId == 0)
		performance_level->engine_clock = ((ATOM_Tonga_SCLK_Dependency_Table *)sclk_dep_table)->entries
			[state_entry->ucEngineClockIndexLow].ulSclk;
	else if (sclk_dep_table->ucRevId == 1)
		performance_level->engine_clock = ((ATOM_Polaris_SCLK_Dependency_Table *)sclk_dep_table)->entries
			[state_entry->ucEngineClockIndexLow].ulSclk;
	performance_level->pcie_gen = get_pcie_gen_support(data->pcie_gen_cap,
			state_entry->ucPCIEGenLow);
	performance_level->pcie_lane = get_pcie_lane_support(data->pcie_lane_cap,
			state_entry->ucPCIELaneHigh);

	performance_level = &(smu7_power_state->performance_levels
			[smu7_power_state->performance_level_count++]);
	performance_level->memory_clock = mclk_dep_table->entries
			[state_entry->ucMemoryClockIndexHigh].ulMclk;

	if (sclk_dep_table->ucRevId == 0)
		performance_level->engine_clock = ((ATOM_Tonga_SCLK_Dependency_Table *)sclk_dep_table)->entries
			[state_entry->ucEngineClockIndexHigh].ulSclk;
	else if (sclk_dep_table->ucRevId == 1)
		performance_level->engine_clock = ((ATOM_Polaris_SCLK_Dependency_Table *)sclk_dep_table)->entries
			[state_entry->ucEngineClockIndexHigh].ulSclk;

	performance_level->pcie_gen = get_pcie_gen_support(data->pcie_gen_cap,
			state_entry->ucPCIEGenHigh);
	performance_level->pcie_lane = get_pcie_lane_support(data->pcie_lane_cap,
			state_entry->ucPCIELaneHigh);

	return 0;
}

static int smu7_get_pp_table_entry_v1(struct pp_hwmgr *hwmgr,
		unsigned long entry_index, struct pp_power_state *state)
{
	int result;
	struct smu7_power_state *ps;
	struct smu7_hwmgr *data = (struct smu7_hwmgr *)(hwmgr->backend);
	struct phm_ppt_v1_information *table_info =
			(struct phm_ppt_v1_information *)(hwmgr->pptable);
	struct phm_ppt_v1_clock_voltage_dependency_table *dep_mclk_table =
			table_info->vdd_dep_on_mclk;

	state->hardware.magic = PHM_VIslands_Magic;

	ps = (struct smu7_power_state *)(&state->hardware);

	result = get_powerplay_table_entry_v1_0(hwmgr, entry_index, state,
			smu7_get_pp_table_entry_callback_func_v1);

	/* This is the earliest time we have all the dependency table and the VBIOS boot state
	 * as PP_Tables_GetPowerPlayTableEntry retrieves the VBIOS boot state
	 * if there is only one VDDCI/MCLK level, check if it's the same as VBIOS boot state
	 */
	if (dep_mclk_table != NULL && dep_mclk_table->count == 1) {
		if (dep_mclk_table->entries[0].clk !=
				data->vbios_boot_state.mclk_bootup_value)
			pr_debug("Single MCLK entry VDDCI/MCLK dependency table "
					"does not match VBIOS boot MCLK level");
		if (dep_mclk_table->entries[0].vddci !=
				data->vbios_boot_state.vddci_bootup_value)
			pr_debug("Single VDDCI entry VDDCI/MCLK dependency table "
					"does not match VBIOS boot VDDCI level");
	}

	/* set DC compatible flag if this state supports DC */
	if (!state->validation.disallowOnDC)
		ps->dc_compatible = true;

	if (state->classification.flags & PP_StateClassificationFlag_ACPI)
		data->acpi_pcie_gen = ps->performance_levels[0].pcie_gen;

	ps->uvd_clks.vclk = state->uvd_clocks.VCLK;
	ps->uvd_clks.dclk = state->uvd_clocks.DCLK;

	if (!result) {
		uint32_t i;

		switch (state->classification.ui_label) {
		case PP_StateUILabel_Performance:
			data->use_pcie_performance_levels = true;
			for (i = 0; i < ps->performance_level_count; i++) {
				if (data->pcie_gen_performance.max <
						ps->performance_levels[i].pcie_gen)
					data->pcie_gen_performance.max =
							ps->performance_levels[i].pcie_gen;

				if (data->pcie_gen_performance.min >
						ps->performance_levels[i].pcie_gen)
					data->pcie_gen_performance.min =
							ps->performance_levels[i].pcie_gen;

				if (data->pcie_lane_performance.max <
						ps->performance_levels[i].pcie_lane)
					data->pcie_lane_performance.max =
							ps->performance_levels[i].pcie_lane;
				if (data->pcie_lane_performance.min >
						ps->performance_levels[i].pcie_lane)
					data->pcie_lane_performance.min =
							ps->performance_levels[i].pcie_lane;
			}
			break;
		case PP_StateUILabel_Battery:
			data->use_pcie_power_saving_levels = true;

			for (i = 0; i < ps->performance_level_count; i++) {
				if (data->pcie_gen_power_saving.max <
						ps->performance_levels[i].pcie_gen)
					data->pcie_gen_power_saving.max =
							ps->performance_levels[i].pcie_gen;

				if (data->pcie_gen_power_saving.min >
						ps->performance_levels[i].pcie_gen)
					data->pcie_gen_power_saving.min =
							ps->performance_levels[i].pcie_gen;

				if (data->pcie_lane_power_saving.max <
						ps->performance_levels[i].pcie_lane)
					data->pcie_lane_power_saving.max =
							ps->performance_levels[i].pcie_lane;

				if (data->pcie_lane_power_saving.min >
						ps->performance_levels[i].pcie_lane)
					data->pcie_lane_power_saving.min =
							ps->performance_levels[i].pcie_lane;
			}
			break;
		default:
			break;
		}
	}
	return 0;
}

static int smu7_get_pp_table_entry_callback_func_v0(struct pp_hwmgr *hwmgr,
					struct pp_hw_power_state *power_state,
					unsigned int index, const void *clock_info)
{
	struct smu7_hwmgr *data = (struct smu7_hwmgr *)(hwmgr->backend);
	struct smu7_power_state  *ps = cast_phw_smu7_power_state(power_state);
	const ATOM_PPLIB_CI_CLOCK_INFO *visland_clk_info = clock_info;
	struct smu7_performance_level *performance_level;
	uint32_t engine_clock, memory_clock;
	uint16_t pcie_gen_from_bios;

	engine_clock = visland_clk_info->ucEngineClockHigh << 16 | visland_clk_info->usEngineClockLow;
	memory_clock = visland_clk_info->ucMemoryClockHigh << 16 | visland_clk_info->usMemoryClockLow;

	if (!(data->mc_micro_code_feature & DISABLE_MC_LOADMICROCODE) && memory_clock > data->highest_mclk)
		data->highest_mclk = memory_clock;

	PP_ASSERT_WITH_CODE(
			(ps->performance_level_count < smum_get_mac_definition(hwmgr, SMU_MAX_LEVELS_GRAPHICS)),
			"Performance levels exceeds SMC limit!",
			return -EINVAL);

	PP_ASSERT_WITH_CODE(
			(ps->performance_level_count <
					hwmgr->platform_descriptor.hardwareActivityPerformanceLevels),
			"Performance levels exceeds Driver limit, Skip!",
			return 0);

	performance_level = &(ps->performance_levels
			[ps->performance_level_count++]);

	/* Performance levels are arranged from low to high. */
	performance_level->memory_clock = memory_clock;
	performance_level->engine_clock = engine_clock;

	pcie_gen_from_bios = visland_clk_info->ucPCIEGen;

	performance_level->pcie_gen = get_pcie_gen_support(data->pcie_gen_cap, pcie_gen_from_bios);
	performance_level->pcie_lane = get_pcie_lane_support(data->pcie_lane_cap, visland_clk_info->usPCIELane);

	return 0;
}

static int smu7_get_pp_table_entry_v0(struct pp_hwmgr *hwmgr,
		unsigned long entry_index, struct pp_power_state *state)
{
	int result;
	struct smu7_power_state *ps;
	struct smu7_hwmgr *data = (struct smu7_hwmgr *)(hwmgr->backend);
	struct phm_clock_voltage_dependency_table *dep_mclk_table =
			hwmgr->dyn_state.vddci_dependency_on_mclk;

	memset(&state->hardware, 0x00, sizeof(struct pp_hw_power_state));

	state->hardware.magic = PHM_VIslands_Magic;

	ps = (struct smu7_power_state *)(&state->hardware);

	result = pp_tables_get_entry(hwmgr, entry_index, state,
			smu7_get_pp_table_entry_callback_func_v0);

	/*
	 * This is the earliest time we have all the dependency table
	 * and the VBIOS boot state as
	 * PP_Tables_GetPowerPlayTableEntry retrieves the VBIOS boot
	 * state if there is only one VDDCI/MCLK level, check if it's
	 * the same as VBIOS boot state
	 */
	if (dep_mclk_table != NULL && dep_mclk_table->count == 1) {
		if (dep_mclk_table->entries[0].clk !=
				data->vbios_boot_state.mclk_bootup_value)
			pr_debug("Single MCLK entry VDDCI/MCLK dependency table "
					"does not match VBIOS boot MCLK level");
		if (dep_mclk_table->entries[0].v !=
				data->vbios_boot_state.vddci_bootup_value)
			pr_debug("Single VDDCI entry VDDCI/MCLK dependency table "
					"does not match VBIOS boot VDDCI level");
	}

	/* set DC compatible flag if this state supports DC */
	if (!state->validation.disallowOnDC)
		ps->dc_compatible = true;

	if (state->classification.flags & PP_StateClassificationFlag_ACPI)
		data->acpi_pcie_gen = ps->performance_levels[0].pcie_gen;

	ps->uvd_clks.vclk = state->uvd_clocks.VCLK;
	ps->uvd_clks.dclk = state->uvd_clocks.DCLK;

	if (!result) {
		uint32_t i;

		switch (state->classification.ui_label) {
		case PP_StateUILabel_Performance:
			data->use_pcie_performance_levels = true;

			for (i = 0; i < ps->performance_level_count; i++) {
				if (data->pcie_gen_performance.max <
						ps->performance_levels[i].pcie_gen)
					data->pcie_gen_performance.max =
							ps->performance_levels[i].pcie_gen;

				if (data->pcie_gen_performance.min >
						ps->performance_levels[i].pcie_gen)
					data->pcie_gen_performance.min =
							ps->performance_levels[i].pcie_gen;

				if (data->pcie_lane_performance.max <
						ps->performance_levels[i].pcie_lane)
					data->pcie_lane_performance.max =
							ps->performance_levels[i].pcie_lane;

				if (data->pcie_lane_performance.min >
						ps->performance_levels[i].pcie_lane)
					data->pcie_lane_performance.min =
							ps->performance_levels[i].pcie_lane;
			}
			break;
		case PP_StateUILabel_Battery:
			data->use_pcie_power_saving_levels = true;

			for (i = 0; i < ps->performance_level_count; i++) {
				if (data->pcie_gen_power_saving.max <
						ps->performance_levels[i].pcie_gen)
					data->pcie_gen_power_saving.max =
							ps->performance_levels[i].pcie_gen;

				if (data->pcie_gen_power_saving.min >
						ps->performance_levels[i].pcie_gen)
					data->pcie_gen_power_saving.min =
							ps->performance_levels[i].pcie_gen;

				if (data->pcie_lane_power_saving.max <
						ps->performance_levels[i].pcie_lane)
					data->pcie_lane_power_saving.max =
							ps->performance_levels[i].pcie_lane;

				if (data->pcie_lane_power_saving.min >
						ps->performance_levels[i].pcie_lane)
					data->pcie_lane_power_saving.min =
							ps->performance_levels[i].pcie_lane;
			}
			break;
		default:
			break;
		}
	}
	return 0;
}

static int smu7_get_pp_table_entry(struct pp_hwmgr *hwmgr,
		unsigned long entry_index, struct pp_power_state *state)
{
	if (hwmgr->pp_table_version == PP_TABLE_V0)
		return smu7_get_pp_table_entry_v0(hwmgr, entry_index, state);
	else if (hwmgr->pp_table_version == PP_TABLE_V1)
		return smu7_get_pp_table_entry_v1(hwmgr, entry_index, state);

	return 0;
}

static int smu7_get_gpu_power(struct pp_hwmgr *hwmgr,
		struct pp_gpu_power *query)
{
	PP_ASSERT_WITH_CODE(!smum_send_msg_to_smc(hwmgr,
			PPSMC_MSG_PmStatusLogStart),
			"Failed to start pm status log!",
			return -1);

	msleep_interruptible(20);

	PP_ASSERT_WITH_CODE(!smum_send_msg_to_smc(hwmgr,
			PPSMC_MSG_PmStatusLogSample),
			"Failed to sample pm status log!",
			return -1);

	query->vddc_power = cgs_read_ind_register(hwmgr->device,
			CGS_IND_REG__SMC,
			ixSMU_PM_STATUS_40);
	query->vddci_power = cgs_read_ind_register(hwmgr->device,
			CGS_IND_REG__SMC,
			ixSMU_PM_STATUS_49);
	query->max_gpu_power = cgs_read_ind_register(hwmgr->device,
			CGS_IND_REG__SMC,
			ixSMU_PM_STATUS_94);
	query->average_gpu_power = cgs_read_ind_register(hwmgr->device,
			CGS_IND_REG__SMC,
			ixSMU_PM_STATUS_95);

	return 0;
}

static int smu7_read_sensor(struct pp_hwmgr *hwmgr, int idx,
			    void *value, int *size)
{
	uint32_t sclk, mclk, activity_percent;
	uint32_t offset;
	struct smu7_hwmgr *data = (struct smu7_hwmgr *)(hwmgr->backend);

	/* size must be at least 4 bytes for all sensors */
	if (*size < 4)
		return -EINVAL;

	switch (idx) {
	case AMDGPU_PP_SENSOR_GFX_SCLK:
		smum_send_msg_to_smc(hwmgr, PPSMC_MSG_API_GetSclkFrequency);
		sclk = cgs_read_register(hwmgr->device, mmSMC_MSG_ARG_0);
		*((uint32_t *)value) = sclk;
		*size = 4;
		return 0;
	case AMDGPU_PP_SENSOR_GFX_MCLK:
		smum_send_msg_to_smc(hwmgr, PPSMC_MSG_API_GetMclkFrequency);
		mclk = cgs_read_register(hwmgr->device, mmSMC_MSG_ARG_0);
		*((uint32_t *)value) = mclk;
		*size = 4;
		return 0;
	case AMDGPU_PP_SENSOR_GPU_LOAD:
		offset = data->soft_regs_start + smum_get_offsetof(hwmgr,
								SMU_SoftRegisters,
								AverageGraphicsActivity);

		activity_percent = cgs_read_ind_register(hwmgr->device, CGS_IND_REG__SMC, offset);
		activity_percent += 0x80;
		activity_percent >>= 8;
		*((uint32_t *)value) = activity_percent > 100 ? 100 : activity_percent;
		*size = 4;
		return 0;
	case AMDGPU_PP_SENSOR_GPU_TEMP:
		*((uint32_t *)value) = smu7_thermal_get_temperature(hwmgr);
		*size = 4;
		return 0;
	case AMDGPU_PP_SENSOR_UVD_POWER:
		*((uint32_t *)value) = data->uvd_power_gated ? 0 : 1;
		*size = 4;
		return 0;
	case AMDGPU_PP_SENSOR_VCE_POWER:
		*((uint32_t *)value) = data->vce_power_gated ? 0 : 1;
		*size = 4;
		return 0;
	case AMDGPU_PP_SENSOR_GPU_POWER:
		if (*size < sizeof(struct pp_gpu_power))
			return -EINVAL;
		*size = sizeof(struct pp_gpu_power);
		return smu7_get_gpu_power(hwmgr, (struct pp_gpu_power *)value);
	default:
		return -EINVAL;
	}
}

static int smu7_find_dpm_states_clocks_in_dpm_table(struct pp_hwmgr *hwmgr, const void *input)
{
	const struct phm_set_power_state_input *states =
			(const struct phm_set_power_state_input *)input;
	const struct smu7_power_state *smu7_ps =
			cast_const_phw_smu7_power_state(states->pnew_state);
	struct smu7_hwmgr *data = (struct smu7_hwmgr *)(hwmgr->backend);
	struct smu7_single_dpm_table *sclk_table = &(data->dpm_table.sclk_table);
	uint32_t sclk = smu7_ps->performance_levels
			[smu7_ps->performance_level_count - 1].engine_clock;
	struct smu7_single_dpm_table *mclk_table = &(data->dpm_table.mclk_table);
	uint32_t mclk = smu7_ps->performance_levels
			[smu7_ps->performance_level_count - 1].memory_clock;
	struct PP_Clocks min_clocks = {0};
	uint32_t i;
	struct cgs_display_info info = {0};

	data->need_update_smu7_dpm_table = 0;

	for (i = 0; i < sclk_table->count; i++) {
		if (sclk == sclk_table->dpm_levels[i].value)
			break;
	}

	if (i >= sclk_table->count)
		data->need_update_smu7_dpm_table |= DPMTABLE_OD_UPDATE_SCLK;
	else {
	/* TODO: Check SCLK in DAL's minimum clocks
	 * in case DeepSleep divider update is required.
	 */
		if (data->display_timing.min_clock_in_sr != min_clocks.engineClockInSR &&
			(min_clocks.engineClockInSR >= SMU7_MINIMUM_ENGINE_CLOCK ||
				data->display_timing.min_clock_in_sr >= SMU7_MINIMUM_ENGINE_CLOCK))
			data->need_update_smu7_dpm_table |= DPMTABLE_UPDATE_SCLK;
	}

	for (i = 0; i < mclk_table->count; i++) {
		if (mclk == mclk_table->dpm_levels[i].value)
			break;
	}

	if (i >= mclk_table->count)
		data->need_update_smu7_dpm_table |= DPMTABLE_OD_UPDATE_MCLK;

	cgs_get_active_displays_info(hwmgr->device, &info);

	if (data->display_timing.num_existing_displays != info.display_count)
		data->need_update_smu7_dpm_table |= DPMTABLE_UPDATE_MCLK;

	return 0;
}

static uint16_t smu7_get_maximum_link_speed(struct pp_hwmgr *hwmgr,
		const struct smu7_power_state *smu7_ps)
{
	uint32_t i;
	uint32_t sclk, max_sclk = 0;
	struct smu7_hwmgr *data = (struct smu7_hwmgr *)(hwmgr->backend);
	struct smu7_dpm_table *dpm_table = &data->dpm_table;

	for (i = 0; i < smu7_ps->performance_level_count; i++) {
		sclk = smu7_ps->performance_levels[i].engine_clock;
		if (max_sclk < sclk)
			max_sclk = sclk;
	}

	for (i = 0; i < dpm_table->sclk_table.count; i++) {
		if (dpm_table->sclk_table.dpm_levels[i].value == max_sclk)
			return (uint16_t) ((i >= dpm_table->pcie_speed_table.count) ?
					dpm_table->pcie_speed_table.dpm_levels
					[dpm_table->pcie_speed_table.count - 1].value :
					dpm_table->pcie_speed_table.dpm_levels[i].value);
	}

	return 0;
}

static int smu7_request_link_speed_change_before_state_change(
		struct pp_hwmgr *hwmgr, const void *input)
{
	const struct phm_set_power_state_input *states =
			(const struct phm_set_power_state_input *)input;
	struct smu7_hwmgr *data = (struct smu7_hwmgr *)(hwmgr->backend);
	const struct smu7_power_state *smu7_nps =
			cast_const_phw_smu7_power_state(states->pnew_state);
	const struct smu7_power_state *polaris10_cps =
			cast_const_phw_smu7_power_state(states->pcurrent_state);

	uint16_t target_link_speed = smu7_get_maximum_link_speed(hwmgr, smu7_nps);
	uint16_t current_link_speed;

	if (data->force_pcie_gen == PP_PCIEGenInvalid)
		current_link_speed = smu7_get_maximum_link_speed(hwmgr, polaris10_cps);
	else
		current_link_speed = data->force_pcie_gen;

	data->force_pcie_gen = PP_PCIEGenInvalid;
	data->pspp_notify_required = false;

	if (target_link_speed > current_link_speed) {
		switch (target_link_speed) {
		case PP_PCIEGen3:
			if (0 == acpi_pcie_perf_request(hwmgr->device, PCIE_PERF_REQ_GEN3, false))
				break;
			data->force_pcie_gen = PP_PCIEGen2;
			if (current_link_speed == PP_PCIEGen2)
				break;
		case PP_PCIEGen2:
			if (0 == acpi_pcie_perf_request(hwmgr->device, PCIE_PERF_REQ_GEN2, false))
				break;
		default:
			data->force_pcie_gen = smu7_get_current_pcie_speed(hwmgr);
			break;
		}
	} else {
		if (target_link_speed < current_link_speed)
			data->pspp_notify_required = true;
	}

	return 0;
}

static int smu7_freeze_sclk_mclk_dpm(struct pp_hwmgr *hwmgr)
{
	struct smu7_hwmgr *data = (struct smu7_hwmgr *)(hwmgr->backend);

	if (0 == data->need_update_smu7_dpm_table)
		return 0;

	if ((0 == data->sclk_dpm_key_disabled) &&
		(data->need_update_smu7_dpm_table &
			(DPMTABLE_OD_UPDATE_SCLK + DPMTABLE_UPDATE_SCLK))) {
		PP_ASSERT_WITH_CODE(true == smum_is_dpm_running(hwmgr),
				"Trying to freeze SCLK DPM when DPM is disabled",
				);
		PP_ASSERT_WITH_CODE(0 == smum_send_msg_to_smc(hwmgr,
				PPSMC_MSG_SCLKDPM_FreezeLevel),
				"Failed to freeze SCLK DPM during FreezeSclkMclkDPM Function!",
				return -EINVAL);
	}

	if ((0 == data->mclk_dpm_key_disabled) &&
		(data->need_update_smu7_dpm_table &
		 DPMTABLE_OD_UPDATE_MCLK)) {
		PP_ASSERT_WITH_CODE(true == smum_is_dpm_running(hwmgr),
				"Trying to freeze MCLK DPM when DPM is disabled",
				);
		PP_ASSERT_WITH_CODE(0 == smum_send_msg_to_smc(hwmgr,
				PPSMC_MSG_MCLKDPM_FreezeLevel),
				"Failed to freeze MCLK DPM during FreezeSclkMclkDPM Function!",
				return -EINVAL);
	}

	return 0;
}

static int smu7_populate_and_upload_sclk_mclk_dpm_levels(
		struct pp_hwmgr *hwmgr, const void *input)
{
	int result = 0;
	const struct phm_set_power_state_input *states =
			(const struct phm_set_power_state_input *)input;
	const struct smu7_power_state *smu7_ps =
			cast_const_phw_smu7_power_state(states->pnew_state);
	struct smu7_hwmgr *data = (struct smu7_hwmgr *)(hwmgr->backend);
	uint32_t sclk = smu7_ps->performance_levels
			[smu7_ps->performance_level_count - 1].engine_clock;
	uint32_t mclk = smu7_ps->performance_levels
			[smu7_ps->performance_level_count - 1].memory_clock;
	struct smu7_dpm_table *dpm_table = &data->dpm_table;

	struct smu7_dpm_table *golden_dpm_table = &data->golden_dpm_table;
	uint32_t dpm_count, clock_percent;
	uint32_t i;

	if (0 == data->need_update_smu7_dpm_table)
		return 0;

	if (data->need_update_smu7_dpm_table & DPMTABLE_OD_UPDATE_SCLK) {
		dpm_table->sclk_table.dpm_levels
		[dpm_table->sclk_table.count - 1].value = sclk;

		if (phm_cap_enabled(hwmgr->platform_descriptor.platformCaps, PHM_PlatformCaps_OD6PlusinACSupport) ||
		    phm_cap_enabled(hwmgr->platform_descriptor.platformCaps, PHM_PlatformCaps_OD6PlusinDCSupport)) {
		/* Need to do calculation based on the golden DPM table
		 * as the Heatmap GPU Clock axis is also based on the default values
		 */
			PP_ASSERT_WITH_CODE(
				(golden_dpm_table->sclk_table.dpm_levels
						[golden_dpm_table->sclk_table.count - 1].value != 0),
				"Divide by 0!",
				return -EINVAL);
			dpm_count = dpm_table->sclk_table.count < 2 ? 0 : dpm_table->sclk_table.count - 2;

			for (i = dpm_count; i > 1; i--) {
				if (sclk > golden_dpm_table->sclk_table.dpm_levels[golden_dpm_table->sclk_table.count-1].value) {
					clock_percent =
					      ((sclk
						- golden_dpm_table->sclk_table.dpm_levels[golden_dpm_table->sclk_table.count-1].value
						) * 100)
						/ golden_dpm_table->sclk_table.dpm_levels[golden_dpm_table->sclk_table.count-1].value;

					dpm_table->sclk_table.dpm_levels[i].value =
							golden_dpm_table->sclk_table.dpm_levels[i].value +
							(golden_dpm_table->sclk_table.dpm_levels[i].value *
								clock_percent)/100;

				} else if (golden_dpm_table->sclk_table.dpm_levels[dpm_table->sclk_table.count-1].value > sclk) {
					clock_percent =
						((golden_dpm_table->sclk_table.dpm_levels[golden_dpm_table->sclk_table.count - 1].value
						- sclk) * 100)
						/ golden_dpm_table->sclk_table.dpm_levels[golden_dpm_table->sclk_table.count-1].value;

					dpm_table->sclk_table.dpm_levels[i].value =
							golden_dpm_table->sclk_table.dpm_levels[i].value -
							(golden_dpm_table->sclk_table.dpm_levels[i].value *
									clock_percent) / 100;
				} else
					dpm_table->sclk_table.dpm_levels[i].value =
							golden_dpm_table->sclk_table.dpm_levels[i].value;
			}
		}
	}

	if (data->need_update_smu7_dpm_table & DPMTABLE_OD_UPDATE_MCLK) {
		dpm_table->mclk_table.dpm_levels
			[dpm_table->mclk_table.count - 1].value = mclk;

		if (phm_cap_enabled(hwmgr->platform_descriptor.platformCaps, PHM_PlatformCaps_OD6PlusinACSupport) ||
		    phm_cap_enabled(hwmgr->platform_descriptor.platformCaps, PHM_PlatformCaps_OD6PlusinDCSupport)) {

			PP_ASSERT_WITH_CODE(
					(golden_dpm_table->mclk_table.dpm_levels
						[golden_dpm_table->mclk_table.count-1].value != 0),
					"Divide by 0!",
					return -EINVAL);
			dpm_count = dpm_table->mclk_table.count < 2 ? 0 : dpm_table->mclk_table.count - 2;
			for (i = dpm_count; i > 1; i--) {
				if (golden_dpm_table->mclk_table.dpm_levels[golden_dpm_table->mclk_table.count-1].value < mclk) {
					clock_percent = ((mclk -
					golden_dpm_table->mclk_table.dpm_levels[golden_dpm_table->mclk_table.count-1].value) * 100)
					/ golden_dpm_table->mclk_table.dpm_levels[golden_dpm_table->mclk_table.count-1].value;

					dpm_table->mclk_table.dpm_levels[i].value =
							golden_dpm_table->mclk_table.dpm_levels[i].value +
							(golden_dpm_table->mclk_table.dpm_levels[i].value *
							clock_percent) / 100;

				} else if (golden_dpm_table->mclk_table.dpm_levels[dpm_table->mclk_table.count-1].value > mclk) {
					clock_percent = (
					 (golden_dpm_table->mclk_table.dpm_levels[golden_dpm_table->mclk_table.count-1].value - mclk)
					* 100)
					/ golden_dpm_table->mclk_table.dpm_levels[golden_dpm_table->mclk_table.count-1].value;

					dpm_table->mclk_table.dpm_levels[i].value =
							golden_dpm_table->mclk_table.dpm_levels[i].value -
							(golden_dpm_table->mclk_table.dpm_levels[i].value *
									clock_percent) / 100;
				} else
					dpm_table->mclk_table.dpm_levels[i].value =
							golden_dpm_table->mclk_table.dpm_levels[i].value;
			}
		}
	}

	if (data->need_update_smu7_dpm_table &
			(DPMTABLE_OD_UPDATE_SCLK + DPMTABLE_UPDATE_SCLK)) {
		result = smum_populate_all_graphic_levels(hwmgr);
		PP_ASSERT_WITH_CODE((0 == result),
				"Failed to populate SCLK during PopulateNewDPMClocksStates Function!",
				return result);
	}

	if (data->need_update_smu7_dpm_table &
			(DPMTABLE_OD_UPDATE_MCLK + DPMTABLE_UPDATE_MCLK)) {
		/*populate MCLK dpm table to SMU7 */
		result = smum_populate_all_memory_levels(hwmgr);
		PP_ASSERT_WITH_CODE((0 == result),
				"Failed to populate MCLK during PopulateNewDPMClocksStates Function!",
				return result);
	}

	return result;
}

static int smu7_trim_single_dpm_states(struct pp_hwmgr *hwmgr,
			  struct smu7_single_dpm_table *dpm_table,
			uint32_t low_limit, uint32_t high_limit)
{
	uint32_t i;

	for (i = 0; i < dpm_table->count; i++) {
		if ((dpm_table->dpm_levels[i].value < low_limit)
		|| (dpm_table->dpm_levels[i].value > high_limit))
			dpm_table->dpm_levels[i].enabled = false;
		else
			dpm_table->dpm_levels[i].enabled = true;
	}

	return 0;
}

static int smu7_trim_dpm_states(struct pp_hwmgr *hwmgr,
		const struct smu7_power_state *smu7_ps)
{
	struct smu7_hwmgr *data = (struct smu7_hwmgr *)(hwmgr->backend);
	uint32_t high_limit_count;

	PP_ASSERT_WITH_CODE((smu7_ps->performance_level_count >= 1),
			"power state did not have any performance level",
			return -EINVAL);

	high_limit_count = (1 == smu7_ps->performance_level_count) ? 0 : 1;

	smu7_trim_single_dpm_states(hwmgr,
			&(data->dpm_table.sclk_table),
			smu7_ps->performance_levels[0].engine_clock,
			smu7_ps->performance_levels[high_limit_count].engine_clock);

	smu7_trim_single_dpm_states(hwmgr,
			&(data->dpm_table.mclk_table),
			smu7_ps->performance_levels[0].memory_clock,
			smu7_ps->performance_levels[high_limit_count].memory_clock);

	return 0;
}

static int smu7_generate_dpm_level_enable_mask(
		struct pp_hwmgr *hwmgr, const void *input)
{
	int result;
	const struct phm_set_power_state_input *states =
			(const struct phm_set_power_state_input *)input;
	struct smu7_hwmgr *data = (struct smu7_hwmgr *)(hwmgr->backend);
	const struct smu7_power_state *smu7_ps =
			cast_const_phw_smu7_power_state(states->pnew_state);

	result = smu7_trim_dpm_states(hwmgr, smu7_ps);
	if (result)
		return result;

	data->dpm_level_enable_mask.sclk_dpm_enable_mask =
			phm_get_dpm_level_enable_mask_value(&data->dpm_table.sclk_table);
	data->dpm_level_enable_mask.mclk_dpm_enable_mask =
			phm_get_dpm_level_enable_mask_value(&data->dpm_table.mclk_table);
	data->dpm_level_enable_mask.pcie_dpm_enable_mask =
			phm_get_dpm_level_enable_mask_value(&data->dpm_table.pcie_speed_table);

	return 0;
}

static int smu7_unfreeze_sclk_mclk_dpm(struct pp_hwmgr *hwmgr)
{
	struct smu7_hwmgr *data = (struct smu7_hwmgr *)(hwmgr->backend);

	if (0 == data->need_update_smu7_dpm_table)
		return 0;

	if ((0 == data->sclk_dpm_key_disabled) &&
		(data->need_update_smu7_dpm_table &
		(DPMTABLE_OD_UPDATE_SCLK + DPMTABLE_UPDATE_SCLK))) {

		PP_ASSERT_WITH_CODE(true == smum_is_dpm_running(hwmgr),
				"Trying to Unfreeze SCLK DPM when DPM is disabled",
				);
		PP_ASSERT_WITH_CODE(0 == smum_send_msg_to_smc(hwmgr,
				PPSMC_MSG_SCLKDPM_UnfreezeLevel),
			"Failed to unfreeze SCLK DPM during UnFreezeSclkMclkDPM Function!",
			return -EINVAL);
	}

	if ((0 == data->mclk_dpm_key_disabled) &&
		(data->need_update_smu7_dpm_table & DPMTABLE_OD_UPDATE_MCLK)) {

		PP_ASSERT_WITH_CODE(true == smum_is_dpm_running(hwmgr),
				"Trying to Unfreeze MCLK DPM when DPM is disabled",
				);
		PP_ASSERT_WITH_CODE(0 == smum_send_msg_to_smc(hwmgr,
				PPSMC_MSG_MCLKDPM_UnfreezeLevel),
		    "Failed to unfreeze MCLK DPM during UnFreezeSclkMclkDPM Function!",
		    return -EINVAL);
	}

	data->need_update_smu7_dpm_table = 0;

	return 0;
}

static int smu7_notify_link_speed_change_after_state_change(
		struct pp_hwmgr *hwmgr, const void *input)
{
	const struct phm_set_power_state_input *states =
			(const struct phm_set_power_state_input *)input;
	struct smu7_hwmgr *data = (struct smu7_hwmgr *)(hwmgr->backend);
	const struct smu7_power_state *smu7_ps =
			cast_const_phw_smu7_power_state(states->pnew_state);
	uint16_t target_link_speed = smu7_get_maximum_link_speed(hwmgr, smu7_ps);
	uint8_t  request;

	if (data->pspp_notify_required) {
		if (target_link_speed == PP_PCIEGen3)
			request = PCIE_PERF_REQ_GEN3;
		else if (target_link_speed == PP_PCIEGen2)
			request = PCIE_PERF_REQ_GEN2;
		else
			request = PCIE_PERF_REQ_GEN1;

		if (request == PCIE_PERF_REQ_GEN1 &&
				smu7_get_current_pcie_speed(hwmgr) > 0)
			return 0;

		if (acpi_pcie_perf_request(hwmgr->device, request, false)) {
			if (PP_PCIEGen2 == target_link_speed)
				pr_info("PSPP request to switch to Gen2 from Gen3 Failed!");
			else
				pr_info("PSPP request to switch to Gen1 from Gen2 Failed!");
		}
	}

	return 0;
}

static int smu7_notify_smc_display(struct pp_hwmgr *hwmgr)
{
	struct smu7_hwmgr *data = (struct smu7_hwmgr *)(hwmgr->backend);

	if (hwmgr->feature_mask & PP_VBI_TIME_SUPPORT_MASK)
		smum_send_msg_to_smc_with_parameter(hwmgr,
			(PPSMC_Msg)PPSMC_MSG_SetVBITimeout, data->frame_time_x2);
	return (smum_send_msg_to_smc(hwmgr, (PPSMC_Msg)PPSMC_HasDisplay) == 0) ?  0 : -EINVAL;
}

static int smu7_set_power_state_tasks(struct pp_hwmgr *hwmgr, const void *input)
{
	int tmp_result, result = 0;
	struct smu7_hwmgr *data = (struct smu7_hwmgr *)(hwmgr->backend);

	tmp_result = smu7_find_dpm_states_clocks_in_dpm_table(hwmgr, input);
	PP_ASSERT_WITH_CODE((0 == tmp_result),
			"Failed to find DPM states clocks in DPM table!",
			result = tmp_result);

	if (phm_cap_enabled(hwmgr->platform_descriptor.platformCaps,
			PHM_PlatformCaps_PCIEPerformanceRequest)) {
		tmp_result =
			smu7_request_link_speed_change_before_state_change(hwmgr, input);
		PP_ASSERT_WITH_CODE((0 == tmp_result),
				"Failed to request link speed change before state change!",
				result = tmp_result);
	}

	tmp_result = smu7_freeze_sclk_mclk_dpm(hwmgr);
	PP_ASSERT_WITH_CODE((0 == tmp_result),
			"Failed to freeze SCLK MCLK DPM!", result = tmp_result);

	tmp_result = smu7_populate_and_upload_sclk_mclk_dpm_levels(hwmgr, input);
	PP_ASSERT_WITH_CODE((0 == tmp_result),
			"Failed to populate and upload SCLK MCLK DPM levels!",
			result = tmp_result);

	tmp_result = smu7_generate_dpm_level_enable_mask(hwmgr, input);
	PP_ASSERT_WITH_CODE((0 == tmp_result),
			"Failed to generate DPM level enabled mask!",
			result = tmp_result);

	tmp_result = smum_update_sclk_threshold(hwmgr);
	PP_ASSERT_WITH_CODE((0 == tmp_result),
			"Failed to update SCLK threshold!",
			result = tmp_result);

	tmp_result = smu7_notify_smc_display(hwmgr);
	PP_ASSERT_WITH_CODE((0 == tmp_result),
			"Failed to notify smc display settings!",
			result = tmp_result);

	tmp_result = smu7_unfreeze_sclk_mclk_dpm(hwmgr);
	PP_ASSERT_WITH_CODE((0 == tmp_result),
			"Failed to unfreeze SCLK MCLK DPM!",
			result = tmp_result);

	tmp_result = smu7_upload_dpm_level_enable_mask(hwmgr);
	PP_ASSERT_WITH_CODE((0 == tmp_result),
			"Failed to upload DPM level enabled mask!",
			result = tmp_result);

	if (phm_cap_enabled(hwmgr->platform_descriptor.platformCaps,
			PHM_PlatformCaps_PCIEPerformanceRequest)) {
		tmp_result =
			smu7_notify_link_speed_change_after_state_change(hwmgr, input);
		PP_ASSERT_WITH_CODE((0 == tmp_result),
				"Failed to notify link speed change after state change!",
				result = tmp_result);
	}
	data->apply_optimized_settings = false;
	return result;
}

static int smu7_set_max_fan_pwm_output(struct pp_hwmgr *hwmgr, uint16_t us_max_fan_pwm)
{
	hwmgr->thermal_controller.
	advanceFanControlParameters.usMaxFanPWM = us_max_fan_pwm;

	return smum_send_msg_to_smc_with_parameter(hwmgr,
			PPSMC_MSG_SetFanPwmMax, us_max_fan_pwm);
}

static int
smu7_notify_smc_display_change(struct pp_hwmgr *hwmgr, bool has_display)
{
	PPSMC_Msg msg = has_display ? (PPSMC_Msg)PPSMC_HasDisplay : (PPSMC_Msg)PPSMC_NoDisplay;

	return (smum_send_msg_to_smc(hwmgr, msg) == 0) ?  0 : -1;
}

static int
smu7_notify_smc_display_config_after_ps_adjustment(struct pp_hwmgr *hwmgr)
{
	uint32_t num_active_displays = 0;
	struct cgs_display_info info = {0};

	info.mode_info = NULL;
	cgs_get_active_displays_info(hwmgr->device, &info);

	num_active_displays = info.display_count;

	if (num_active_displays > 1 && hwmgr->display_config.multi_monitor_in_sync != true)
		smu7_notify_smc_display_change(hwmgr, false);

	return 0;
}

/**
* Programs the display gap
*
* @param    hwmgr  the address of the powerplay hardware manager.
* @return   always OK
*/
static int smu7_program_display_gap(struct pp_hwmgr *hwmgr)
{
	struct smu7_hwmgr *data = (struct smu7_hwmgr *)(hwmgr->backend);
	uint32_t num_active_displays = 0;
	uint32_t display_gap = cgs_read_ind_register(hwmgr->device, CGS_IND_REG__SMC, ixCG_DISPLAY_GAP_CNTL);
	uint32_t display_gap2;
	uint32_t pre_vbi_time_in_us;
	uint32_t frame_time_in_us;
	uint32_t ref_clock;
	uint32_t refresh_rate = 0;
	struct cgs_display_info info = {0};
	struct cgs_mode_info mode_info = {0};

	info.mode_info = &mode_info;
	cgs_get_active_displays_info(hwmgr->device, &info);
	num_active_displays = info.display_count;

	display_gap = PHM_SET_FIELD(display_gap, CG_DISPLAY_GAP_CNTL, DISP_GAP, (num_active_displays > 0) ? DISPLAY_GAP_VBLANK_OR_WM : DISPLAY_GAP_IGNORE);
	cgs_write_ind_register(hwmgr->device, CGS_IND_REG__SMC, ixCG_DISPLAY_GAP_CNTL, display_gap);

	ref_clock = mode_info.ref_clock;
	refresh_rate = mode_info.refresh_rate;

	if (0 == refresh_rate)
		refresh_rate = 60;

	frame_time_in_us = 1000000 / refresh_rate;

	pre_vbi_time_in_us = frame_time_in_us - 200 - mode_info.vblank_time_us;

	data->frame_time_x2 = frame_time_in_us * 2 / 100;

	display_gap2 = pre_vbi_time_in_us * (ref_clock / 100);

	cgs_write_ind_register(hwmgr->device, CGS_IND_REG__SMC, ixCG_DISPLAY_GAP_CNTL2, display_gap2);

	cgs_write_ind_register(hwmgr->device, CGS_IND_REG__SMC,
			data->soft_regs_start + smum_get_offsetof(hwmgr,
							SMU_SoftRegisters,
							PreVBlankGap), 0x64);

	cgs_write_ind_register(hwmgr->device, CGS_IND_REG__SMC,
			data->soft_regs_start + smum_get_offsetof(hwmgr,
							SMU_SoftRegisters,
							VBlankTimeout),
					(frame_time_in_us - pre_vbi_time_in_us));

	return 0;
}

static int smu7_display_configuration_changed_task(struct pp_hwmgr *hwmgr)
{
	return smu7_program_display_gap(hwmgr);
}

/**
*  Set maximum target operating fan output RPM
*
* @param    hwmgr:  the address of the powerplay hardware manager.
* @param    usMaxFanRpm:  max operating fan RPM value.
* @return   The response that came from the SMC.
*/
static int smu7_set_max_fan_rpm_output(struct pp_hwmgr *hwmgr, uint16_t us_max_fan_rpm)
{
	hwmgr->thermal_controller.
	advanceFanControlParameters.usMaxFanRPM = us_max_fan_rpm;

	return smum_send_msg_to_smc_with_parameter(hwmgr,
			PPSMC_MSG_SetFanRpmMax, us_max_fan_rpm);
}

static int smu7_register_internal_thermal_interrupt(struct pp_hwmgr *hwmgr,
					const void *thermal_interrupt_info)
{
	return 0;
}

static bool
smu7_check_smc_update_required_for_display_configuration(struct pp_hwmgr *hwmgr)
{
	struct smu7_hwmgr *data = (struct smu7_hwmgr *)(hwmgr->backend);
	bool is_update_required = false;
	struct cgs_display_info info = {0, 0, NULL};

	cgs_get_active_displays_info(hwmgr->device, &info);

	if (data->display_timing.num_existing_displays != info.display_count)
		is_update_required = true;

	if (phm_cap_enabled(hwmgr->platform_descriptor.platformCaps, PHM_PlatformCaps_SclkDeepSleep)) {
		if (data->display_timing.min_clock_in_sr != hwmgr->display_config.min_core_set_clock_in_sr &&
			(data->display_timing.min_clock_in_sr >= SMU7_MINIMUM_ENGINE_CLOCK ||
			hwmgr->display_config.min_core_set_clock_in_sr >= SMU7_MINIMUM_ENGINE_CLOCK))
			is_update_required = true;
	}
	return is_update_required;
}

static inline bool smu7_are_power_levels_equal(const struct smu7_performance_level *pl1,
							   const struct smu7_performance_level *pl2)
{
	return ((pl1->memory_clock == pl2->memory_clock) &&
		  (pl1->engine_clock == pl2->engine_clock) &&
		  (pl1->pcie_gen == pl2->pcie_gen) &&
		  (pl1->pcie_lane == pl2->pcie_lane));
}

static int smu7_check_states_equal(struct pp_hwmgr *hwmgr,
		const struct pp_hw_power_state *pstate1,
		const struct pp_hw_power_state *pstate2, bool *equal)
{
	const struct smu7_power_state *psa;
	const struct smu7_power_state *psb;
	int i;

	if (pstate1 == NULL || pstate2 == NULL || equal == NULL)
		return -EINVAL;

	psa = cast_const_phw_smu7_power_state(pstate1);
	psb = cast_const_phw_smu7_power_state(pstate2);
	/* If the two states don't even have the same number of performance levels they cannot be the same state. */
	if (psa->performance_level_count != psb->performance_level_count) {
		*equal = false;
		return 0;
	}

	for (i = 0; i < psa->performance_level_count; i++) {
		if (!smu7_are_power_levels_equal(&(psa->performance_levels[i]), &(psb->performance_levels[i]))) {
			/* If we have found even one performance level pair that is different the states are different. */
			*equal = false;
			return 0;
		}
	}

	/* If all performance levels are the same try to use the UVD clocks to break the tie.*/
	*equal = ((psa->uvd_clks.vclk == psb->uvd_clks.vclk) && (psa->uvd_clks.dclk == psb->uvd_clks.dclk));
	*equal &= ((psa->vce_clks.evclk == psb->vce_clks.evclk) && (psa->vce_clks.ecclk == psb->vce_clks.ecclk));
	*equal &= (psa->sclk_threshold == psb->sclk_threshold);

	return 0;
}

static int smu7_upload_mc_firmware(struct pp_hwmgr *hwmgr)
{
	struct smu7_hwmgr *data = (struct smu7_hwmgr *)(hwmgr->backend);

	uint32_t vbios_version;
	uint32_t tmp;

	/* Read MC indirect register offset 0x9F bits [3:0] to see
	 * if VBIOS has already loaded a full version of MC ucode
	 * or not.
	 */

	smu7_get_mc_microcode_version(hwmgr);
	vbios_version = hwmgr->microcode_version_info.MC & 0xf;

	data->need_long_memory_training = false;

	cgs_write_register(hwmgr->device, mmMC_SEQ_IO_DEBUG_INDEX,
							ixMC_IO_DEBUG_UP_13);
	tmp = cgs_read_register(hwmgr->device, mmMC_SEQ_IO_DEBUG_DATA);

	if (tmp & (1 << 23)) {
		data->mem_latency_high = MEM_LATENCY_HIGH;
		data->mem_latency_low = MEM_LATENCY_LOW;
	} else {
		data->mem_latency_high = 330;
		data->mem_latency_low = 330;
	}

	return 0;
}

static int smu7_read_clock_registers(struct pp_hwmgr *hwmgr)
{
	struct smu7_hwmgr *data = (struct smu7_hwmgr *)(hwmgr->backend);

	data->clock_registers.vCG_SPLL_FUNC_CNTL         =
		cgs_read_ind_register(hwmgr->device, CGS_IND_REG__SMC, ixCG_SPLL_FUNC_CNTL);
	data->clock_registers.vCG_SPLL_FUNC_CNTL_2       =
		cgs_read_ind_register(hwmgr->device, CGS_IND_REG__SMC, ixCG_SPLL_FUNC_CNTL_2);
	data->clock_registers.vCG_SPLL_FUNC_CNTL_3       =
		cgs_read_ind_register(hwmgr->device, CGS_IND_REG__SMC, ixCG_SPLL_FUNC_CNTL_3);
	data->clock_registers.vCG_SPLL_FUNC_CNTL_4       =
		cgs_read_ind_register(hwmgr->device, CGS_IND_REG__SMC, ixCG_SPLL_FUNC_CNTL_4);
	data->clock_registers.vCG_SPLL_SPREAD_SPECTRUM   =
		cgs_read_ind_register(hwmgr->device, CGS_IND_REG__SMC, ixCG_SPLL_SPREAD_SPECTRUM);
	data->clock_registers.vCG_SPLL_SPREAD_SPECTRUM_2 =
		cgs_read_ind_register(hwmgr->device, CGS_IND_REG__SMC, ixCG_SPLL_SPREAD_SPECTRUM_2);
	data->clock_registers.vDLL_CNTL                  =
		cgs_read_register(hwmgr->device, mmDLL_CNTL);
	data->clock_registers.vMCLK_PWRMGT_CNTL          =
		cgs_read_register(hwmgr->device, mmMCLK_PWRMGT_CNTL);
	data->clock_registers.vMPLL_AD_FUNC_CNTL         =
		cgs_read_register(hwmgr->device, mmMPLL_AD_FUNC_CNTL);
	data->clock_registers.vMPLL_DQ_FUNC_CNTL         =
		cgs_read_register(hwmgr->device, mmMPLL_DQ_FUNC_CNTL);
	data->clock_registers.vMPLL_FUNC_CNTL            =
		cgs_read_register(hwmgr->device, mmMPLL_FUNC_CNTL);
	data->clock_registers.vMPLL_FUNC_CNTL_1          =
		cgs_read_register(hwmgr->device, mmMPLL_FUNC_CNTL_1);
	data->clock_registers.vMPLL_FUNC_CNTL_2          =
		cgs_read_register(hwmgr->device, mmMPLL_FUNC_CNTL_2);
	data->clock_registers.vMPLL_SS1                  =
		cgs_read_register(hwmgr->device, mmMPLL_SS1);
	data->clock_registers.vMPLL_SS2                  =
		cgs_read_register(hwmgr->device, mmMPLL_SS2);
	return 0;

}

/**
 * Find out if memory is GDDR5.
 *
 * @param    hwmgr  the address of the powerplay hardware manager.
 * @return   always 0
 */
static int smu7_get_memory_type(struct pp_hwmgr *hwmgr)
{
	struct smu7_hwmgr *data = (struct smu7_hwmgr *)(hwmgr->backend);
	uint32_t temp;

	temp = cgs_read_register(hwmgr->device, mmMC_SEQ_MISC0);

	data->is_memory_gddr5 = (MC_SEQ_MISC0_GDDR5_VALUE ==
			((temp & MC_SEQ_MISC0_GDDR5_MASK) >>
			 MC_SEQ_MISC0_GDDR5_SHIFT));

	return 0;
}

/**
 * Enables Dynamic Power Management by SMC
 *
 * @param    hwmgr  the address of the powerplay hardware manager.
 * @return   always 0
 */
static int smu7_enable_acpi_power_management(struct pp_hwmgr *hwmgr)
{
	PHM_WRITE_INDIRECT_FIELD(hwmgr->device, CGS_IND_REG__SMC,
			GENERAL_PWRMGT, STATIC_PM_EN, 1);

	return 0;
}

/**
 * Initialize PowerGating States for different engines
 *
 * @param    hwmgr  the address of the powerplay hardware manager.
 * @return   always 0
 */
static int smu7_init_power_gate_state(struct pp_hwmgr *hwmgr)
{
	struct smu7_hwmgr *data = (struct smu7_hwmgr *)(hwmgr->backend);

	data->uvd_power_gated = false;
	data->vce_power_gated = false;
	data->samu_power_gated = false;

	return 0;
}

static int smu7_init_sclk_threshold(struct pp_hwmgr *hwmgr)
{
	struct smu7_hwmgr *data = (struct smu7_hwmgr *)(hwmgr->backend);

	data->low_sclk_interrupt_threshold = 0;
	return 0;
}

static int smu7_setup_asic_task(struct pp_hwmgr *hwmgr)
{
	int tmp_result, result = 0;

	smu7_upload_mc_firmware(hwmgr);

	tmp_result = smu7_read_clock_registers(hwmgr);
	PP_ASSERT_WITH_CODE((0 == tmp_result),
			"Failed to read clock registers!", result = tmp_result);

	tmp_result = smu7_get_memory_type(hwmgr);
	PP_ASSERT_WITH_CODE((0 == tmp_result),
			"Failed to get memory type!", result = tmp_result);

	tmp_result = smu7_enable_acpi_power_management(hwmgr);
	PP_ASSERT_WITH_CODE((0 == tmp_result),
			"Failed to enable ACPI power management!", result = tmp_result);

	tmp_result = smu7_init_power_gate_state(hwmgr);
	PP_ASSERT_WITH_CODE((0 == tmp_result),
			"Failed to init power gate state!", result = tmp_result);

	tmp_result = smu7_get_mc_microcode_version(hwmgr);
	PP_ASSERT_WITH_CODE((0 == tmp_result),
			"Failed to get MC microcode version!", result = tmp_result);

	tmp_result = smu7_init_sclk_threshold(hwmgr);
	PP_ASSERT_WITH_CODE((0 == tmp_result),
			"Failed to init sclk threshold!", result = tmp_result);

	return result;
}

static int smu7_force_clock_level(struct pp_hwmgr *hwmgr,
		enum pp_clock_type type, uint32_t mask)
{
	struct smu7_hwmgr *data = (struct smu7_hwmgr *)(hwmgr->backend);

	if (hwmgr->request_dpm_level & (AMD_DPM_FORCED_LEVEL_AUTO |
					AMD_DPM_FORCED_LEVEL_LOW |
					AMD_DPM_FORCED_LEVEL_HIGH))
		return -EINVAL;

	switch (type) {
	case PP_SCLK:
		if (!data->sclk_dpm_key_disabled)
			smum_send_msg_to_smc_with_parameter(hwmgr,
					PPSMC_MSG_SCLKDPM_SetEnabledMask,
					data->dpm_level_enable_mask.sclk_dpm_enable_mask & mask);
		break;
	case PP_MCLK:
		if (!data->mclk_dpm_key_disabled)
			smum_send_msg_to_smc_with_parameter(hwmgr,
					PPSMC_MSG_MCLKDPM_SetEnabledMask,
					data->dpm_level_enable_mask.mclk_dpm_enable_mask & mask);
		break;
	case PP_PCIE:
	{
		uint32_t tmp = mask & data->dpm_level_enable_mask.pcie_dpm_enable_mask;
		uint32_t level = 0;

		while (tmp >>= 1)
			level++;

		if (!data->pcie_dpm_key_disabled)
			smum_send_msg_to_smc_with_parameter(hwmgr,
					PPSMC_MSG_PCIeDPM_ForceLevel,
					level);
		break;
	}
	default:
		break;
	}

	return 0;
}

static int smu7_print_clock_levels(struct pp_hwmgr *hwmgr,
		enum pp_clock_type type, char *buf)
{
	struct smu7_hwmgr *data = (struct smu7_hwmgr *)(hwmgr->backend);
	struct smu7_single_dpm_table *sclk_table = &(data->dpm_table.sclk_table);
	struct smu7_single_dpm_table *mclk_table = &(data->dpm_table.mclk_table);
	struct smu7_single_dpm_table *pcie_table = &(data->dpm_table.pcie_speed_table);
	int i, now, size = 0;
	uint32_t clock, pcie_speed;

	switch (type) {
	case PP_SCLK:
		smum_send_msg_to_smc(hwmgr, PPSMC_MSG_API_GetSclkFrequency);
		clock = cgs_read_register(hwmgr->device, mmSMC_MSG_ARG_0);

		for (i = 0; i < sclk_table->count; i++) {
			if (clock > sclk_table->dpm_levels[i].value)
				continue;
			break;
		}
		now = i;

		for (i = 0; i < sclk_table->count; i++)
			size += sprintf(buf + size, "%d: %uMhz %s\n",
					i, sclk_table->dpm_levels[i].value / 100,
					(i == now) ? "*" : "");
		break;
	case PP_MCLK:
		smum_send_msg_to_smc(hwmgr, PPSMC_MSG_API_GetMclkFrequency);
		clock = cgs_read_register(hwmgr->device, mmSMC_MSG_ARG_0);

		for (i = 0; i < mclk_table->count; i++) {
			if (clock > mclk_table->dpm_levels[i].value)
				continue;
			break;
		}
		now = i;

		for (i = 0; i < mclk_table->count; i++)
			size += sprintf(buf + size, "%d: %uMhz %s\n",
					i, mclk_table->dpm_levels[i].value / 100,
					(i == now) ? "*" : "");
		break;
	case PP_PCIE:
		pcie_speed = smu7_get_current_pcie_speed(hwmgr);
		for (i = 0; i < pcie_table->count; i++) {
			if (pcie_speed != pcie_table->dpm_levels[i].value)
				continue;
			break;
		}
		now = i;

		for (i = 0; i < pcie_table->count; i++)
			size += sprintf(buf + size, "%d: %s %s\n", i,
					(pcie_table->dpm_levels[i].value == 0) ? "2.5GT/s, x8" :
					(pcie_table->dpm_levels[i].value == 1) ? "5.0GT/s, x16" :
					(pcie_table->dpm_levels[i].value == 2) ? "8.0GT/s, x16" : "",
					(i == now) ? "*" : "");
		break;
	default:
		break;
	}
	return size;
}

static void smu7_set_fan_control_mode(struct pp_hwmgr *hwmgr, uint32_t mode)
{
	switch (mode) {
	case AMD_FAN_CTRL_NONE:
		smu7_fan_ctrl_set_fan_speed_percent(hwmgr, 100);
		break;
	case AMD_FAN_CTRL_MANUAL:
		if (phm_cap_enabled(hwmgr->platform_descriptor.platformCaps,
			PHM_PlatformCaps_MicrocodeFanControl))
			smu7_fan_ctrl_stop_smc_fan_control(hwmgr);
		break;
	case AMD_FAN_CTRL_AUTO:
		if (!smu7_fan_ctrl_set_static_mode(hwmgr, mode))
			smu7_fan_ctrl_start_smc_fan_control(hwmgr);
		break;
	default:
		break;
	}
}

static uint32_t smu7_get_fan_control_mode(struct pp_hwmgr *hwmgr)
{
	return hwmgr->fan_ctrl_enabled ? AMD_FAN_CTRL_AUTO : AMD_FAN_CTRL_MANUAL;
}

static int smu7_get_sclk_od(struct pp_hwmgr *hwmgr)
{
	struct smu7_hwmgr *data = (struct smu7_hwmgr *)(hwmgr->backend);
	struct smu7_single_dpm_table *sclk_table = &(data->dpm_table.sclk_table);
	struct smu7_single_dpm_table *golden_sclk_table =
			&(data->golden_dpm_table.sclk_table);
	int value;

	value = (sclk_table->dpm_levels[sclk_table->count - 1].value -
			golden_sclk_table->dpm_levels[golden_sclk_table->count - 1].value) *
			100 /
			golden_sclk_table->dpm_levels[golden_sclk_table->count - 1].value;

	return value;
}

static int smu7_set_sclk_od(struct pp_hwmgr *hwmgr, uint32_t value)
{
	struct smu7_hwmgr *data = (struct smu7_hwmgr *)(hwmgr->backend);
	struct smu7_single_dpm_table *golden_sclk_table =
			&(data->golden_dpm_table.sclk_table);
	struct pp_power_state  *ps;
	struct smu7_power_state  *smu7_ps;

	if (value > 20)
		value = 20;

	ps = hwmgr->request_ps;

	if (ps == NULL)
		return -EINVAL;

	smu7_ps = cast_phw_smu7_power_state(&ps->hardware);

	smu7_ps->performance_levels[smu7_ps->performance_level_count - 1].engine_clock =
			golden_sclk_table->dpm_levels[golden_sclk_table->count - 1].value *
			value / 100 +
			golden_sclk_table->dpm_levels[golden_sclk_table->count - 1].value;

	return 0;
}

static int smu7_get_mclk_od(struct pp_hwmgr *hwmgr)
{
	struct smu7_hwmgr *data = (struct smu7_hwmgr *)(hwmgr->backend);
	struct smu7_single_dpm_table *mclk_table = &(data->dpm_table.mclk_table);
	struct smu7_single_dpm_table *golden_mclk_table =
			&(data->golden_dpm_table.mclk_table);
	int value;

	value = (mclk_table->dpm_levels[mclk_table->count - 1].value -
			golden_mclk_table->dpm_levels[golden_mclk_table->count - 1].value) *
			100 /
			golden_mclk_table->dpm_levels[golden_mclk_table->count - 1].value;

	return value;
}

static int smu7_set_mclk_od(struct pp_hwmgr *hwmgr, uint32_t value)
{
	struct smu7_hwmgr *data = (struct smu7_hwmgr *)(hwmgr->backend);
	struct smu7_single_dpm_table *golden_mclk_table =
			&(data->golden_dpm_table.mclk_table);
	struct pp_power_state  *ps;
	struct smu7_power_state  *smu7_ps;

	if (value > 20)
		value = 20;

	ps = hwmgr->request_ps;

	if (ps == NULL)
		return -EINVAL;

	smu7_ps = cast_phw_smu7_power_state(&ps->hardware);

	smu7_ps->performance_levels[smu7_ps->performance_level_count - 1].memory_clock =
			golden_mclk_table->dpm_levels[golden_mclk_table->count - 1].value *
			value / 100 +
			golden_mclk_table->dpm_levels[golden_mclk_table->count - 1].value;

	return 0;
}


static int smu7_get_sclks(struct pp_hwmgr *hwmgr, struct amd_pp_clocks *clocks)
{
	struct phm_ppt_v1_information *table_info =
			(struct phm_ppt_v1_information *)hwmgr->pptable;
	struct phm_ppt_v1_clock_voltage_dependency_table *dep_sclk_table = NULL;
	struct phm_clock_voltage_dependency_table *sclk_table;
	int i;

	if (hwmgr->pp_table_version == PP_TABLE_V1) {
		if (table_info == NULL || table_info->vdd_dep_on_sclk == NULL)
			return -EINVAL;
		dep_sclk_table = table_info->vdd_dep_on_sclk;
		for (i = 0; i < dep_sclk_table->count; i++)
			clocks->clock[i] = dep_sclk_table->entries[i].clk;
		clocks->count = dep_sclk_table->count;
	} else if (hwmgr->pp_table_version == PP_TABLE_V0) {
		sclk_table = hwmgr->dyn_state.vddc_dependency_on_sclk;
		for (i = 0; i < sclk_table->count; i++)
			clocks->clock[i] = sclk_table->entries[i].clk;
		clocks->count = sclk_table->count;
	}

	return 0;
}

static uint32_t smu7_get_mem_latency(struct pp_hwmgr *hwmgr, uint32_t clk)
{
	struct smu7_hwmgr *data = (struct smu7_hwmgr *)(hwmgr->backend);

	if (clk >= MEM_FREQ_LOW_LATENCY && clk < MEM_FREQ_HIGH_LATENCY)
		return data->mem_latency_high;
	else if (clk >= MEM_FREQ_HIGH_LATENCY)
		return data->mem_latency_low;
	else
		return MEM_LATENCY_ERR;
}

static int smu7_get_mclks(struct pp_hwmgr *hwmgr, struct amd_pp_clocks *clocks)
{
	struct phm_ppt_v1_information *table_info =
			(struct phm_ppt_v1_information *)hwmgr->pptable;
	struct phm_ppt_v1_clock_voltage_dependency_table *dep_mclk_table;
	int i;
	struct phm_clock_voltage_dependency_table *mclk_table;

	if (hwmgr->pp_table_version == PP_TABLE_V1) {
		if (table_info == NULL)
			return -EINVAL;
		dep_mclk_table = table_info->vdd_dep_on_mclk;
		for (i = 0; i < dep_mclk_table->count; i++) {
			clocks->clock[i] = dep_mclk_table->entries[i].clk;
			clocks->latency[i] = smu7_get_mem_latency(hwmgr,
						dep_mclk_table->entries[i].clk);
		}
		clocks->count = dep_mclk_table->count;
	} else if (hwmgr->pp_table_version == PP_TABLE_V0) {
		mclk_table = hwmgr->dyn_state.vddc_dependency_on_mclk;
		for (i = 0; i < mclk_table->count; i++)
			clocks->clock[i] = mclk_table->entries[i].clk;
		clocks->count = mclk_table->count;
	}
	return 0;
}

static int smu7_get_clock_by_type(struct pp_hwmgr *hwmgr, enum amd_pp_clock_type type,
						struct amd_pp_clocks *clocks)
{
	switch (type) {
	case amd_pp_sys_clock:
		smu7_get_sclks(hwmgr, clocks);
		break;
	case amd_pp_mem_clock:
		smu7_get_mclks(hwmgr, clocks);
		break;
	default:
		return -EINVAL;
	}

	return 0;
}

static void smu7_find_min_clock_masks(struct pp_hwmgr *hwmgr,
		uint32_t *sclk_mask, uint32_t *mclk_mask,
		uint32_t min_sclk, uint32_t min_mclk)
{
	struct smu7_hwmgr *data = (struct smu7_hwmgr *)(hwmgr->backend);
	struct smu7_dpm_table *dpm_table = &(data->dpm_table);
	uint32_t i;

	for (i = 0; i < dpm_table->sclk_table.count; i++) {
		if (dpm_table->sclk_table.dpm_levels[i].enabled &&
			dpm_table->sclk_table.dpm_levels[i].value >= min_sclk)
			*sclk_mask |= 1 << i;
	}

	for (i = 0; i < dpm_table->mclk_table.count; i++) {
		if (dpm_table->mclk_table.dpm_levels[i].enabled &&
			dpm_table->mclk_table.dpm_levels[i].value >= min_mclk)
			*mclk_mask |= 1 << i;
	}
}

static int smu7_set_power_profile_state(struct pp_hwmgr *hwmgr,
		struct amd_pp_profile *request)
{
	struct smu7_hwmgr *data = (struct smu7_hwmgr *)(hwmgr->backend);
	int tmp_result, result = 0;
	uint32_t sclk_mask = 0, mclk_mask = 0;

	if (hwmgr->dpm_level != AMD_DPM_FORCED_LEVEL_AUTO)
		return -EINVAL;

	tmp_result = smu7_freeze_sclk_mclk_dpm(hwmgr);
	PP_ASSERT_WITH_CODE(!tmp_result,
			"Failed to freeze SCLK MCLK DPM!",
			result = tmp_result);

	tmp_result = smum_populate_requested_graphic_levels(hwmgr, request);
	PP_ASSERT_WITH_CODE(!tmp_result,
			"Failed to populate requested graphic levels!",
			result = tmp_result);

	tmp_result = smu7_unfreeze_sclk_mclk_dpm(hwmgr);
	PP_ASSERT_WITH_CODE(!tmp_result,
			"Failed to unfreeze SCLK MCLK DPM!",
			result = tmp_result);

	smu7_find_min_clock_masks(hwmgr, &sclk_mask, &mclk_mask,
			request->min_sclk, request->min_mclk);

	if (sclk_mask) {
		if (!data->sclk_dpm_key_disabled)
			smum_send_msg_to_smc_with_parameter(hwmgr,
				PPSMC_MSG_SCLKDPM_SetEnabledMask,
				data->dpm_level_enable_mask.
				sclk_dpm_enable_mask &
				sclk_mask);
	}

	if (mclk_mask) {
		if (!data->mclk_dpm_key_disabled)
			smum_send_msg_to_smc_with_parameter(hwmgr,
				PPSMC_MSG_MCLKDPM_SetEnabledMask,
				data->dpm_level_enable_mask.
				mclk_dpm_enable_mask &
				mclk_mask);
	}

	return result;
}

static int smu7_avfs_control(struct pp_hwmgr *hwmgr, bool enable)
{
	struct smu7_smumgr *smu_data = (struct smu7_smumgr *)(hwmgr->smu_backend);

	if (smu_data == NULL)
		return -EINVAL;

	if (smu_data->avfs.avfs_btc_status == AVFS_BTC_NOTSUPPORTED)
		return 0;

	if (enable) {
		if (!PHM_READ_VFPF_INDIRECT_FIELD(hwmgr->device,
				CGS_IND_REG__SMC, FEATURE_STATUS, AVS_ON))
			PP_ASSERT_WITH_CODE(!smum_send_msg_to_smc(
					hwmgr, PPSMC_MSG_EnableAvfs),
					"Failed to enable AVFS!",
					return -EINVAL);
	} else if (PHM_READ_VFPF_INDIRECT_FIELD(hwmgr->device,
			CGS_IND_REG__SMC, FEATURE_STATUS, AVS_ON))
		PP_ASSERT_WITH_CODE(!smum_send_msg_to_smc(
				hwmgr, PPSMC_MSG_DisableAvfs),
				"Failed to disable AVFS!",
				return -EINVAL);

	return 0;
}

static int smu7_notify_cac_buffer_info(struct pp_hwmgr *hwmgr,
					uint32_t virtual_addr_low,
					uint32_t virtual_addr_hi,
					uint32_t mc_addr_low,
					uint32_t mc_addr_hi,
					uint32_t size)
{
	struct smu7_hwmgr *data = (struct smu7_hwmgr *)(hwmgr->backend);

	cgs_write_ind_register(hwmgr->device, CGS_IND_REG__SMC,
					data->soft_regs_start +
					smum_get_offsetof(hwmgr,
					SMU_SoftRegisters, DRAM_LOG_ADDR_H),
					mc_addr_hi);

	cgs_write_ind_register(hwmgr->device, CGS_IND_REG__SMC,
					data->soft_regs_start +
					smum_get_offsetof(hwmgr,
					SMU_SoftRegisters, DRAM_LOG_ADDR_L),
					mc_addr_low);

	cgs_write_ind_register(hwmgr->device, CGS_IND_REG__SMC,
					data->soft_regs_start +
					smum_get_offsetof(hwmgr,
					SMU_SoftRegisters, DRAM_LOG_PHY_ADDR_H),
					virtual_addr_hi);

	cgs_write_ind_register(hwmgr->device, CGS_IND_REG__SMC,
					data->soft_regs_start +
					smum_get_offsetof(hwmgr,
					SMU_SoftRegisters, DRAM_LOG_PHY_ADDR_L),
					virtual_addr_low);

	cgs_write_ind_register(hwmgr->device, CGS_IND_REG__SMC,
					data->soft_regs_start +
					smum_get_offsetof(hwmgr,
					SMU_SoftRegisters, DRAM_LOG_BUFF_SIZE),
					size);
	return 0;
}

<<<<<<< HEAD
=======
static int smu7_get_max_high_clocks(struct pp_hwmgr *hwmgr,
					struct amd_pp_simple_clock_info *clocks)
{
	struct smu7_hwmgr *data = (struct smu7_hwmgr *)(hwmgr->backend);
	struct smu7_single_dpm_table *sclk_table = &(data->dpm_table.sclk_table);
	struct smu7_single_dpm_table *mclk_table = &(data->dpm_table.mclk_table);

	if (clocks == NULL)
		return -EINVAL;

	clocks->memory_max_clock = mclk_table->count > 1 ?
				mclk_table->dpm_levels[mclk_table->count-1].value :
				mclk_table->dpm_levels[0].value;
	clocks->engine_max_clock = sclk_table->count > 1 ?
				sclk_table->dpm_levels[sclk_table->count-1].value :
				sclk_table->dpm_levels[0].value;
	return 0;
}

>>>>>>> 661e50bc
static const struct pp_hwmgr_func smu7_hwmgr_funcs = {
	.backend_init = &smu7_hwmgr_backend_init,
	.backend_fini = &smu7_hwmgr_backend_fini,
	.asic_setup = &smu7_setup_asic_task,
	.dynamic_state_management_enable = &smu7_enable_dpm_tasks,
	.apply_state_adjust_rules = smu7_apply_state_adjust_rules,
	.force_dpm_level = &smu7_force_dpm_level,
	.power_state_set = smu7_set_power_state_tasks,
	.get_power_state_size = smu7_get_power_state_size,
	.get_mclk = smu7_dpm_get_mclk,
	.get_sclk = smu7_dpm_get_sclk,
	.patch_boot_state = smu7_dpm_patch_boot_state,
	.get_pp_table_entry = smu7_get_pp_table_entry,
	.get_num_of_pp_table_entries = smu7_get_number_of_powerplay_table_entries,
	.powerdown_uvd = smu7_powerdown_uvd,
	.powergate_uvd = smu7_powergate_uvd,
	.powergate_vce = smu7_powergate_vce,
	.disable_clock_power_gating = smu7_disable_clock_power_gating,
	.update_clock_gatings = smu7_update_clock_gatings,
	.notify_smc_display_config_after_ps_adjustment = smu7_notify_smc_display_config_after_ps_adjustment,
	.display_config_changed = smu7_display_configuration_changed_task,
	.set_max_fan_pwm_output = smu7_set_max_fan_pwm_output,
	.set_max_fan_rpm_output = smu7_set_max_fan_rpm_output,
	.get_temperature = smu7_thermal_get_temperature,
	.stop_thermal_controller = smu7_thermal_stop_thermal_controller,
	.get_fan_speed_info = smu7_fan_ctrl_get_fan_speed_info,
	.get_fan_speed_percent = smu7_fan_ctrl_get_fan_speed_percent,
	.set_fan_speed_percent = smu7_fan_ctrl_set_fan_speed_percent,
	.reset_fan_speed_to_default = smu7_fan_ctrl_reset_fan_speed_to_default,
	.get_fan_speed_rpm = smu7_fan_ctrl_get_fan_speed_rpm,
	.set_fan_speed_rpm = smu7_fan_ctrl_set_fan_speed_rpm,
	.uninitialize_thermal_controller = smu7_thermal_ctrl_uninitialize_thermal_controller,
	.register_internal_thermal_interrupt = smu7_register_internal_thermal_interrupt,
	.check_smc_update_required_for_display_configuration = smu7_check_smc_update_required_for_display_configuration,
	.check_states_equal = smu7_check_states_equal,
	.set_fan_control_mode = smu7_set_fan_control_mode,
	.get_fan_control_mode = smu7_get_fan_control_mode,
	.force_clock_level = smu7_force_clock_level,
	.print_clock_levels = smu7_print_clock_levels,
	.enable_per_cu_power_gating = smu7_enable_per_cu_power_gating,
	.get_sclk_od = smu7_get_sclk_od,
	.set_sclk_od = smu7_set_sclk_od,
	.get_mclk_od = smu7_get_mclk_od,
	.set_mclk_od = smu7_set_mclk_od,
	.get_clock_by_type = smu7_get_clock_by_type,
	.read_sensor = smu7_read_sensor,
	.dynamic_state_management_disable = smu7_disable_dpm_tasks,
	.set_power_profile_state = smu7_set_power_profile_state,
	.avfs_control = smu7_avfs_control,
	.disable_smc_firmware_ctf = smu7_thermal_disable_alert,
	.start_thermal_controller = smu7_start_thermal_controller,
	.notify_cac_buffer_info = smu7_notify_cac_buffer_info,
<<<<<<< HEAD
=======
	.get_max_high_clocks = smu7_get_max_high_clocks,
>>>>>>> 661e50bc
};

uint8_t smu7_get_sleep_divider_id_from_clock(uint32_t clock,
		uint32_t clock_insr)
{
	uint8_t i;
	uint32_t temp;
	uint32_t min = max(clock_insr, (uint32_t)SMU7_MINIMUM_ENGINE_CLOCK);

	PP_ASSERT_WITH_CODE((clock >= min), "Engine clock can't satisfy stutter requirement!", return 0);
	for (i = SMU7_MAX_DEEPSLEEP_DIVIDER_ID;  ; i--) {
		temp = clock >> i;

		if (temp >= min || i == 0)
			break;
	}
	return i;
}

int smu7_init_function_pointers(struct pp_hwmgr *hwmgr)
{
	int ret = 0;

	hwmgr->hwmgr_func = &smu7_hwmgr_funcs;
	if (hwmgr->pp_table_version == PP_TABLE_V0)
		hwmgr->pptable_func = &pptable_funcs;
	else if (hwmgr->pp_table_version == PP_TABLE_V1)
		hwmgr->pptable_func = &pptable_v1_0_funcs;

	return ret;
}
<|MERGE_RESOLUTION|>--- conflicted
+++ resolved
@@ -4647,8 +4647,6 @@
 	return 0;
 }
 
-<<<<<<< HEAD
-=======
 static int smu7_get_max_high_clocks(struct pp_hwmgr *hwmgr,
 					struct amd_pp_simple_clock_info *clocks)
 {
@@ -4668,7 +4666,6 @@
 	return 0;
 }
 
->>>>>>> 661e50bc
 static const struct pp_hwmgr_func smu7_hwmgr_funcs = {
 	.backend_init = &smu7_hwmgr_backend_init,
 	.backend_fini = &smu7_hwmgr_backend_fini,
@@ -4721,10 +4718,7 @@
 	.disable_smc_firmware_ctf = smu7_thermal_disable_alert,
 	.start_thermal_controller = smu7_start_thermal_controller,
 	.notify_cac_buffer_info = smu7_notify_cac_buffer_info,
-<<<<<<< HEAD
-=======
 	.get_max_high_clocks = smu7_get_max_high_clocks,
->>>>>>> 661e50bc
 };
 
 uint8_t smu7_get_sleep_divider_id_from_clock(uint32_t clock,
