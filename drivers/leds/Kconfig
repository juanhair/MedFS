menuconfig NEW_LEDS
	bool "LED Support"
	help
	  Say Y to enable Linux LED support.  This allows control of supported
	  LEDs from both userspace and optionally, by kernel events (triggers).

	  This is not related to standard keyboard LEDs which are controlled
	  via the input system.

config LEDS_CLASS
	bool "LED Class Support"
<<<<<<< HEAD
=======
	depends on NEW_LEDS
>>>>>>> 5b84ba26
	help
	  This option enables the led sysfs class in /sys/class/leds.  You'll
	  need this to do anything useful with LEDs.  If unsure, say N.

if NEW_LEDS

comment "LED drivers"

config LEDS_88PM860X
	tristate "LED Support for Marvell 88PM860x PMIC"
	depends on LEDS_CLASS
	depends on MFD_88PM860X
	help
	  This option enables support for on-chip LED drivers found on Marvell
	  Semiconductor 88PM8606 PMIC.

config LEDS_ATMEL_PWM
	tristate "LED Support using Atmel PWM outputs"
	depends on LEDS_CLASS
	depends on ATMEL_PWM
	help
	  This option enables support for LEDs driven using outputs
	  of the dedicated PWM controller found on newer Atmel SOCs.

config LEDS_LOCOMO
	tristate "LED Support for Locomo device"
	depends on LEDS_CLASS
	depends on SHARP_LOCOMO
	help
	  This option enables support for the LEDs on Sharp Locomo.
	  Zaurus models SL-5500 and SL-5600.

config LEDS_MIKROTIK_RB532
	tristate "LED Support for Mikrotik Routerboard 532"
	depends on LEDS_CLASS
	depends on MIKROTIK_RB532
	help
	  This option enables support for the so called "User LED" of
	  Mikrotik's Routerboard 532.

config LEDS_S3C24XX
	tristate "LED Support for Samsung S3C24XX GPIO LEDs"
	depends on LEDS_CLASS
	depends on ARCH_S3C2410
	help
	  This option enables support for LEDs connected to GPIO lines
	  on Samsung S3C24XX series CPUs, such as the S3C2410 and S3C2440.

config LEDS_AMS_DELTA
	tristate "LED Support for the Amstrad Delta (E3)"
	depends on LEDS_CLASS
	depends on MACH_AMS_DELTA
	help
	  This option enables support for the LEDs on Amstrad Delta (E3).

config LEDS_NET48XX
	tristate "LED Support for Soekris net48xx series Error LED"
	depends on LEDS_CLASS
	depends on SCx200_GPIO
	help
	  This option enables support for the Soekris net4801 and net4826 error
	  LED.

config LEDS_NET5501
	tristate "LED Support for Soekris net5501 series Error LED"
	depends on LEDS_TRIGGERS
	depends on X86 && LEDS_GPIO_PLATFORM && GPIO_CS5535
	select LEDS_TRIGGER_DEFAULT_ON
	default n
	help
	  Add support for the Soekris net5501 board (detection, error led
	  and GPIO).

config LEDS_FSG
	tristate "LED Support for the Freecom FSG-3"
	depends on LEDS_CLASS
	depends on MACH_FSG
	help
	  This option enables support for the LEDs on the Freecom FSG-3.

config LEDS_WRAP
	tristate "LED Support for the WRAP series LEDs"
	depends on LEDS_CLASS
	depends on SCx200_GPIO
	help
	  This option enables support for the PCEngines WRAP programmable LEDs.

config LEDS_ALIX2
	tristate "LED Support for ALIX.2 and ALIX.3 series"
	depends on LEDS_CLASS
	depends on X86 && !GPIO_CS5535 && !CS5535_GPIO
	help
	  This option enables support for the PCEngines ALIX.2 and ALIX.3 LEDs.
	  You have to set leds-alix2.force=1 for boards with Award BIOS.

config LEDS_H1940
	tristate "LED Support for iPAQ H1940 device"
	depends on LEDS_CLASS
	depends on ARCH_H1940
	help
	  This option enables support for the LEDs on the h1940.

config LEDS_COBALT_QUBE
	tristate "LED Support for the Cobalt Qube series front LED"
	depends on LEDS_CLASS
	depends on MIPS_COBALT
	help
	  This option enables support for the front LED on Cobalt Qube series

config LEDS_COBALT_RAQ
	bool "LED Support for the Cobalt Raq series"
	depends on LEDS_CLASS=y && MIPS_COBALT
	select LEDS_TRIGGERS
	help
	  This option enables support for the Cobalt Raq series LEDs.

config LEDS_SUNFIRE
	tristate "LED support for SunFire servers."
	depends on LEDS_CLASS
	depends on SPARC64
	select LEDS_TRIGGERS
	help
	  This option enables support for the Left, Middle, and Right
	  LEDs on the I/O and CPU boards of SunFire UltraSPARC servers.

config LEDS_HP6XX
	tristate "LED Support for the HP Jornada 6xx"
	depends on LEDS_CLASS
	depends on SH_HP6XX
	help
	  This option enables LED support for the handheld
	  HP Jornada 620/660/680/690.

config LEDS_PCA9532
	tristate "LED driver for PCA9532 dimmer"
	depends on LEDS_CLASS
	depends on I2C && INPUT && EXPERIMENTAL
	help
	  This option enables support for NXP pca9532
	  LED controller. It is generally only useful
	  as a platform driver

config LEDS_GPIO
	tristate "LED Support for GPIO connected LEDs"
	depends on LEDS_CLASS
	depends on GENERIC_GPIO
	help
	  This option enables support for the LEDs connected to GPIO
	  outputs. To be useful the particular board must have LEDs
	  and they must be connected to the GPIO lines.  The LEDs must be
	  defined as platform devices and/or OpenFirmware platform devices.
	  The code to use these bindings can be selected below.

config LEDS_GPIO_PLATFORM
	bool "Platform device bindings for GPIO LEDs"
	depends on LEDS_GPIO
	default y
	help
	  Let the leds-gpio driver drive LEDs which have been defined as
	  platform devices.  If you don't know what this means, say yes.

config LEDS_GPIO_OF
	bool "OpenFirmware platform device bindings for GPIO LEDs"
	depends on LEDS_GPIO && OF_DEVICE
	default y
	help
	  Let the leds-gpio driver drive LEDs which have been defined as
	  of_platform devices.  For instance, LEDs which are listed in a "dts"
	  file.

config LEDS_LP3944
	tristate "LED Support for N.S. LP3944 (Fun Light) I2C chip"
	depends on LEDS_CLASS
	depends on I2C
	help
	  This option enables support for LEDs connected to the National
	  Semiconductor LP3944 Lighting Management Unit (LMU) also known as
	  Fun Light Chip.

	  To compile this driver as a module, choose M here: the
	  module will be called leds-lp3944.

config LEDS_LP5521
	tristate "LED Support for N.S. LP5521 LED driver chip"
	depends on LEDS_CLASS && I2C
	help
	  If you say yes here you get support for the National Semiconductor
	  LP5521 LED driver. It is 3 channel chip with programmable engines.
	  Driver provides direct control via LED class and interface for
	  programming the engines.

config LEDS_LP5523
	tristate "LED Support for N.S. LP5523 LED driver chip"
	depends on LEDS_CLASS && I2C
	help
	  If you say yes here you get support for the National Semiconductor
	  LP5523 LED driver. It is 9 channel chip with programmable engines.
	  Driver provides direct control via LED class and interface for
	  programming the engines.

config LEDS_CLEVO_MAIL
	tristate "Mail LED on Clevo notebook"
	depends on LEDS_CLASS
	depends on X86 && SERIO_I8042 && DMI
	help
	  This driver makes the mail LED accessible from userspace
	  programs through the leds subsystem. This LED have three
	  known mode: off, blink at 0.5Hz and blink at 1Hz.

	  The driver supports two kinds of interface: using ledtrig-timer
	  or through /sys/class/leds/clevo::mail/brightness. As this LED
	  cannot change it's brightness it blinks instead. The brightness
	  value 0 means off, 1..127 means blink at 0.5Hz and 128..255 means
	  blink at 1Hz.

	  This module can drive the mail LED for the following notebooks:

	  	Clevo D400P
	  	Clevo D410J
	  	Clevo D410V
	  	Clevo D400V/D470V (not tested, but might work)
	  	Clevo M540N
	  	Clevo M5x0N (not tested, but might work)
	  	Positivo Mobile (Clevo M5x0V)

	  If your model is not listed here you can try the "nodetect"
	  module parameter.

	  To compile this driver as a module, choose M here: the
	  module will be called leds-clevo-mail.

config LEDS_PCA955X
	tristate "LED Support for PCA955x I2C chips"
	depends on LEDS_CLASS
	depends on I2C
	help
	  This option enables support for LEDs connected to PCA955x
	  LED driver chips accessed via the I2C bus.  Supported
	  devices include PCA9550, PCA9551, PCA9552, and PCA9553.

config LEDS_WM831X_STATUS
	tristate "LED support for status LEDs on WM831x PMICs"
	depends on LEDS_CLASS
	depends on MFD_WM831X
	help
	  This option enables support for the status LEDs of the WM831x
          series of PMICs.

config LEDS_WM8350
	tristate "LED Support for WM8350 AudioPlus PMIC"
	depends on LEDS_CLASS
	depends on MFD_WM8350
	help
	  This option enables support for LEDs driven by the Wolfson
	  Microelectronics WM8350 AudioPlus PMIC.

config LEDS_DA903X
	tristate "LED Support for DA9030/DA9034 PMIC"
	depends on LEDS_CLASS
	depends on PMIC_DA903X
	help
	  This option enables support for on-chip LED drivers found
	  on Dialog Semiconductor DA9030/DA9034 PMICs.

config LEDS_DAC124S085
	tristate "LED Support for DAC124S085 SPI DAC"
	depends on LEDS_CLASS
	depends on SPI
	help
	  This option enables support for DAC124S085 SPI DAC from NatSemi,
	  which can be used to control up to four LEDs.

config LEDS_PWM
	tristate "PWM driven LED Support"
	depends on LEDS_CLASS
	depends on HAVE_PWM
	help
	  This option enables support for pwm driven LEDs

config LEDS_REGULATOR
	tristate "REGULATOR driven LED support"
	depends on LEDS_CLASS
	depends on REGULATOR
	help
	  This option enables support for regulator driven LEDs.

config LEDS_BD2802
	tristate "LED driver for BD2802 RGB LED"
	depends on LEDS_CLASS
	depends on I2C
	help
	  This option enables support for BD2802GU RGB LED driver chips
	  accessed via the I2C bus.

config LEDS_INTEL_SS4200
	tristate "LED driver for Intel NAS SS4200 series"
	depends on LEDS_CLASS
	depends on PCI && DMI
	help
	  This option enables support for the Intel SS4200 series of
	  Network Attached Storage servers.  You may control the hard
	  drive or power LEDs on the front panel.  Using this driver
	  can stop the front LED from blinking after startup.

config LEDS_LT3593
	tristate "LED driver for LT3593 controllers"
	depends on LEDS_CLASS
	depends on GENERIC_GPIO
	help
	  This option enables support for LEDs driven by a Linear Technology
	  LT3593 controller. This controller uses a special one-wire pulse
	  coding protocol to set the brightness.

config LEDS_ADP5520
	tristate "LED Support for ADP5520/ADP5501 PMIC"
	depends on LEDS_CLASS
	depends on PMIC_ADP5520
	help
	  This option enables support for on-chip LED drivers found
	  on Analog Devices ADP5520/ADP5501 PMICs.

	  To compile this driver as a module, choose M here: the module will
	  be called leds-adp5520.

config LEDS_DELL_NETBOOKS
	tristate "External LED on Dell Business Netbooks"
	depends on LEDS_CLASS
	depends on X86 && ACPI_WMI
	help
	  This adds support for the Latitude 2100 and similar
	  notebooks that have an external LED.

config LEDS_MC13783
	tristate "LED Support for MC13783 PMIC"
	depends on LEDS_CLASS
	depends on MFD_MC13783
	help
	  This option enable support for on-chip LED drivers found
	  on Freescale Semiconductor MC13783 PMIC.

config LEDS_NS2
	tristate "LED support for Network Space v2 GPIO LEDs"
	depends on LEDS_CLASS
	depends on MACH_NETSPACE_V2 || MACH_INETSPACE_V2 || MACH_NETSPACE_MAX_V2 || D2NET_V2
	default y
	help
	  This option enable support for the dual-GPIO LED found on the
	  Network Space v2 board (and parents). This include Internet Space v2,
	  Network Space (Max) v2 and d2 Network v2 boards.

config LEDS_NETXBIG
	tristate "LED support for Big Network series LEDs"
	depends on MACH_NET2BIG_V2 || MACH_NET5BIG_V2
	default y
	help
	  This option enable support for LEDs found on the LaCie 2Big
	  and 5Big Network v2 boards. The LEDs are wired to a CPLD and are
	  controlled through a GPIO extension bus.

config LEDS_TRIGGERS
	bool "LED Trigger support"
	depends on LEDS_CLASS
	help
	  This option enables trigger support for the leds class.
	  These triggers allow kernel events to drive the LEDs and can
	  be configured via sysfs. If unsure, say Y.

comment "LED Triggers"

config LEDS_TRIGGER_TIMER
	tristate "LED Timer Trigger"
	depends on LEDS_TRIGGERS
	help
	  This allows LEDs to be controlled by a programmable timer
	  via sysfs. Some LED hardware can be programmed to start
	  blinking the LED without any further software interaction.
	  For more details read Documentation/leds-class.txt.

	  If unsure, say Y.

config LEDS_TRIGGER_IDE_DISK
	bool "LED IDE Disk Trigger"
	depends on IDE_GD_ATA
	depends on LEDS_TRIGGERS
	help
	  This allows LEDs to be controlled by IDE disk activity.
	  If unsure, say Y.

config LEDS_TRIGGER_HEARTBEAT
	tristate "LED Heartbeat Trigger"
	depends on LEDS_TRIGGERS
	help
	  This allows LEDs to be controlled by a CPU load average.
	  The flash frequency is a hyperbolic function of the 1-minute
	  load average.
	  If unsure, say Y.

config LEDS_TRIGGER_BACKLIGHT
	tristate "LED backlight Trigger"
	depends on LEDS_TRIGGERS
	help
	  This allows LEDs to be controlled as a backlight device: they
	  turn off and on when the display is blanked and unblanked.

	  If unsure, say N.

config LEDS_TRIGGER_GPIO
	tristate "LED GPIO Trigger"
	depends on LEDS_TRIGGERS
	depends on GPIOLIB
	help
	  This allows LEDs to be controlled by gpio events. It's good
	  when using gpios as switches and triggering the needed LEDs
	  from there. One use case is n810's keypad LEDs that could
	  be triggered by this trigger when user slides up to show
	  keypad.

	  If unsure, say N.

config LEDS_TRIGGER_DEFAULT_ON
	tristate "LED Default ON Trigger"
	depends on LEDS_TRIGGERS
	help
	  This allows LEDs to be initialised in the ON state.
	  If unsure, say Y.

comment "iptables trigger is under Netfilter config (LED target)"
	depends on LEDS_TRIGGERS

endif # NEW_LEDS<|MERGE_RESOLUTION|>--- conflicted
+++ resolved
@@ -9,10 +9,7 @@
 
 config LEDS_CLASS
 	bool "LED Class Support"
-<<<<<<< HEAD
-=======
 	depends on NEW_LEDS
->>>>>>> 5b84ba26
 	help
 	  This option enables the led sysfs class in /sys/class/leds.  You'll
 	  need this to do anything useful with LEDs.  If unsure, say N.
