/*
	Copyright (C) 2010 Willow Garage <http://www.willowgarage.com>
	Copyright (C) 2010 Ivo van Doorn <IvDoorn@gmail.com>
	Copyright (C) 2009 Bartlomiej Zolnierkiewicz <bzolnier@gmail.com>
	Copyright (C) 2009 Gertjan van Wingerde <gwingerde@gmail.com>

	Based on the original rt2800pci.c and rt2800usb.c.
	  Copyright (C) 2009 Alban Browaeys <prahal@yahoo.com>
	  Copyright (C) 2009 Felix Fietkau <nbd@openwrt.org>
	  Copyright (C) 2009 Luis Correia <luis.f.correia@gmail.com>
	  Copyright (C) 2009 Mattias Nissler <mattias.nissler@gmx.de>
	  Copyright (C) 2009 Mark Asselstine <asselsm@gmail.com>
	  Copyright (C) 2009 Xose Vazquez Perez <xose.vazquez@gmail.com>
	  <http://rt2x00.serialmonkey.com>

	This program is free software; you can redistribute it and/or modify
	it under the terms of the GNU General Public License as published by
	the Free Software Foundation; either version 2 of the License, or
	(at your option) any later version.

	This program is distributed in the hope that it will be useful,
	but WITHOUT ANY WARRANTY; without even the implied warranty of
	MERCHANTABILITY or FITNESS FOR A PARTICULAR PURPOSE. See the
	GNU General Public License for more details.

	You should have received a copy of the GNU General Public License
	along with this program; if not, see <http://www.gnu.org/licenses/>.
 */

/*
	Module: rt2800lib
	Abstract: rt2800 generic device routines.
 */

#include <linux/crc-ccitt.h>
#include <linux/kernel.h>
#include <linux/module.h>
#include <linux/slab.h>

#include "rt2x00.h"
#include "rt2800lib.h"
#include "rt2800.h"

/*
 * Register access.
 * All access to the CSR registers will go through the methods
 * rt2800_register_read and rt2800_register_write.
 * BBP and RF register require indirect register access,
 * and use the CSR registers BBPCSR and RFCSR to achieve this.
 * These indirect registers work with busy bits,
 * and we will try maximal REGISTER_BUSY_COUNT times to access
 * the register while taking a REGISTER_BUSY_DELAY us delay
 * between each attampt. When the busy bit is still set at that time,
 * the access attempt is considered to have failed,
 * and we will print an error.
 * The _lock versions must be used if you already hold the csr_mutex
 */
#define WAIT_FOR_BBP(__dev, __reg) \
	rt2800_regbusy_read((__dev), BBP_CSR_CFG, BBP_CSR_CFG_BUSY, (__reg))
#define WAIT_FOR_RFCSR(__dev, __reg) \
	rt2800_regbusy_read((__dev), RF_CSR_CFG, RF_CSR_CFG_BUSY, (__reg))
#define WAIT_FOR_RFCSR_MT7620(__dev, __reg) \
	rt2800_regbusy_read((__dev), RF_CSR_CFG, RF_CSR_CFG_BUSY_MT7620, \
			    (__reg))
#define WAIT_FOR_RF(__dev, __reg) \
	rt2800_regbusy_read((__dev), RF_CSR_CFG0, RF_CSR_CFG0_BUSY, (__reg))
#define WAIT_FOR_MCU(__dev, __reg) \
	rt2800_regbusy_read((__dev), H2M_MAILBOX_CSR, \
			    H2M_MAILBOX_CSR_OWNER, (__reg))

static inline bool rt2800_is_305x_soc(struct rt2x00_dev *rt2x00dev)
{
	/* check for rt2872 on SoC */
	if (!rt2x00_is_soc(rt2x00dev) ||
	    !rt2x00_rt(rt2x00dev, RT2872))
		return false;

	/* we know for sure that these rf chipsets are used on rt305x boards */
	if (rt2x00_rf(rt2x00dev, RF3020) ||
	    rt2x00_rf(rt2x00dev, RF3021) ||
	    rt2x00_rf(rt2x00dev, RF3022))
		return true;

	rt2x00_warn(rt2x00dev, "Unknown RF chipset on rt305x\n");
	return false;
}

static void rt2800_bbp_write(struct rt2x00_dev *rt2x00dev,
			     const unsigned int word, const u8 value)
{
	u32 reg;

	mutex_lock(&rt2x00dev->csr_mutex);

	/*
	 * Wait until the BBP becomes available, afterwards we
	 * can safely write the new data into the register.
	 */
	if (WAIT_FOR_BBP(rt2x00dev, &reg)) {
		reg = 0;
		rt2x00_set_field32(&reg, BBP_CSR_CFG_VALUE, value);
		rt2x00_set_field32(&reg, BBP_CSR_CFG_REGNUM, word);
		rt2x00_set_field32(&reg, BBP_CSR_CFG_BUSY, 1);
		rt2x00_set_field32(&reg, BBP_CSR_CFG_READ_CONTROL, 0);
		rt2x00_set_field32(&reg, BBP_CSR_CFG_BBP_RW_MODE, 1);

		rt2800_register_write_lock(rt2x00dev, BBP_CSR_CFG, reg);
	}

	mutex_unlock(&rt2x00dev->csr_mutex);
}

static u8 rt2800_bbp_read(struct rt2x00_dev *rt2x00dev, const unsigned int word)
{
	u32 reg;
	u8 value;

	mutex_lock(&rt2x00dev->csr_mutex);

	/*
	 * Wait until the BBP becomes available, afterwards we
	 * can safely write the read request into the register.
	 * After the data has been written, we wait until hardware
	 * returns the correct value, if at any time the register
	 * doesn't become available in time, reg will be 0xffffffff
	 * which means we return 0xff to the caller.
	 */
	if (WAIT_FOR_BBP(rt2x00dev, &reg)) {
		reg = 0;
		rt2x00_set_field32(&reg, BBP_CSR_CFG_REGNUM, word);
		rt2x00_set_field32(&reg, BBP_CSR_CFG_BUSY, 1);
		rt2x00_set_field32(&reg, BBP_CSR_CFG_READ_CONTROL, 1);
		rt2x00_set_field32(&reg, BBP_CSR_CFG_BBP_RW_MODE, 1);

		rt2800_register_write_lock(rt2x00dev, BBP_CSR_CFG, reg);

		WAIT_FOR_BBP(rt2x00dev, &reg);
	}

	value = rt2x00_get_field32(reg, BBP_CSR_CFG_VALUE);

	mutex_unlock(&rt2x00dev->csr_mutex);

	return value;
}

static void rt2800_rfcsr_write(struct rt2x00_dev *rt2x00dev,
			       const unsigned int word, const u8 value)
{
	u32 reg;

	mutex_lock(&rt2x00dev->csr_mutex);

	/*
	 * Wait until the RFCSR becomes available, afterwards we
	 * can safely write the new data into the register.
	 */
	switch (rt2x00dev->chip.rt) {
	case RT6352:
		if (WAIT_FOR_RFCSR_MT7620(rt2x00dev, &reg)) {
			reg = 0;
			rt2x00_set_field32(&reg, RF_CSR_CFG_DATA_MT7620, value);
			rt2x00_set_field32(&reg, RF_CSR_CFG_REGNUM_MT7620,
					   word);
			rt2x00_set_field32(&reg, RF_CSR_CFG_WRITE_MT7620, 1);
			rt2x00_set_field32(&reg, RF_CSR_CFG_BUSY_MT7620, 1);

			rt2800_register_write_lock(rt2x00dev, RF_CSR_CFG, reg);
		}
		break;

	default:
		if (WAIT_FOR_RFCSR(rt2x00dev, &reg)) {
			reg = 0;
			rt2x00_set_field32(&reg, RF_CSR_CFG_DATA, value);
			rt2x00_set_field32(&reg, RF_CSR_CFG_REGNUM, word);
			rt2x00_set_field32(&reg, RF_CSR_CFG_WRITE, 1);
			rt2x00_set_field32(&reg, RF_CSR_CFG_BUSY, 1);

			rt2800_register_write_lock(rt2x00dev, RF_CSR_CFG, reg);
		}
		break;
	}

	mutex_unlock(&rt2x00dev->csr_mutex);
}

static void rt2800_rfcsr_write_bank(struct rt2x00_dev *rt2x00dev, const u8 bank,
				    const unsigned int reg, const u8 value)
{
	rt2800_rfcsr_write(rt2x00dev, (reg | (bank << 6)), value);
}

static void rt2800_rfcsr_write_chanreg(struct rt2x00_dev *rt2x00dev,
				       const unsigned int reg, const u8 value)
{
	rt2800_rfcsr_write_bank(rt2x00dev, 4, reg, value);
	rt2800_rfcsr_write_bank(rt2x00dev, 6, reg, value);
}

static void rt2800_rfcsr_write_dccal(struct rt2x00_dev *rt2x00dev,
				     const unsigned int reg, const u8 value)
{
	rt2800_rfcsr_write_bank(rt2x00dev, 5, reg, value);
	rt2800_rfcsr_write_bank(rt2x00dev, 7, reg, value);
}

static u8 rt2800_rfcsr_read(struct rt2x00_dev *rt2x00dev,
			    const unsigned int word)
{
	u32 reg;
	u8 value;

	mutex_lock(&rt2x00dev->csr_mutex);

	/*
	 * Wait until the RFCSR becomes available, afterwards we
	 * can safely write the read request into the register.
	 * After the data has been written, we wait until hardware
	 * returns the correct value, if at any time the register
	 * doesn't become available in time, reg will be 0xffffffff
	 * which means we return 0xff to the caller.
	 */
	switch (rt2x00dev->chip.rt) {
	case RT6352:
		if (WAIT_FOR_RFCSR_MT7620(rt2x00dev, &reg)) {
			reg = 0;
			rt2x00_set_field32(&reg, RF_CSR_CFG_REGNUM_MT7620,
					   word);
			rt2x00_set_field32(&reg, RF_CSR_CFG_WRITE_MT7620, 0);
			rt2x00_set_field32(&reg, RF_CSR_CFG_BUSY_MT7620, 1);

			rt2800_register_write_lock(rt2x00dev, RF_CSR_CFG, reg);

			WAIT_FOR_RFCSR_MT7620(rt2x00dev, &reg);
		}

		value = rt2x00_get_field32(reg, RF_CSR_CFG_DATA_MT7620);
		break;

	default:
		if (WAIT_FOR_RFCSR(rt2x00dev, &reg)) {
			reg = 0;
			rt2x00_set_field32(&reg, RF_CSR_CFG_REGNUM, word);
			rt2x00_set_field32(&reg, RF_CSR_CFG_WRITE, 0);
			rt2x00_set_field32(&reg, RF_CSR_CFG_BUSY, 1);

			rt2800_register_write_lock(rt2x00dev, RF_CSR_CFG, reg);

			WAIT_FOR_RFCSR(rt2x00dev, &reg);
		}

		value = rt2x00_get_field32(reg, RF_CSR_CFG_DATA);
		break;
	}

	mutex_unlock(&rt2x00dev->csr_mutex);

	return value;
}

static u8 rt2800_rfcsr_read_bank(struct rt2x00_dev *rt2x00dev, const u8 bank,
				 const unsigned int reg)
{
	return rt2800_rfcsr_read(rt2x00dev, (reg | (bank << 6)));
}

static void rt2800_rf_write(struct rt2x00_dev *rt2x00dev,
			    const unsigned int word, const u32 value)
{
	u32 reg;

	mutex_lock(&rt2x00dev->csr_mutex);

	/*
	 * Wait until the RF becomes available, afterwards we
	 * can safely write the new data into the register.
	 */
	if (WAIT_FOR_RF(rt2x00dev, &reg)) {
		reg = 0;
		rt2x00_set_field32(&reg, RF_CSR_CFG0_REG_VALUE_BW, value);
		rt2x00_set_field32(&reg, RF_CSR_CFG0_STANDBYMODE, 0);
		rt2x00_set_field32(&reg, RF_CSR_CFG0_SEL, 0);
		rt2x00_set_field32(&reg, RF_CSR_CFG0_BUSY, 1);

		rt2800_register_write_lock(rt2x00dev, RF_CSR_CFG0, reg);
		rt2x00_rf_write(rt2x00dev, word, value);
	}

	mutex_unlock(&rt2x00dev->csr_mutex);
}

static const unsigned int rt2800_eeprom_map[EEPROM_WORD_COUNT] = {
	[EEPROM_CHIP_ID]		= 0x0000,
	[EEPROM_VERSION]		= 0x0001,
	[EEPROM_MAC_ADDR_0]		= 0x0002,
	[EEPROM_MAC_ADDR_1]		= 0x0003,
	[EEPROM_MAC_ADDR_2]		= 0x0004,
	[EEPROM_NIC_CONF0]		= 0x001a,
	[EEPROM_NIC_CONF1]		= 0x001b,
	[EEPROM_FREQ]			= 0x001d,
	[EEPROM_LED_AG_CONF]		= 0x001e,
	[EEPROM_LED_ACT_CONF]		= 0x001f,
	[EEPROM_LED_POLARITY]		= 0x0020,
	[EEPROM_NIC_CONF2]		= 0x0021,
	[EEPROM_LNA]			= 0x0022,
	[EEPROM_RSSI_BG]		= 0x0023,
	[EEPROM_RSSI_BG2]		= 0x0024,
	[EEPROM_TXMIXER_GAIN_BG]	= 0x0024, /* overlaps with RSSI_BG2 */
	[EEPROM_RSSI_A]			= 0x0025,
	[EEPROM_RSSI_A2]		= 0x0026,
	[EEPROM_TXMIXER_GAIN_A]		= 0x0026, /* overlaps with RSSI_A2 */
	[EEPROM_EIRP_MAX_TX_POWER]	= 0x0027,
	[EEPROM_TXPOWER_DELTA]		= 0x0028,
	[EEPROM_TXPOWER_BG1]		= 0x0029,
	[EEPROM_TXPOWER_BG2]		= 0x0030,
	[EEPROM_TSSI_BOUND_BG1]		= 0x0037,
	[EEPROM_TSSI_BOUND_BG2]		= 0x0038,
	[EEPROM_TSSI_BOUND_BG3]		= 0x0039,
	[EEPROM_TSSI_BOUND_BG4]		= 0x003a,
	[EEPROM_TSSI_BOUND_BG5]		= 0x003b,
	[EEPROM_TXPOWER_A1]		= 0x003c,
	[EEPROM_TXPOWER_A2]		= 0x0053,
	[EEPROM_TXPOWER_INIT]		= 0x0068,
	[EEPROM_TSSI_BOUND_A1]		= 0x006a,
	[EEPROM_TSSI_BOUND_A2]		= 0x006b,
	[EEPROM_TSSI_BOUND_A3]		= 0x006c,
	[EEPROM_TSSI_BOUND_A4]		= 0x006d,
	[EEPROM_TSSI_BOUND_A5]		= 0x006e,
	[EEPROM_TXPOWER_BYRATE]		= 0x006f,
	[EEPROM_BBP_START]		= 0x0078,
};

static const unsigned int rt2800_eeprom_map_ext[EEPROM_WORD_COUNT] = {
	[EEPROM_CHIP_ID]		= 0x0000,
	[EEPROM_VERSION]		= 0x0001,
	[EEPROM_MAC_ADDR_0]		= 0x0002,
	[EEPROM_MAC_ADDR_1]		= 0x0003,
	[EEPROM_MAC_ADDR_2]		= 0x0004,
	[EEPROM_NIC_CONF0]		= 0x001a,
	[EEPROM_NIC_CONF1]		= 0x001b,
	[EEPROM_NIC_CONF2]		= 0x001c,
	[EEPROM_EIRP_MAX_TX_POWER]	= 0x0020,
	[EEPROM_FREQ]			= 0x0022,
	[EEPROM_LED_AG_CONF]		= 0x0023,
	[EEPROM_LED_ACT_CONF]		= 0x0024,
	[EEPROM_LED_POLARITY]		= 0x0025,
	[EEPROM_LNA]			= 0x0026,
	[EEPROM_EXT_LNA2]		= 0x0027,
	[EEPROM_RSSI_BG]		= 0x0028,
	[EEPROM_RSSI_BG2]		= 0x0029,
	[EEPROM_RSSI_A]			= 0x002a,
	[EEPROM_RSSI_A2]		= 0x002b,
	[EEPROM_TXPOWER_BG1]		= 0x0030,
	[EEPROM_TXPOWER_BG2]		= 0x0037,
	[EEPROM_EXT_TXPOWER_BG3]	= 0x003e,
	[EEPROM_TSSI_BOUND_BG1]		= 0x0045,
	[EEPROM_TSSI_BOUND_BG2]		= 0x0046,
	[EEPROM_TSSI_BOUND_BG3]		= 0x0047,
	[EEPROM_TSSI_BOUND_BG4]		= 0x0048,
	[EEPROM_TSSI_BOUND_BG5]		= 0x0049,
	[EEPROM_TXPOWER_A1]		= 0x004b,
	[EEPROM_TXPOWER_A2]		= 0x0065,
	[EEPROM_EXT_TXPOWER_A3]		= 0x007f,
	[EEPROM_TSSI_BOUND_A1]		= 0x009a,
	[EEPROM_TSSI_BOUND_A2]		= 0x009b,
	[EEPROM_TSSI_BOUND_A3]		= 0x009c,
	[EEPROM_TSSI_BOUND_A4]		= 0x009d,
	[EEPROM_TSSI_BOUND_A5]		= 0x009e,
	[EEPROM_TXPOWER_BYRATE]		= 0x00a0,
};

static unsigned int rt2800_eeprom_word_index(struct rt2x00_dev *rt2x00dev,
					     const enum rt2800_eeprom_word word)
{
	const unsigned int *map;
	unsigned int index;

	if (WARN_ONCE(word >= EEPROM_WORD_COUNT,
		      "%s: invalid EEPROM word %d\n",
		      wiphy_name(rt2x00dev->hw->wiphy), word))
		return 0;

	if (rt2x00_rt(rt2x00dev, RT3593))
		map = rt2800_eeprom_map_ext;
	else
		map = rt2800_eeprom_map;

	index = map[word];

	/* Index 0 is valid only for EEPROM_CHIP_ID.
	 * Otherwise it means that the offset of the
	 * given word is not initialized in the map,
	 * or that the field is not usable on the
	 * actual chipset.
	 */
	WARN_ONCE(word != EEPROM_CHIP_ID && index == 0,
		  "%s: invalid access of EEPROM word %d\n",
		  wiphy_name(rt2x00dev->hw->wiphy), word);

	return index;
}

static void *rt2800_eeprom_addr(struct rt2x00_dev *rt2x00dev,
				const enum rt2800_eeprom_word word)
{
	unsigned int index;

	index = rt2800_eeprom_word_index(rt2x00dev, word);
	return rt2x00_eeprom_addr(rt2x00dev, index);
}

static u16 rt2800_eeprom_read(struct rt2x00_dev *rt2x00dev,
			      const enum rt2800_eeprom_word word)
{
	unsigned int index;

	index = rt2800_eeprom_word_index(rt2x00dev, word);
	return rt2x00_eeprom_read(rt2x00dev, index);
}

static void rt2800_eeprom_write(struct rt2x00_dev *rt2x00dev,
				const enum rt2800_eeprom_word word, u16 data)
{
	unsigned int index;

	index = rt2800_eeprom_word_index(rt2x00dev, word);
	rt2x00_eeprom_write(rt2x00dev, index, data);
}

static u16 rt2800_eeprom_read_from_array(struct rt2x00_dev *rt2x00dev,
					 const enum rt2800_eeprom_word array,
					 unsigned int offset)
{
	unsigned int index;

	index = rt2800_eeprom_word_index(rt2x00dev, array);
	return rt2x00_eeprom_read(rt2x00dev, index + offset);
}

static int rt2800_enable_wlan_rt3290(struct rt2x00_dev *rt2x00dev)
{
	u32 reg;
	int i, count;

	reg = rt2800_register_read(rt2x00dev, WLAN_FUN_CTRL);
	rt2x00_set_field32(&reg, WLAN_GPIO_OUT_OE_BIT_ALL, 0xff);
	rt2x00_set_field32(&reg, FRC_WL_ANT_SET, 1);
	rt2x00_set_field32(&reg, WLAN_CLK_EN, 0);
	rt2x00_set_field32(&reg, WLAN_EN, 1);
	rt2800_register_write(rt2x00dev, WLAN_FUN_CTRL, reg);

	udelay(REGISTER_BUSY_DELAY);

	count = 0;
	do {
		/*
		 * Check PLL_LD & XTAL_RDY.
		 */
		for (i = 0; i < REGISTER_BUSY_COUNT; i++) {
			reg = rt2800_register_read(rt2x00dev, CMB_CTRL);
			if (rt2x00_get_field32(reg, PLL_LD) &&
			    rt2x00_get_field32(reg, XTAL_RDY))
				break;
			udelay(REGISTER_BUSY_DELAY);
		}

		if (i >= REGISTER_BUSY_COUNT) {

			if (count >= 10)
				return -EIO;

			rt2800_register_write(rt2x00dev, 0x58, 0x018);
			udelay(REGISTER_BUSY_DELAY);
			rt2800_register_write(rt2x00dev, 0x58, 0x418);
			udelay(REGISTER_BUSY_DELAY);
			rt2800_register_write(rt2x00dev, 0x58, 0x618);
			udelay(REGISTER_BUSY_DELAY);
			count++;
		} else {
			count = 0;
		}

		reg = rt2800_register_read(rt2x00dev, WLAN_FUN_CTRL);
		rt2x00_set_field32(&reg, PCIE_APP0_CLK_REQ, 0);
		rt2x00_set_field32(&reg, WLAN_CLK_EN, 1);
		rt2x00_set_field32(&reg, WLAN_RESET, 1);
		rt2800_register_write(rt2x00dev, WLAN_FUN_CTRL, reg);
		udelay(10);
		rt2x00_set_field32(&reg, WLAN_RESET, 0);
		rt2800_register_write(rt2x00dev, WLAN_FUN_CTRL, reg);
		udelay(10);
		rt2800_register_write(rt2x00dev, INT_SOURCE_CSR, 0x7fffffff);
	} while (count != 0);

	return 0;
}

void rt2800_mcu_request(struct rt2x00_dev *rt2x00dev,
			const u8 command, const u8 token,
			const u8 arg0, const u8 arg1)
{
	u32 reg;

	/*
	 * SOC devices don't support MCU requests.
	 */
	if (rt2x00_is_soc(rt2x00dev))
		return;

	mutex_lock(&rt2x00dev->csr_mutex);

	/*
	 * Wait until the MCU becomes available, afterwards we
	 * can safely write the new data into the register.
	 */
	if (WAIT_FOR_MCU(rt2x00dev, &reg)) {
		rt2x00_set_field32(&reg, H2M_MAILBOX_CSR_OWNER, 1);
		rt2x00_set_field32(&reg, H2M_MAILBOX_CSR_CMD_TOKEN, token);
		rt2x00_set_field32(&reg, H2M_MAILBOX_CSR_ARG0, arg0);
		rt2x00_set_field32(&reg, H2M_MAILBOX_CSR_ARG1, arg1);
		rt2800_register_write_lock(rt2x00dev, H2M_MAILBOX_CSR, reg);

		reg = 0;
		rt2x00_set_field32(&reg, HOST_CMD_CSR_HOST_COMMAND, command);
		rt2800_register_write_lock(rt2x00dev, HOST_CMD_CSR, reg);
	}

	mutex_unlock(&rt2x00dev->csr_mutex);
}
EXPORT_SYMBOL_GPL(rt2800_mcu_request);

int rt2800_wait_csr_ready(struct rt2x00_dev *rt2x00dev)
{
	unsigned int i = 0;
	u32 reg;

	for (i = 0; i < REGISTER_BUSY_COUNT; i++) {
		reg = rt2800_register_read(rt2x00dev, MAC_CSR0);
		if (reg && reg != ~0)
			return 0;
		msleep(1);
	}

	rt2x00_err(rt2x00dev, "Unstable hardware\n");
	return -EBUSY;
}
EXPORT_SYMBOL_GPL(rt2800_wait_csr_ready);

int rt2800_wait_wpdma_ready(struct rt2x00_dev *rt2x00dev)
{
	unsigned int i;
	u32 reg;

	/*
	 * Some devices are really slow to respond here. Wait a whole second
	 * before timing out.
	 */
	for (i = 0; i < REGISTER_BUSY_COUNT; i++) {
		reg = rt2800_register_read(rt2x00dev, WPDMA_GLO_CFG);
		if (!rt2x00_get_field32(reg, WPDMA_GLO_CFG_TX_DMA_BUSY) &&
		    !rt2x00_get_field32(reg, WPDMA_GLO_CFG_RX_DMA_BUSY))
			return 0;

		msleep(10);
	}

	rt2x00_err(rt2x00dev, "WPDMA TX/RX busy [0x%08x]\n", reg);
	return -EACCES;
}
EXPORT_SYMBOL_GPL(rt2800_wait_wpdma_ready);

void rt2800_disable_wpdma(struct rt2x00_dev *rt2x00dev)
{
	u32 reg;

	reg = rt2800_register_read(rt2x00dev, WPDMA_GLO_CFG);
	rt2x00_set_field32(&reg, WPDMA_GLO_CFG_ENABLE_TX_DMA, 0);
	rt2x00_set_field32(&reg, WPDMA_GLO_CFG_TX_DMA_BUSY, 0);
	rt2x00_set_field32(&reg, WPDMA_GLO_CFG_ENABLE_RX_DMA, 0);
	rt2x00_set_field32(&reg, WPDMA_GLO_CFG_RX_DMA_BUSY, 0);
	rt2x00_set_field32(&reg, WPDMA_GLO_CFG_TX_WRITEBACK_DONE, 1);
	rt2800_register_write(rt2x00dev, WPDMA_GLO_CFG, reg);
}
EXPORT_SYMBOL_GPL(rt2800_disable_wpdma);

void rt2800_get_txwi_rxwi_size(struct rt2x00_dev *rt2x00dev,
			       unsigned short *txwi_size,
			       unsigned short *rxwi_size)
{
	switch (rt2x00dev->chip.rt) {
	case RT3593:
		*txwi_size = TXWI_DESC_SIZE_4WORDS;
		*rxwi_size = RXWI_DESC_SIZE_5WORDS;
		break;

	case RT5592:
	case RT6352:
		*txwi_size = TXWI_DESC_SIZE_5WORDS;
		*rxwi_size = RXWI_DESC_SIZE_6WORDS;
		break;

	default:
		*txwi_size = TXWI_DESC_SIZE_4WORDS;
		*rxwi_size = RXWI_DESC_SIZE_4WORDS;
		break;
	}
}
EXPORT_SYMBOL_GPL(rt2800_get_txwi_rxwi_size);

static bool rt2800_check_firmware_crc(const u8 *data, const size_t len)
{
	u16 fw_crc;
	u16 crc;

	/*
	 * The last 2 bytes in the firmware array are the crc checksum itself,
	 * this means that we should never pass those 2 bytes to the crc
	 * algorithm.
	 */
	fw_crc = (data[len - 2] << 8 | data[len - 1]);

	/*
	 * Use the crc ccitt algorithm.
	 * This will return the same value as the legacy driver which
	 * used bit ordering reversion on the both the firmware bytes
	 * before input input as well as on the final output.
	 * Obviously using crc ccitt directly is much more efficient.
	 */
	crc = crc_ccitt(~0, data, len - 2);

	/*
	 * There is a small difference between the crc-itu-t + bitrev and
	 * the crc-ccitt crc calculation. In the latter method the 2 bytes
	 * will be swapped, use swab16 to convert the crc to the correct
	 * value.
	 */
	crc = swab16(crc);

	return fw_crc == crc;
}

int rt2800_check_firmware(struct rt2x00_dev *rt2x00dev,
			  const u8 *data, const size_t len)
{
	size_t offset = 0;
	size_t fw_len;
	bool multiple;

	/*
	 * PCI(e) & SOC devices require firmware with a length
	 * of 8kb. USB devices require firmware files with a length
	 * of 4kb. Certain USB chipsets however require different firmware,
	 * which Ralink only provides attached to the original firmware
	 * file. Thus for USB devices, firmware files have a length
	 * which is a multiple of 4kb. The firmware for rt3290 chip also
	 * have a length which is a multiple of 4kb.
	 */
	if (rt2x00_is_usb(rt2x00dev) || rt2x00_rt(rt2x00dev, RT3290))
		fw_len = 4096;
	else
		fw_len = 8192;

	multiple = true;
	/*
	 * Validate the firmware length
	 */
	if (len != fw_len && (!multiple || (len % fw_len) != 0))
		return FW_BAD_LENGTH;

	/*
	 * Check if the chipset requires one of the upper parts
	 * of the firmware.
	 */
	if (rt2x00_is_usb(rt2x00dev) &&
	    !rt2x00_rt(rt2x00dev, RT2860) &&
	    !rt2x00_rt(rt2x00dev, RT2872) &&
	    !rt2x00_rt(rt2x00dev, RT3070) &&
	    ((len / fw_len) == 1))
		return FW_BAD_VERSION;

	/*
	 * 8kb firmware files must be checked as if it were
	 * 2 separate firmware files.
	 */
	while (offset < len) {
		if (!rt2800_check_firmware_crc(data + offset, fw_len))
			return FW_BAD_CRC;

		offset += fw_len;
	}

	return FW_OK;
}
EXPORT_SYMBOL_GPL(rt2800_check_firmware);

int rt2800_load_firmware(struct rt2x00_dev *rt2x00dev,
			 const u8 *data, const size_t len)
{
	unsigned int i;
	u32 reg;
	int retval;

	if (rt2x00_rt(rt2x00dev, RT3290)) {
		retval = rt2800_enable_wlan_rt3290(rt2x00dev);
		if (retval)
			return -EBUSY;
	}

	/*
	 * If driver doesn't wake up firmware here,
	 * rt2800_load_firmware will hang forever when interface is up again.
	 */
	rt2800_register_write(rt2x00dev, AUTOWAKEUP_CFG, 0x00000000);

	/*
	 * Wait for stable hardware.
	 */
	if (rt2800_wait_csr_ready(rt2x00dev))
		return -EBUSY;

	if (rt2x00_is_pci(rt2x00dev)) {
		if (rt2x00_rt(rt2x00dev, RT3290) ||
		    rt2x00_rt(rt2x00dev, RT3572) ||
		    rt2x00_rt(rt2x00dev, RT5390) ||
		    rt2x00_rt(rt2x00dev, RT5392)) {
			reg = rt2800_register_read(rt2x00dev, AUX_CTRL);
			rt2x00_set_field32(&reg, AUX_CTRL_FORCE_PCIE_CLK, 1);
			rt2x00_set_field32(&reg, AUX_CTRL_WAKE_PCIE_EN, 1);
			rt2800_register_write(rt2x00dev, AUX_CTRL, reg);
		}
		rt2800_register_write(rt2x00dev, PWR_PIN_CFG, 0x00000002);
	}

	rt2800_disable_wpdma(rt2x00dev);

	/*
	 * Write firmware to the device.
	 */
	rt2800_drv_write_firmware(rt2x00dev, data, len);

	/*
	 * Wait for device to stabilize.
	 */
	for (i = 0; i < REGISTER_BUSY_COUNT; i++) {
		reg = rt2800_register_read(rt2x00dev, PBF_SYS_CTRL);
		if (rt2x00_get_field32(reg, PBF_SYS_CTRL_READY))
			break;
		msleep(1);
	}

	if (i == REGISTER_BUSY_COUNT) {
		rt2x00_err(rt2x00dev, "PBF system register not ready\n");
		return -EBUSY;
	}

	/*
	 * Disable DMA, will be reenabled later when enabling
	 * the radio.
	 */
	rt2800_disable_wpdma(rt2x00dev);

	/*
	 * Initialize firmware.
	 */
	rt2800_register_write(rt2x00dev, H2M_BBP_AGENT, 0);
	rt2800_register_write(rt2x00dev, H2M_MAILBOX_CSR, 0);
	if (rt2x00_is_usb(rt2x00dev)) {
		rt2800_register_write(rt2x00dev, H2M_INT_SRC, 0);
		rt2800_mcu_request(rt2x00dev, MCU_BOOT_SIGNAL, 0, 0, 0);
	}
	msleep(1);

	return 0;
}
EXPORT_SYMBOL_GPL(rt2800_load_firmware);

void rt2800_write_tx_data(struct queue_entry *entry,
			  struct txentry_desc *txdesc)
{
	__le32 *txwi = rt2800_drv_get_txwi(entry);
	u32 word;
	int i;

	/*
	 * Initialize TX Info descriptor
	 */
	word = rt2x00_desc_read(txwi, 0);
	rt2x00_set_field32(&word, TXWI_W0_FRAG,
			   test_bit(ENTRY_TXD_MORE_FRAG, &txdesc->flags));
	rt2x00_set_field32(&word, TXWI_W0_MIMO_PS,
			   test_bit(ENTRY_TXD_HT_MIMO_PS, &txdesc->flags));
	rt2x00_set_field32(&word, TXWI_W0_CF_ACK, 0);
	rt2x00_set_field32(&word, TXWI_W0_TS,
			   test_bit(ENTRY_TXD_REQ_TIMESTAMP, &txdesc->flags));
	rt2x00_set_field32(&word, TXWI_W0_AMPDU,
			   test_bit(ENTRY_TXD_HT_AMPDU, &txdesc->flags));
	rt2x00_set_field32(&word, TXWI_W0_MPDU_DENSITY,
			   txdesc->u.ht.mpdu_density);
	rt2x00_set_field32(&word, TXWI_W0_TX_OP, txdesc->u.ht.txop);
	rt2x00_set_field32(&word, TXWI_W0_MCS, txdesc->u.ht.mcs);
	rt2x00_set_field32(&word, TXWI_W0_BW,
			   test_bit(ENTRY_TXD_HT_BW_40, &txdesc->flags));
	rt2x00_set_field32(&word, TXWI_W0_SHORT_GI,
			   test_bit(ENTRY_TXD_HT_SHORT_GI, &txdesc->flags));
	rt2x00_set_field32(&word, TXWI_W0_STBC, txdesc->u.ht.stbc);
	rt2x00_set_field32(&word, TXWI_W0_PHYMODE, txdesc->rate_mode);
	rt2x00_desc_write(txwi, 0, word);

	word = rt2x00_desc_read(txwi, 1);
	rt2x00_set_field32(&word, TXWI_W1_ACK,
			   test_bit(ENTRY_TXD_ACK, &txdesc->flags));
	rt2x00_set_field32(&word, TXWI_W1_NSEQ,
			   test_bit(ENTRY_TXD_GENERATE_SEQ, &txdesc->flags));
	rt2x00_set_field32(&word, TXWI_W1_BW_WIN_SIZE, txdesc->u.ht.ba_size);
	rt2x00_set_field32(&word, TXWI_W1_WIRELESS_CLI_ID,
			   test_bit(ENTRY_TXD_ENCRYPT, &txdesc->flags) ?
			   txdesc->key_idx : txdesc->u.ht.wcid);
	rt2x00_set_field32(&word, TXWI_W1_MPDU_TOTAL_BYTE_COUNT,
			   txdesc->length);
	rt2x00_set_field32(&word, TXWI_W1_PACKETID_QUEUE, entry->queue->qid);
	rt2x00_set_field32(&word, TXWI_W1_PACKETID_ENTRY, (entry->entry_idx % 3) + 1);
	rt2x00_desc_write(txwi, 1, word);

	/*
	 * Always write 0 to IV/EIV fields (word 2 and 3), hardware will insert
	 * the IV from the IVEIV register when TXD_W3_WIV is set to 0.
	 * When TXD_W3_WIV is set to 1 it will use the IV data
	 * from the descriptor. The TXWI_W1_WIRELESS_CLI_ID indicates which
	 * crypto entry in the registers should be used to encrypt the frame.
	 *
	 * Nulify all remaining words as well, we don't know how to program them.
	 */
	for (i = 2; i < entry->queue->winfo_size / sizeof(__le32); i++)
		_rt2x00_desc_write(txwi, i, 0);
}
EXPORT_SYMBOL_GPL(rt2800_write_tx_data);

static int rt2800_agc_to_rssi(struct rt2x00_dev *rt2x00dev, u32 rxwi_w2)
{
	s8 rssi0 = rt2x00_get_field32(rxwi_w2, RXWI_W2_RSSI0);
	s8 rssi1 = rt2x00_get_field32(rxwi_w2, RXWI_W2_RSSI1);
	s8 rssi2 = rt2x00_get_field32(rxwi_w2, RXWI_W2_RSSI2);
	u16 eeprom;
	u8 offset0;
	u8 offset1;
	u8 offset2;

	if (rt2x00dev->curr_band == NL80211_BAND_2GHZ) {
		eeprom = rt2800_eeprom_read(rt2x00dev, EEPROM_RSSI_BG);
		offset0 = rt2x00_get_field16(eeprom, EEPROM_RSSI_BG_OFFSET0);
		offset1 = rt2x00_get_field16(eeprom, EEPROM_RSSI_BG_OFFSET1);
		eeprom = rt2800_eeprom_read(rt2x00dev, EEPROM_RSSI_BG2);
		offset2 = rt2x00_get_field16(eeprom, EEPROM_RSSI_BG2_OFFSET2);
	} else {
		eeprom = rt2800_eeprom_read(rt2x00dev, EEPROM_RSSI_A);
		offset0 = rt2x00_get_field16(eeprom, EEPROM_RSSI_A_OFFSET0);
		offset1 = rt2x00_get_field16(eeprom, EEPROM_RSSI_A_OFFSET1);
		eeprom = rt2800_eeprom_read(rt2x00dev, EEPROM_RSSI_A2);
		offset2 = rt2x00_get_field16(eeprom, EEPROM_RSSI_A2_OFFSET2);
	}

	/*
	 * Convert the value from the descriptor into the RSSI value
	 * If the value in the descriptor is 0, it is considered invalid
	 * and the default (extremely low) rssi value is assumed
	 */
	rssi0 = (rssi0) ? (-12 - offset0 - rt2x00dev->lna_gain - rssi0) : -128;
	rssi1 = (rssi1) ? (-12 - offset1 - rt2x00dev->lna_gain - rssi1) : -128;
	rssi2 = (rssi2) ? (-12 - offset2 - rt2x00dev->lna_gain - rssi2) : -128;

	/*
	 * mac80211 only accepts a single RSSI value. Calculating the
	 * average doesn't deliver a fair answer either since -60:-60 would
	 * be considered equally good as -50:-70 while the second is the one
	 * which gives less energy...
	 */
	rssi0 = max(rssi0, rssi1);
	return (int)max(rssi0, rssi2);
}

void rt2800_process_rxwi(struct queue_entry *entry,
			 struct rxdone_entry_desc *rxdesc)
{
	__le32 *rxwi = (__le32 *) entry->skb->data;
	u32 word;

	word = rt2x00_desc_read(rxwi, 0);

	rxdesc->cipher = rt2x00_get_field32(word, RXWI_W0_UDF);
	rxdesc->size = rt2x00_get_field32(word, RXWI_W0_MPDU_TOTAL_BYTE_COUNT);

	word = rt2x00_desc_read(rxwi, 1);

	if (rt2x00_get_field32(word, RXWI_W1_SHORT_GI))
		rxdesc->enc_flags |= RX_ENC_FLAG_SHORT_GI;

	if (rt2x00_get_field32(word, RXWI_W1_BW))
		rxdesc->bw = RATE_INFO_BW_40;

	/*
	 * Detect RX rate, always use MCS as signal type.
	 */
	rxdesc->dev_flags |= RXDONE_SIGNAL_MCS;
	rxdesc->signal = rt2x00_get_field32(word, RXWI_W1_MCS);
	rxdesc->rate_mode = rt2x00_get_field32(word, RXWI_W1_PHYMODE);

	/*
	 * Mask of 0x8 bit to remove the short preamble flag.
	 */
	if (rxdesc->rate_mode == RATE_MODE_CCK)
		rxdesc->signal &= ~0x8;

	word = rt2x00_desc_read(rxwi, 2);

	/*
	 * Convert descriptor AGC value to RSSI value.
	 */
	rxdesc->rssi = rt2800_agc_to_rssi(entry->queue->rt2x00dev, word);
	/*
	 * Remove RXWI descriptor from start of the buffer.
	 */
	skb_pull(entry->skb, entry->queue->winfo_size);
}
EXPORT_SYMBOL_GPL(rt2800_process_rxwi);

static void rt2800_rate_from_status(struct skb_frame_desc *skbdesc,
				    u32 status, enum nl80211_band band)
{
	u8 flags = 0;
	u8 idx = rt2x00_get_field32(status, TX_STA_FIFO_MCS);

	switch (rt2x00_get_field32(status, TX_STA_FIFO_PHYMODE)) {
	case RATE_MODE_HT_GREENFIELD:
		flags |= IEEE80211_TX_RC_GREEN_FIELD;
		/* fall through */
	case RATE_MODE_HT_MIX:
		flags |= IEEE80211_TX_RC_MCS;
		break;
	case RATE_MODE_OFDM:
		if (band == NL80211_BAND_2GHZ)
			idx += 4;
		break;
	case RATE_MODE_CCK:
		if (idx >= 8)
			idx -= 8;
		break;
	}

	if (rt2x00_get_field32(status, TX_STA_FIFO_BW))
		flags |= IEEE80211_TX_RC_40_MHZ_WIDTH;

	if (rt2x00_get_field32(status, TX_STA_FIFO_SGI))
		flags |= IEEE80211_TX_RC_SHORT_GI;

	skbdesc->tx_rate_idx = idx;
	skbdesc->tx_rate_flags = flags;
}

void rt2800_txdone_entry(struct queue_entry *entry, u32 status, __le32 *txwi,
			 bool match)
{
	struct rt2x00_dev *rt2x00dev = entry->queue->rt2x00dev;
	struct rt2800_drv_data *drv_data = rt2x00dev->drv_data;
	struct skb_frame_desc *skbdesc = get_skb_frame_desc(entry->skb);
	struct txdone_entry_desc txdesc;
	u32 word;
	u16 mcs, real_mcs;
	int aggr, ampdu, wcid, ack_req;

	/*
	 * Obtain the status about this packet.
	 */
	txdesc.flags = 0;
	word = rt2x00_desc_read(txwi, 0);

	mcs = rt2x00_get_field32(word, TXWI_W0_MCS);
	ampdu = rt2x00_get_field32(word, TXWI_W0_AMPDU);

	real_mcs = rt2x00_get_field32(status, TX_STA_FIFO_MCS);
	aggr = rt2x00_get_field32(status, TX_STA_FIFO_TX_AGGRE);
	wcid = rt2x00_get_field32(status, TX_STA_FIFO_WCID);
	ack_req	= rt2x00_get_field32(status, TX_STA_FIFO_TX_ACK_REQUIRED);

	/*
	 * If a frame was meant to be sent as a single non-aggregated MPDU
	 * but ended up in an aggregate the used tx rate doesn't correlate
	 * with the one specified in the TXWI as the whole aggregate is sent
	 * with the same rate.
	 *
	 * For example: two frames are sent to rt2x00, the first one sets
	 * AMPDU=1 and requests MCS7 whereas the second frame sets AMDPU=0
	 * and requests MCS15. If the hw aggregates both frames into one
	 * AMDPU the tx status for both frames will contain MCS7 although
	 * the frame was sent successfully.
	 *
	 * Hence, replace the requested rate with the real tx rate to not
	 * confuse the rate control algortihm by providing clearly wrong
	 * data.
	 *
	 * FIXME: if we do not find matching entry, we tell that frame was
	 * posted without any retries. We need to find a way to fix that
	 * and provide retry count.
 	 */
	if (unlikely((aggr == 1 && ampdu == 0 && real_mcs != mcs)) || !match) {
		rt2800_rate_from_status(skbdesc, status, rt2x00dev->curr_band);
		mcs = real_mcs;
	}

	if (aggr == 1 || ampdu == 1)
		__set_bit(TXDONE_AMPDU, &txdesc.flags);

	if (!ack_req)
		__set_bit(TXDONE_NO_ACK_REQ, &txdesc.flags);

	/*
	 * Ralink has a retry mechanism using a global fallback
	 * table. We setup this fallback table to try the immediate
	 * lower rate for all rates. In the TX_STA_FIFO, the MCS field
	 * always contains the MCS used for the last transmission, be
	 * it successful or not.
	 */
	if (rt2x00_get_field32(status, TX_STA_FIFO_TX_SUCCESS)) {
		/*
		 * Transmission succeeded. The number of retries is
		 * mcs - real_mcs
		 */
		__set_bit(TXDONE_SUCCESS, &txdesc.flags);
		txdesc.retry = ((mcs > real_mcs) ? mcs - real_mcs : 0);
	} else {
		/*
		 * Transmission failed. The number of retries is
		 * always 7 in this case (for a total number of 8
		 * frames sent).
		 */
		__set_bit(TXDONE_FAILURE, &txdesc.flags);
		txdesc.retry = rt2x00dev->long_retry;
	}

	/*
	 * the frame was retried at least once
	 * -> hw used fallback rates
	 */
	if (txdesc.retry)
		__set_bit(TXDONE_FALLBACK, &txdesc.flags);

	if (!match) {
		/* RCU assures non-null sta will not be freed by mac80211. */
		rcu_read_lock();
		if (likely(wcid >= WCID_START && wcid <= WCID_END))
			skbdesc->sta = drv_data->wcid_to_sta[wcid - WCID_START];
		else
			skbdesc->sta = NULL;
		rt2x00lib_txdone_nomatch(entry, &txdesc);
		rcu_read_unlock();
	} else {
		rt2x00lib_txdone(entry, &txdesc);
	}
}
EXPORT_SYMBOL_GPL(rt2800_txdone_entry);

static unsigned int rt2800_hw_beacon_base(struct rt2x00_dev *rt2x00dev,
					  unsigned int index)
{
	return HW_BEACON_BASE(index);
}

static inline u8 rt2800_get_beacon_offset(struct rt2x00_dev *rt2x00dev,
					  unsigned int index)
{
	return BEACON_BASE_TO_OFFSET(rt2800_hw_beacon_base(rt2x00dev, index));
}

static void rt2800_update_beacons_setup(struct rt2x00_dev *rt2x00dev)
{
	struct data_queue *queue = rt2x00dev->bcn;
	struct queue_entry *entry;
	int i, bcn_num = 0;
	u64 off, reg = 0;
	u32 bssid_dw1;

	/*
	 * Setup offsets of all active beacons in BCN_OFFSET{0,1} registers.
	 */
	for (i = 0; i < queue->limit; i++) {
		entry = &queue->entries[i];
		if (!test_bit(ENTRY_BCN_ENABLED, &entry->flags))
			continue;
		off = rt2800_get_beacon_offset(rt2x00dev, entry->entry_idx);
		reg |= off << (8 * bcn_num);
		bcn_num++;
	}

	rt2800_register_write(rt2x00dev, BCN_OFFSET0, (u32) reg);
	rt2800_register_write(rt2x00dev, BCN_OFFSET1, (u32) (reg >> 32));

	/*
	 * H/W sends up to MAC_BSSID_DW1_BSS_BCN_NUM + 1 consecutive beacons.
	 */
	bssid_dw1 = rt2800_register_read(rt2x00dev, MAC_BSSID_DW1);
	rt2x00_set_field32(&bssid_dw1, MAC_BSSID_DW1_BSS_BCN_NUM,
			   bcn_num > 0 ? bcn_num - 1 : 0);
	rt2800_register_write(rt2x00dev, MAC_BSSID_DW1, bssid_dw1);
}

void rt2800_write_beacon(struct queue_entry *entry, struct txentry_desc *txdesc)
{
	struct rt2x00_dev *rt2x00dev = entry->queue->rt2x00dev;
	struct skb_frame_desc *skbdesc = get_skb_frame_desc(entry->skb);
	unsigned int beacon_base;
	unsigned int padding_len;
	u32 orig_reg, reg;
	const int txwi_desc_size = entry->queue->winfo_size;

	/*
	 * Disable beaconing while we are reloading the beacon data,
	 * otherwise we might be sending out invalid data.
	 */
	reg = rt2800_register_read(rt2x00dev, BCN_TIME_CFG);
	orig_reg = reg;
	rt2x00_set_field32(&reg, BCN_TIME_CFG_BEACON_GEN, 0);
	rt2800_register_write(rt2x00dev, BCN_TIME_CFG, reg);

	/*
	 * Add space for the TXWI in front of the skb.
	 */
	memset(skb_push(entry->skb, txwi_desc_size), 0, txwi_desc_size);

	/*
	 * Register descriptor details in skb frame descriptor.
	 */
	skbdesc->flags |= SKBDESC_DESC_IN_SKB;
	skbdesc->desc = entry->skb->data;
	skbdesc->desc_len = txwi_desc_size;

	/*
	 * Add the TXWI for the beacon to the skb.
	 */
	rt2800_write_tx_data(entry, txdesc);

	/*
	 * Dump beacon to userspace through debugfs.
	 */
	rt2x00debug_dump_frame(rt2x00dev, DUMP_FRAME_BEACON, entry);

	/*
	 * Write entire beacon with TXWI and padding to register.
	 */
	padding_len = roundup(entry->skb->len, 4) - entry->skb->len;
	if (padding_len && skb_pad(entry->skb, padding_len)) {
		rt2x00_err(rt2x00dev, "Failure padding beacon, aborting\n");
		/* skb freed by skb_pad() on failure */
		entry->skb = NULL;
		rt2800_register_write(rt2x00dev, BCN_TIME_CFG, orig_reg);
		return;
	}

	beacon_base = rt2800_hw_beacon_base(rt2x00dev, entry->entry_idx);

	rt2800_register_multiwrite(rt2x00dev, beacon_base, entry->skb->data,
				   entry->skb->len + padding_len);
	__set_bit(ENTRY_BCN_ENABLED, &entry->flags);

	/*
	 * Change global beacons settings.
	 */
	rt2800_update_beacons_setup(rt2x00dev);

	/*
	 * Restore beaconing state.
	 */
	rt2800_register_write(rt2x00dev, BCN_TIME_CFG, orig_reg);

	/*
	 * Clean up beacon skb.
	 */
	dev_kfree_skb_any(entry->skb);
	entry->skb = NULL;
}
EXPORT_SYMBOL_GPL(rt2800_write_beacon);

static inline void rt2800_clear_beacon_register(struct rt2x00_dev *rt2x00dev,
						unsigned int index)
{
	int i;
	const int txwi_desc_size = rt2x00dev->bcn->winfo_size;
	unsigned int beacon_base;

	beacon_base = rt2800_hw_beacon_base(rt2x00dev, index);

	/*
	 * For the Beacon base registers we only need to clear
	 * the whole TXWI which (when set to 0) will invalidate
	 * the entire beacon.
	 */
	for (i = 0; i < txwi_desc_size; i += sizeof(__le32))
		rt2800_register_write(rt2x00dev, beacon_base + i, 0);
}

void rt2800_clear_beacon(struct queue_entry *entry)
{
	struct rt2x00_dev *rt2x00dev = entry->queue->rt2x00dev;
	u32 orig_reg, reg;

	/*
	 * Disable beaconing while we are reloading the beacon data,
	 * otherwise we might be sending out invalid data.
	 */
	orig_reg = rt2800_register_read(rt2x00dev, BCN_TIME_CFG);
	reg = orig_reg;
	rt2x00_set_field32(&reg, BCN_TIME_CFG_BEACON_GEN, 0);
	rt2800_register_write(rt2x00dev, BCN_TIME_CFG, reg);

	/*
	 * Clear beacon.
	 */
	rt2800_clear_beacon_register(rt2x00dev, entry->entry_idx);
	__clear_bit(ENTRY_BCN_ENABLED, &entry->flags);

	/*
	 * Change global beacons settings.
	 */
	rt2800_update_beacons_setup(rt2x00dev);
	/*
	 * Restore beaconing state.
	 */
	rt2800_register_write(rt2x00dev, BCN_TIME_CFG, orig_reg);
}
EXPORT_SYMBOL_GPL(rt2800_clear_beacon);

#ifdef CONFIG_RT2X00_LIB_DEBUGFS
const struct rt2x00debug rt2800_rt2x00debug = {
	.owner	= THIS_MODULE,
	.csr	= {
		.read		= rt2800_register_read,
		.write		= rt2800_register_write,
		.flags		= RT2X00DEBUGFS_OFFSET,
		.word_base	= CSR_REG_BASE,
		.word_size	= sizeof(u32),
		.word_count	= CSR_REG_SIZE / sizeof(u32),
	},
	.eeprom	= {
		/* NOTE: The local EEPROM access functions can't
		 * be used here, use the generic versions instead.
		 */
		.read		= rt2x00_eeprom_read,
		.write		= rt2x00_eeprom_write,
		.word_base	= EEPROM_BASE,
		.word_size	= sizeof(u16),
		.word_count	= EEPROM_SIZE / sizeof(u16),
	},
	.bbp	= {
		.read		= rt2800_bbp_read,
		.write		= rt2800_bbp_write,
		.word_base	= BBP_BASE,
		.word_size	= sizeof(u8),
		.word_count	= BBP_SIZE / sizeof(u8),
	},
	.rf	= {
		.read		= rt2x00_rf_read,
		.write		= rt2800_rf_write,
		.word_base	= RF_BASE,
		.word_size	= sizeof(u32),
		.word_count	= RF_SIZE / sizeof(u32),
	},
	.rfcsr	= {
		.read		= rt2800_rfcsr_read,
		.write		= rt2800_rfcsr_write,
		.word_base	= RFCSR_BASE,
		.word_size	= sizeof(u8),
		.word_count	= RFCSR_SIZE / sizeof(u8),
	},
};
EXPORT_SYMBOL_GPL(rt2800_rt2x00debug);
#endif /* CONFIG_RT2X00_LIB_DEBUGFS */

int rt2800_rfkill_poll(struct rt2x00_dev *rt2x00dev)
{
	u32 reg;

	if (rt2x00_rt(rt2x00dev, RT3290)) {
		reg = rt2800_register_read(rt2x00dev, WLAN_FUN_CTRL);
		return rt2x00_get_field32(reg, WLAN_GPIO_IN_BIT0);
	} else {
		reg = rt2800_register_read(rt2x00dev, GPIO_CTRL);
		return rt2x00_get_field32(reg, GPIO_CTRL_VAL2);
	}
}
EXPORT_SYMBOL_GPL(rt2800_rfkill_poll);

#ifdef CONFIG_RT2X00_LIB_LEDS
static void rt2800_brightness_set(struct led_classdev *led_cdev,
				  enum led_brightness brightness)
{
	struct rt2x00_led *led =
	    container_of(led_cdev, struct rt2x00_led, led_dev);
	unsigned int enabled = brightness != LED_OFF;
	unsigned int bg_mode =
	    (enabled && led->rt2x00dev->curr_band == NL80211_BAND_2GHZ);
	unsigned int polarity =
		rt2x00_get_field16(led->rt2x00dev->led_mcu_reg,
				   EEPROM_FREQ_LED_POLARITY);
	unsigned int ledmode =
		rt2x00_get_field16(led->rt2x00dev->led_mcu_reg,
				   EEPROM_FREQ_LED_MODE);
	u32 reg;

	/* Check for SoC (SOC devices don't support MCU requests) */
	if (rt2x00_is_soc(led->rt2x00dev)) {
		reg = rt2800_register_read(led->rt2x00dev, LED_CFG);

		/* Set LED Polarity */
		rt2x00_set_field32(&reg, LED_CFG_LED_POLAR, polarity);

		/* Set LED Mode */
		if (led->type == LED_TYPE_RADIO) {
			rt2x00_set_field32(&reg, LED_CFG_G_LED_MODE,
					   enabled ? 3 : 0);
		} else if (led->type == LED_TYPE_ASSOC) {
			rt2x00_set_field32(&reg, LED_CFG_Y_LED_MODE,
					   enabled ? 3 : 0);
		} else if (led->type == LED_TYPE_QUALITY) {
			rt2x00_set_field32(&reg, LED_CFG_R_LED_MODE,
					   enabled ? 3 : 0);
		}

		rt2800_register_write(led->rt2x00dev, LED_CFG, reg);

	} else {
		if (led->type == LED_TYPE_RADIO) {
			rt2800_mcu_request(led->rt2x00dev, MCU_LED, 0xff, ledmode,
					      enabled ? 0x20 : 0);
		} else if (led->type == LED_TYPE_ASSOC) {
			rt2800_mcu_request(led->rt2x00dev, MCU_LED, 0xff, ledmode,
					      enabled ? (bg_mode ? 0x60 : 0xa0) : 0x20);
		} else if (led->type == LED_TYPE_QUALITY) {
			/*
			 * The brightness is divided into 6 levels (0 - 5),
			 * The specs tell us the following levels:
			 *	0, 1 ,3, 7, 15, 31
			 * to determine the level in a simple way we can simply
			 * work with bitshifting:
			 *	(1 << level) - 1
			 */
			rt2800_mcu_request(led->rt2x00dev, MCU_LED_STRENGTH, 0xff,
					      (1 << brightness / (LED_FULL / 6)) - 1,
					      polarity);
		}
	}
}

static void rt2800_init_led(struct rt2x00_dev *rt2x00dev,
		     struct rt2x00_led *led, enum led_type type)
{
	led->rt2x00dev = rt2x00dev;
	led->type = type;
	led->led_dev.brightness_set = rt2800_brightness_set;
	led->flags = LED_INITIALIZED;
}
#endif /* CONFIG_RT2X00_LIB_LEDS */

/*
 * Configuration handlers.
 */
static void rt2800_config_wcid(struct rt2x00_dev *rt2x00dev,
			       const u8 *address,
			       int wcid)
{
	struct mac_wcid_entry wcid_entry;
	u32 offset;

	offset = MAC_WCID_ENTRY(wcid);

	memset(&wcid_entry, 0xff, sizeof(wcid_entry));
	if (address)
		memcpy(wcid_entry.mac, address, ETH_ALEN);

	rt2800_register_multiwrite(rt2x00dev, offset,
				      &wcid_entry, sizeof(wcid_entry));
}

static void rt2800_delete_wcid_attr(struct rt2x00_dev *rt2x00dev, int wcid)
{
	u32 offset;
	offset = MAC_WCID_ATTR_ENTRY(wcid);
	rt2800_register_write(rt2x00dev, offset, 0);
}

static void rt2800_config_wcid_attr_bssidx(struct rt2x00_dev *rt2x00dev,
					   int wcid, u32 bssidx)
{
	u32 offset = MAC_WCID_ATTR_ENTRY(wcid);
	u32 reg;

	/*
	 * The BSS Idx numbers is split in a main value of 3 bits,
	 * and a extended field for adding one additional bit to the value.
	 */
	reg = rt2800_register_read(rt2x00dev, offset);
	rt2x00_set_field32(&reg, MAC_WCID_ATTRIBUTE_BSS_IDX, (bssidx & 0x7));
	rt2x00_set_field32(&reg, MAC_WCID_ATTRIBUTE_BSS_IDX_EXT,
			   (bssidx & 0x8) >> 3);
	rt2800_register_write(rt2x00dev, offset, reg);
}

static void rt2800_config_wcid_attr_cipher(struct rt2x00_dev *rt2x00dev,
					   struct rt2x00lib_crypto *crypto,
					   struct ieee80211_key_conf *key)
{
	struct mac_iveiv_entry iveiv_entry;
	u32 offset;
	u32 reg;

	offset = MAC_WCID_ATTR_ENTRY(key->hw_key_idx);

	if (crypto->cmd == SET_KEY) {
		reg = rt2800_register_read(rt2x00dev, offset);
		rt2x00_set_field32(&reg, MAC_WCID_ATTRIBUTE_KEYTAB,
				   !!(key->flags & IEEE80211_KEY_FLAG_PAIRWISE));
		/*
		 * Both the cipher as the BSS Idx numbers are split in a main
		 * value of 3 bits, and a extended field for adding one additional
		 * bit to the value.
		 */
		rt2x00_set_field32(&reg, MAC_WCID_ATTRIBUTE_CIPHER,
				   (crypto->cipher & 0x7));
		rt2x00_set_field32(&reg, MAC_WCID_ATTRIBUTE_CIPHER_EXT,
				   (crypto->cipher & 0x8) >> 3);
		rt2x00_set_field32(&reg, MAC_WCID_ATTRIBUTE_RX_WIUDF, crypto->cipher);
		rt2800_register_write(rt2x00dev, offset, reg);
	} else {
		/* Delete the cipher without touching the bssidx */
		reg = rt2800_register_read(rt2x00dev, offset);
		rt2x00_set_field32(&reg, MAC_WCID_ATTRIBUTE_KEYTAB, 0);
		rt2x00_set_field32(&reg, MAC_WCID_ATTRIBUTE_CIPHER, 0);
		rt2x00_set_field32(&reg, MAC_WCID_ATTRIBUTE_CIPHER_EXT, 0);
		rt2x00_set_field32(&reg, MAC_WCID_ATTRIBUTE_RX_WIUDF, 0);
		rt2800_register_write(rt2x00dev, offset, reg);
	}

	offset = MAC_IVEIV_ENTRY(key->hw_key_idx);

	memset(&iveiv_entry, 0, sizeof(iveiv_entry));
	if ((crypto->cipher == CIPHER_TKIP) ||
	    (crypto->cipher == CIPHER_TKIP_NO_MIC) ||
	    (crypto->cipher == CIPHER_AES))
		iveiv_entry.iv[3] |= 0x20;
	iveiv_entry.iv[3] |= key->keyidx << 6;
	rt2800_register_multiwrite(rt2x00dev, offset,
				      &iveiv_entry, sizeof(iveiv_entry));
}

int rt2800_config_shared_key(struct rt2x00_dev *rt2x00dev,
			     struct rt2x00lib_crypto *crypto,
			     struct ieee80211_key_conf *key)
{
	struct hw_key_entry key_entry;
	struct rt2x00_field32 field;
	u32 offset;
	u32 reg;

	if (crypto->cmd == SET_KEY) {
		key->hw_key_idx = (4 * crypto->bssidx) + key->keyidx;

		memcpy(key_entry.key, crypto->key,
		       sizeof(key_entry.key));
		memcpy(key_entry.tx_mic, crypto->tx_mic,
		       sizeof(key_entry.tx_mic));
		memcpy(key_entry.rx_mic, crypto->rx_mic,
		       sizeof(key_entry.rx_mic));

		offset = SHARED_KEY_ENTRY(key->hw_key_idx);
		rt2800_register_multiwrite(rt2x00dev, offset,
					      &key_entry, sizeof(key_entry));
	}

	/*
	 * The cipher types are stored over multiple registers
	 * starting with SHARED_KEY_MODE_BASE each word will have
	 * 32 bits and contains the cipher types for 2 bssidx each.
	 * Using the correct defines correctly will cause overhead,
	 * so just calculate the correct offset.
	 */
	field.bit_offset = 4 * (key->hw_key_idx % 8);
	field.bit_mask = 0x7 << field.bit_offset;

	offset = SHARED_KEY_MODE_ENTRY(key->hw_key_idx / 8);

	reg = rt2800_register_read(rt2x00dev, offset);
	rt2x00_set_field32(&reg, field,
			   (crypto->cmd == SET_KEY) * crypto->cipher);
	rt2800_register_write(rt2x00dev, offset, reg);

	/*
	 * Update WCID information
	 */
	rt2800_config_wcid(rt2x00dev, crypto->address, key->hw_key_idx);
	rt2800_config_wcid_attr_bssidx(rt2x00dev, key->hw_key_idx,
				       crypto->bssidx);
	rt2800_config_wcid_attr_cipher(rt2x00dev, crypto, key);

	return 0;
}
EXPORT_SYMBOL_GPL(rt2800_config_shared_key);

int rt2800_config_pairwise_key(struct rt2x00_dev *rt2x00dev,
			       struct rt2x00lib_crypto *crypto,
			       struct ieee80211_key_conf *key)
{
	struct hw_key_entry key_entry;
	u32 offset;

	if (crypto->cmd == SET_KEY) {
		/*
		 * Allow key configuration only for STAs that are
		 * known by the hw.
		 */
		if (crypto->wcid > WCID_END)
			return -ENOSPC;
		key->hw_key_idx = crypto->wcid;

		memcpy(key_entry.key, crypto->key,
		       sizeof(key_entry.key));
		memcpy(key_entry.tx_mic, crypto->tx_mic,
		       sizeof(key_entry.tx_mic));
		memcpy(key_entry.rx_mic, crypto->rx_mic,
		       sizeof(key_entry.rx_mic));

		offset = PAIRWISE_KEY_ENTRY(key->hw_key_idx);
		rt2800_register_multiwrite(rt2x00dev, offset,
					      &key_entry, sizeof(key_entry));
	}

	/*
	 * Update WCID information
	 */
	rt2800_config_wcid_attr_cipher(rt2x00dev, crypto, key);

	return 0;
}
EXPORT_SYMBOL_GPL(rt2800_config_pairwise_key);

static void rt2800_set_max_psdu_len(struct rt2x00_dev *rt2x00dev)
{
	u8 i, max_psdu;
	u32 reg;
	struct rt2800_drv_data *drv_data = rt2x00dev->drv_data;

	for (i = 0; i < 3; i++)
		if (drv_data->ampdu_factor_cnt[i] > 0)
			break;

	max_psdu = min(drv_data->max_psdu, i);

	reg = rt2800_register_read(rt2x00dev, MAX_LEN_CFG);
	rt2x00_set_field32(&reg, MAX_LEN_CFG_MAX_PSDU, max_psdu);
	rt2800_register_write(rt2x00dev, MAX_LEN_CFG, reg);
}

int rt2800_sta_add(struct rt2x00_dev *rt2x00dev, struct ieee80211_vif *vif,
		   struct ieee80211_sta *sta)
{
	int wcid;
	struct rt2x00_sta *sta_priv = sta_to_rt2x00_sta(sta);
	struct rt2800_drv_data *drv_data = rt2x00dev->drv_data;

	/*
	 * Limit global maximum TX AMPDU length to smallest value of all
	 * connected stations. In AP mode this can be suboptimal, but we
	 * do not have a choice if some connected STA is not capable to
	 * receive the same amount of data like the others.
	 */
	if (sta->ht_cap.ht_supported) {
		drv_data->ampdu_factor_cnt[sta->ht_cap.ampdu_factor & 3]++;
		rt2800_set_max_psdu_len(rt2x00dev);
	}

	/*
	 * Search for the first free WCID entry and return the corresponding
	 * index.
	 */
	wcid = find_first_zero_bit(drv_data->sta_ids, STA_IDS_SIZE) + WCID_START;

	/*
	 * Store selected wcid even if it is invalid so that we can
	 * later decide if the STA is uploaded into the hw.
	 */
	sta_priv->wcid = wcid;

	/*
	 * No space left in the device, however, we can still communicate
	 * with the STA -> No error.
	 */
	if (wcid > WCID_END)
		return 0;

	__set_bit(wcid - WCID_START, drv_data->sta_ids);
	drv_data->wcid_to_sta[wcid - WCID_START] = sta;

	/*
	 * Clean up WCID attributes and write STA address to the device.
	 */
	rt2800_delete_wcid_attr(rt2x00dev, wcid);
	rt2800_config_wcid(rt2x00dev, sta->addr, wcid);
	rt2800_config_wcid_attr_bssidx(rt2x00dev, wcid,
				       rt2x00lib_get_bssidx(rt2x00dev, vif));
	return 0;
}
EXPORT_SYMBOL_GPL(rt2800_sta_add);

int rt2800_sta_remove(struct rt2x00_dev *rt2x00dev, struct ieee80211_sta *sta)
{
	struct rt2800_drv_data *drv_data = rt2x00dev->drv_data;
	struct rt2x00_sta *sta_priv = sta_to_rt2x00_sta(sta);
	int wcid = sta_priv->wcid;

	if (sta->ht_cap.ht_supported) {
		drv_data->ampdu_factor_cnt[sta->ht_cap.ampdu_factor & 3]--;
		rt2800_set_max_psdu_len(rt2x00dev);
	}

	if (wcid > WCID_END)
		return 0;
	/*
	 * Remove WCID entry, no need to clean the attributes as they will
	 * get renewed when the WCID is reused.
	 */
	rt2800_config_wcid(rt2x00dev, NULL, wcid);
	drv_data->wcid_to_sta[wcid - WCID_START] = NULL;
	__clear_bit(wcid - WCID_START, drv_data->sta_ids);

	return 0;
}
EXPORT_SYMBOL_GPL(rt2800_sta_remove);

void rt2800_config_filter(struct rt2x00_dev *rt2x00dev,
			  const unsigned int filter_flags)
{
	u32 reg;

	/*
	 * Start configuration steps.
	 * Note that the version error will always be dropped
	 * and broadcast frames will always be accepted since
	 * there is no filter for it at this time.
	 */
	reg = rt2800_register_read(rt2x00dev, RX_FILTER_CFG);
	rt2x00_set_field32(&reg, RX_FILTER_CFG_DROP_CRC_ERROR,
			   !(filter_flags & FIF_FCSFAIL));
	rt2x00_set_field32(&reg, RX_FILTER_CFG_DROP_PHY_ERROR,
			   !(filter_flags & FIF_PLCPFAIL));
	rt2x00_set_field32(&reg, RX_FILTER_CFG_DROP_NOT_TO_ME,
			   !test_bit(CONFIG_MONITORING, &rt2x00dev->flags));
	rt2x00_set_field32(&reg, RX_FILTER_CFG_DROP_NOT_MY_BSSD, 0);
	rt2x00_set_field32(&reg, RX_FILTER_CFG_DROP_VER_ERROR, 1);
	rt2x00_set_field32(&reg, RX_FILTER_CFG_DROP_MULTICAST,
			   !(filter_flags & FIF_ALLMULTI));
	rt2x00_set_field32(&reg, RX_FILTER_CFG_DROP_BROADCAST, 0);
	rt2x00_set_field32(&reg, RX_FILTER_CFG_DROP_DUPLICATE, 1);
	rt2x00_set_field32(&reg, RX_FILTER_CFG_DROP_CF_END_ACK,
			   !(filter_flags & FIF_CONTROL));
	rt2x00_set_field32(&reg, RX_FILTER_CFG_DROP_CF_END,
			   !(filter_flags & FIF_CONTROL));
	rt2x00_set_field32(&reg, RX_FILTER_CFG_DROP_ACK,
			   !(filter_flags & FIF_CONTROL));
	rt2x00_set_field32(&reg, RX_FILTER_CFG_DROP_CTS,
			   !(filter_flags & FIF_CONTROL));
	rt2x00_set_field32(&reg, RX_FILTER_CFG_DROP_RTS,
			   !(filter_flags & FIF_CONTROL));
	rt2x00_set_field32(&reg, RX_FILTER_CFG_DROP_PSPOLL,
			   !(filter_flags & FIF_PSPOLL));
	rt2x00_set_field32(&reg, RX_FILTER_CFG_DROP_BA, 0);
	rt2x00_set_field32(&reg, RX_FILTER_CFG_DROP_BAR,
			   !(filter_flags & FIF_CONTROL));
	rt2x00_set_field32(&reg, RX_FILTER_CFG_DROP_CNTL,
			   !(filter_flags & FIF_CONTROL));
	rt2800_register_write(rt2x00dev, RX_FILTER_CFG, reg);
}
EXPORT_SYMBOL_GPL(rt2800_config_filter);

void rt2800_config_intf(struct rt2x00_dev *rt2x00dev, struct rt2x00_intf *intf,
			struct rt2x00intf_conf *conf, const unsigned int flags)
{
	u32 reg;
	bool update_bssid = false;

	if (flags & CONFIG_UPDATE_TYPE) {
		/*
		 * Enable synchronisation.
		 */
		reg = rt2800_register_read(rt2x00dev, BCN_TIME_CFG);
		rt2x00_set_field32(&reg, BCN_TIME_CFG_TSF_SYNC, conf->sync);
		rt2800_register_write(rt2x00dev, BCN_TIME_CFG, reg);

		if (conf->sync == TSF_SYNC_AP_NONE) {
			/*
			 * Tune beacon queue transmit parameters for AP mode
			 */
			reg = rt2800_register_read(rt2x00dev, TBTT_SYNC_CFG);
			rt2x00_set_field32(&reg, TBTT_SYNC_CFG_BCN_CWMIN, 0);
			rt2x00_set_field32(&reg, TBTT_SYNC_CFG_BCN_AIFSN, 1);
			rt2x00_set_field32(&reg, TBTT_SYNC_CFG_BCN_EXP_WIN, 32);
			rt2x00_set_field32(&reg, TBTT_SYNC_CFG_TBTT_ADJUST, 0);
			rt2800_register_write(rt2x00dev, TBTT_SYNC_CFG, reg);
		} else {
			reg = rt2800_register_read(rt2x00dev, TBTT_SYNC_CFG);
			rt2x00_set_field32(&reg, TBTT_SYNC_CFG_BCN_CWMIN, 4);
			rt2x00_set_field32(&reg, TBTT_SYNC_CFG_BCN_AIFSN, 2);
			rt2x00_set_field32(&reg, TBTT_SYNC_CFG_BCN_EXP_WIN, 32);
			rt2x00_set_field32(&reg, TBTT_SYNC_CFG_TBTT_ADJUST, 16);
			rt2800_register_write(rt2x00dev, TBTT_SYNC_CFG, reg);
		}
	}

	if (flags & CONFIG_UPDATE_MAC) {
		if (flags & CONFIG_UPDATE_TYPE &&
		    conf->sync == TSF_SYNC_AP_NONE) {
			/*
			 * The BSSID register has to be set to our own mac
			 * address in AP mode.
			 */
			memcpy(conf->bssid, conf->mac, sizeof(conf->mac));
			update_bssid = true;
		}

		if (!is_zero_ether_addr((const u8 *)conf->mac)) {
			reg = le32_to_cpu(conf->mac[1]);
			rt2x00_set_field32(&reg, MAC_ADDR_DW1_UNICAST_TO_ME_MASK, 0xff);
			conf->mac[1] = cpu_to_le32(reg);
		}

		rt2800_register_multiwrite(rt2x00dev, MAC_ADDR_DW0,
					      conf->mac, sizeof(conf->mac));
	}

	if ((flags & CONFIG_UPDATE_BSSID) || update_bssid) {
		if (!is_zero_ether_addr((const u8 *)conf->bssid)) {
			reg = le32_to_cpu(conf->bssid[1]);
			rt2x00_set_field32(&reg, MAC_BSSID_DW1_BSS_ID_MASK, 3);
			rt2x00_set_field32(&reg, MAC_BSSID_DW1_BSS_BCN_NUM, 0);
			conf->bssid[1] = cpu_to_le32(reg);
		}

		rt2800_register_multiwrite(rt2x00dev, MAC_BSSID_DW0,
					      conf->bssid, sizeof(conf->bssid));
	}
}
EXPORT_SYMBOL_GPL(rt2800_config_intf);

static void rt2800_config_ht_opmode(struct rt2x00_dev *rt2x00dev,
				    struct rt2x00lib_erp *erp)
{
	bool any_sta_nongf = !!(erp->ht_opmode &
				IEEE80211_HT_OP_MODE_NON_GF_STA_PRSNT);
	u8 protection = erp->ht_opmode & IEEE80211_HT_OP_MODE_PROTECTION;
	u8 mm20_mode, mm40_mode, gf20_mode, gf40_mode;
	u16 mm20_rate, mm40_rate, gf20_rate, gf40_rate;
	u32 reg;

	/* default protection rate for HT20: OFDM 24M */
	mm20_rate = gf20_rate = 0x4004;

	/* default protection rate for HT40: duplicate OFDM 24M */
	mm40_rate = gf40_rate = 0x4084;

	switch (protection) {
	case IEEE80211_HT_OP_MODE_PROTECTION_NONE:
		/*
		 * All STAs in this BSS are HT20/40 but there might be
		 * STAs not supporting greenfield mode.
		 * => Disable protection for HT transmissions.
		 */
		mm20_mode = mm40_mode = gf20_mode = gf40_mode = 0;

		break;
	case IEEE80211_HT_OP_MODE_PROTECTION_20MHZ:
		/*
		 * All STAs in this BSS are HT20 or HT20/40 but there
		 * might be STAs not supporting greenfield mode.
		 * => Protect all HT40 transmissions.
		 */
		mm20_mode = gf20_mode = 0;
		mm40_mode = gf40_mode = 1;

		break;
	case IEEE80211_HT_OP_MODE_PROTECTION_NONMEMBER:
		/*
		 * Nonmember protection:
		 * According to 802.11n we _should_ protect all
		 * HT transmissions (but we don't have to).
		 *
		 * But if cts_protection is enabled we _shall_ protect
		 * all HT transmissions using a CCK rate.
		 *
		 * And if any station is non GF we _shall_ protect
		 * GF transmissions.
		 *
		 * We decide to protect everything
		 * -> fall through to mixed mode.
		 */
	case IEEE80211_HT_OP_MODE_PROTECTION_NONHT_MIXED:
		/*
		 * Legacy STAs are present
		 * => Protect all HT transmissions.
		 */
		mm20_mode = mm40_mode = gf20_mode = gf40_mode = 1;

		/*
		 * If erp protection is needed we have to protect HT
		 * transmissions with CCK 11M long preamble.
		 */
		if (erp->cts_protection) {
			/* don't duplicate RTS/CTS in CCK mode */
			mm20_rate = mm40_rate = 0x0003;
			gf20_rate = gf40_rate = 0x0003;
		}
		break;
	}

	/* check for STAs not supporting greenfield mode */
	if (any_sta_nongf)
		gf20_mode = gf40_mode = 1;

	/* Update HT protection config */
	reg = rt2800_register_read(rt2x00dev, MM20_PROT_CFG);
	rt2x00_set_field32(&reg, MM20_PROT_CFG_PROTECT_RATE, mm20_rate);
	rt2x00_set_field32(&reg, MM20_PROT_CFG_PROTECT_CTRL, mm20_mode);
	rt2800_register_write(rt2x00dev, MM20_PROT_CFG, reg);

	reg = rt2800_register_read(rt2x00dev, MM40_PROT_CFG);
	rt2x00_set_field32(&reg, MM40_PROT_CFG_PROTECT_RATE, mm40_rate);
	rt2x00_set_field32(&reg, MM40_PROT_CFG_PROTECT_CTRL, mm40_mode);
	rt2800_register_write(rt2x00dev, MM40_PROT_CFG, reg);

	reg = rt2800_register_read(rt2x00dev, GF20_PROT_CFG);
	rt2x00_set_field32(&reg, GF20_PROT_CFG_PROTECT_RATE, gf20_rate);
	rt2x00_set_field32(&reg, GF20_PROT_CFG_PROTECT_CTRL, gf20_mode);
	rt2800_register_write(rt2x00dev, GF20_PROT_CFG, reg);

	reg = rt2800_register_read(rt2x00dev, GF40_PROT_CFG);
	rt2x00_set_field32(&reg, GF40_PROT_CFG_PROTECT_RATE, gf40_rate);
	rt2x00_set_field32(&reg, GF40_PROT_CFG_PROTECT_CTRL, gf40_mode);
	rt2800_register_write(rt2x00dev, GF40_PROT_CFG, reg);
}

void rt2800_config_erp(struct rt2x00_dev *rt2x00dev, struct rt2x00lib_erp *erp,
		       u32 changed)
{
	u32 reg;

	if (changed & BSS_CHANGED_ERP_PREAMBLE) {
		reg = rt2800_register_read(rt2x00dev, AUTO_RSP_CFG);
		rt2x00_set_field32(&reg, AUTO_RSP_CFG_AR_PREAMBLE,
				   !!erp->short_preamble);
		rt2800_register_write(rt2x00dev, AUTO_RSP_CFG, reg);
	}

	if (changed & BSS_CHANGED_ERP_CTS_PROT) {
		reg = rt2800_register_read(rt2x00dev, OFDM_PROT_CFG);
		rt2x00_set_field32(&reg, OFDM_PROT_CFG_PROTECT_CTRL,
				   erp->cts_protection ? 2 : 0);
		rt2800_register_write(rt2x00dev, OFDM_PROT_CFG, reg);
	}

	if (changed & BSS_CHANGED_BASIC_RATES) {
		rt2800_register_write(rt2x00dev, LEGACY_BASIC_RATE,
				      0xff0 | erp->basic_rates);
		rt2800_register_write(rt2x00dev, HT_BASIC_RATE, 0x00008003);
	}

	if (changed & BSS_CHANGED_ERP_SLOT) {
		reg = rt2800_register_read(rt2x00dev, BKOFF_SLOT_CFG);
		rt2x00_set_field32(&reg, BKOFF_SLOT_CFG_SLOT_TIME,
				   erp->slot_time);
		rt2800_register_write(rt2x00dev, BKOFF_SLOT_CFG, reg);

		reg = rt2800_register_read(rt2x00dev, XIFS_TIME_CFG);
		rt2x00_set_field32(&reg, XIFS_TIME_CFG_EIFS, erp->eifs);
		rt2800_register_write(rt2x00dev, XIFS_TIME_CFG, reg);
	}

	if (changed & BSS_CHANGED_BEACON_INT) {
		reg = rt2800_register_read(rt2x00dev, BCN_TIME_CFG);
		rt2x00_set_field32(&reg, BCN_TIME_CFG_BEACON_INTERVAL,
				   erp->beacon_int * 16);
		rt2800_register_write(rt2x00dev, BCN_TIME_CFG, reg);
	}

	if (changed & BSS_CHANGED_HT)
		rt2800_config_ht_opmode(rt2x00dev, erp);
}
EXPORT_SYMBOL_GPL(rt2800_config_erp);

static void rt2800_config_3572bt_ant(struct rt2x00_dev *rt2x00dev)
{
	u32 reg;
	u16 eeprom;
	u8 led_ctrl, led_g_mode, led_r_mode;

	reg = rt2800_register_read(rt2x00dev, GPIO_SWITCH);
	if (rt2x00dev->curr_band == NL80211_BAND_5GHZ) {
		rt2x00_set_field32(&reg, GPIO_SWITCH_0, 1);
		rt2x00_set_field32(&reg, GPIO_SWITCH_1, 1);
	} else {
		rt2x00_set_field32(&reg, GPIO_SWITCH_0, 0);
		rt2x00_set_field32(&reg, GPIO_SWITCH_1, 0);
	}
	rt2800_register_write(rt2x00dev, GPIO_SWITCH, reg);

	reg = rt2800_register_read(rt2x00dev, LED_CFG);
	led_g_mode = rt2x00_get_field32(reg, LED_CFG_LED_POLAR) ? 3 : 0;
	led_r_mode = rt2x00_get_field32(reg, LED_CFG_LED_POLAR) ? 0 : 3;
	if (led_g_mode != rt2x00_get_field32(reg, LED_CFG_G_LED_MODE) ||
	    led_r_mode != rt2x00_get_field32(reg, LED_CFG_R_LED_MODE)) {
		eeprom = rt2800_eeprom_read(rt2x00dev, EEPROM_FREQ);
		led_ctrl = rt2x00_get_field16(eeprom, EEPROM_FREQ_LED_MODE);
		if (led_ctrl == 0 || led_ctrl > 0x40) {
			rt2x00_set_field32(&reg, LED_CFG_G_LED_MODE, led_g_mode);
			rt2x00_set_field32(&reg, LED_CFG_R_LED_MODE, led_r_mode);
			rt2800_register_write(rt2x00dev, LED_CFG, reg);
		} else {
			rt2800_mcu_request(rt2x00dev, MCU_BAND_SELECT, 0xff,
					   (led_g_mode << 2) | led_r_mode, 1);
		}
	}
}

static void rt2800_set_ant_diversity(struct rt2x00_dev *rt2x00dev,
				     enum antenna ant)
{
	u32 reg;
	u8 eesk_pin = (ant == ANTENNA_A) ? 1 : 0;
	u8 gpio_bit3 = (ant == ANTENNA_A) ? 0 : 1;

	if (rt2x00_is_pci(rt2x00dev)) {
		reg = rt2800_register_read(rt2x00dev, E2PROM_CSR);
		rt2x00_set_field32(&reg, E2PROM_CSR_DATA_CLOCK, eesk_pin);
		rt2800_register_write(rt2x00dev, E2PROM_CSR, reg);
	} else if (rt2x00_is_usb(rt2x00dev))
		rt2800_mcu_request(rt2x00dev, MCU_ANT_SELECT, 0xff,
				   eesk_pin, 0);

	reg = rt2800_register_read(rt2x00dev, GPIO_CTRL);
	rt2x00_set_field32(&reg, GPIO_CTRL_DIR3, 0);
	rt2x00_set_field32(&reg, GPIO_CTRL_VAL3, gpio_bit3);
	rt2800_register_write(rt2x00dev, GPIO_CTRL, reg);
}

void rt2800_config_ant(struct rt2x00_dev *rt2x00dev, struct antenna_setup *ant)
{
	u8 r1;
	u8 r3;
	u16 eeprom;

	r1 = rt2800_bbp_read(rt2x00dev, 1);
	r3 = rt2800_bbp_read(rt2x00dev, 3);

	if (rt2x00_rt(rt2x00dev, RT3572) &&
	    rt2x00_has_cap_bt_coexist(rt2x00dev))
		rt2800_config_3572bt_ant(rt2x00dev);

	/*
	 * Configure the TX antenna.
	 */
	switch (ant->tx_chain_num) {
	case 1:
		rt2x00_set_field8(&r1, BBP1_TX_ANTENNA, 0);
		break;
	case 2:
		if (rt2x00_rt(rt2x00dev, RT3572) &&
		    rt2x00_has_cap_bt_coexist(rt2x00dev))
			rt2x00_set_field8(&r1, BBP1_TX_ANTENNA, 1);
		else
			rt2x00_set_field8(&r1, BBP1_TX_ANTENNA, 2);
		break;
	case 3:
		rt2x00_set_field8(&r1, BBP1_TX_ANTENNA, 2);
		break;
	}

	/*
	 * Configure the RX antenna.
	 */
	switch (ant->rx_chain_num) {
	case 1:
		if (rt2x00_rt(rt2x00dev, RT3070) ||
		    rt2x00_rt(rt2x00dev, RT3090) ||
		    rt2x00_rt(rt2x00dev, RT3352) ||
		    rt2x00_rt(rt2x00dev, RT3390)) {
			eeprom = rt2800_eeprom_read(rt2x00dev,
						    EEPROM_NIC_CONF1);
			if (rt2x00_get_field16(eeprom,
						EEPROM_NIC_CONF1_ANT_DIVERSITY))
				rt2800_set_ant_diversity(rt2x00dev,
						rt2x00dev->default_ant.rx);
		}
		rt2x00_set_field8(&r3, BBP3_RX_ANTENNA, 0);
		break;
	case 2:
		if (rt2x00_rt(rt2x00dev, RT3572) &&
		    rt2x00_has_cap_bt_coexist(rt2x00dev)) {
			rt2x00_set_field8(&r3, BBP3_RX_ADC, 1);
			rt2x00_set_field8(&r3, BBP3_RX_ANTENNA,
				rt2x00dev->curr_band == NL80211_BAND_5GHZ);
			rt2800_set_ant_diversity(rt2x00dev, ANTENNA_B);
		} else {
			rt2x00_set_field8(&r3, BBP3_RX_ANTENNA, 1);
		}
		break;
	case 3:
		rt2x00_set_field8(&r3, BBP3_RX_ANTENNA, 2);
		break;
	}

	rt2800_bbp_write(rt2x00dev, 3, r3);
	rt2800_bbp_write(rt2x00dev, 1, r1);

	if (rt2x00_rt(rt2x00dev, RT3593)) {
		if (ant->rx_chain_num == 1)
			rt2800_bbp_write(rt2x00dev, 86, 0x00);
		else
			rt2800_bbp_write(rt2x00dev, 86, 0x46);
	}
}
EXPORT_SYMBOL_GPL(rt2800_config_ant);

static void rt2800_config_lna_gain(struct rt2x00_dev *rt2x00dev,
				   struct rt2x00lib_conf *libconf)
{
	u16 eeprom;
	short lna_gain;

	if (libconf->rf.channel <= 14) {
		eeprom = rt2800_eeprom_read(rt2x00dev, EEPROM_LNA);
		lna_gain = rt2x00_get_field16(eeprom, EEPROM_LNA_BG);
	} else if (libconf->rf.channel <= 64) {
		eeprom = rt2800_eeprom_read(rt2x00dev, EEPROM_LNA);
		lna_gain = rt2x00_get_field16(eeprom, EEPROM_LNA_A0);
	} else if (libconf->rf.channel <= 128) {
		if (rt2x00_rt(rt2x00dev, RT3593)) {
			eeprom = rt2800_eeprom_read(rt2x00dev, EEPROM_EXT_LNA2);
			lna_gain = rt2x00_get_field16(eeprom,
						      EEPROM_EXT_LNA2_A1);
		} else {
			eeprom = rt2800_eeprom_read(rt2x00dev, EEPROM_RSSI_BG2);
			lna_gain = rt2x00_get_field16(eeprom,
						      EEPROM_RSSI_BG2_LNA_A1);
		}
	} else {
		if (rt2x00_rt(rt2x00dev, RT3593)) {
			eeprom = rt2800_eeprom_read(rt2x00dev, EEPROM_EXT_LNA2);
			lna_gain = rt2x00_get_field16(eeprom,
						      EEPROM_EXT_LNA2_A2);
		} else {
			eeprom = rt2800_eeprom_read(rt2x00dev, EEPROM_RSSI_A2);
			lna_gain = rt2x00_get_field16(eeprom,
						      EEPROM_RSSI_A2_LNA_A2);
		}
	}

	rt2x00dev->lna_gain = lna_gain;
}

static inline bool rt2800_clk_is_20mhz(struct rt2x00_dev *rt2x00dev)
{
	return clk_get_rate(rt2x00dev->clk) == 20000000;
}

#define FREQ_OFFSET_BOUND	0x5f

static void rt2800_freq_cal_mode1(struct rt2x00_dev *rt2x00dev)
{
	u8 freq_offset, prev_freq_offset;
	u8 rfcsr, prev_rfcsr;

	freq_offset = rt2x00_get_field8(rt2x00dev->freq_offset, RFCSR17_CODE);
	freq_offset = min_t(u8, freq_offset, FREQ_OFFSET_BOUND);

	rfcsr = rt2800_rfcsr_read(rt2x00dev, 17);
	prev_rfcsr = rfcsr;

	rt2x00_set_field8(&rfcsr, RFCSR17_CODE, freq_offset);
	if (rfcsr == prev_rfcsr)
		return;

	if (rt2x00_is_usb(rt2x00dev)) {
		rt2800_mcu_request(rt2x00dev, MCU_FREQ_OFFSET, 0xff,
				   freq_offset, prev_rfcsr);
		return;
	}

	prev_freq_offset = rt2x00_get_field8(prev_rfcsr, RFCSR17_CODE);
	while (prev_freq_offset != freq_offset) {
		if (prev_freq_offset < freq_offset)
			prev_freq_offset++;
		else
			prev_freq_offset--;

		rt2x00_set_field8(&rfcsr, RFCSR17_CODE, prev_freq_offset);
		rt2800_rfcsr_write(rt2x00dev, 17, rfcsr);

		usleep_range(1000, 1500);
	}
}

static void rt2800_config_channel_rf2xxx(struct rt2x00_dev *rt2x00dev,
					 struct ieee80211_conf *conf,
					 struct rf_channel *rf,
					 struct channel_info *info)
{
	rt2x00_set_field32(&rf->rf4, RF4_FREQ_OFFSET, rt2x00dev->freq_offset);

	if (rt2x00dev->default_ant.tx_chain_num == 1)
		rt2x00_set_field32(&rf->rf2, RF2_ANTENNA_TX1, 1);

	if (rt2x00dev->default_ant.rx_chain_num == 1) {
		rt2x00_set_field32(&rf->rf2, RF2_ANTENNA_RX1, 1);
		rt2x00_set_field32(&rf->rf2, RF2_ANTENNA_RX2, 1);
	} else if (rt2x00dev->default_ant.rx_chain_num == 2)
		rt2x00_set_field32(&rf->rf2, RF2_ANTENNA_RX2, 1);

	if (rf->channel > 14) {
		/*
		 * When TX power is below 0, we should increase it by 7 to
		 * make it a positive value (Minimum value is -7).
		 * However this means that values between 0 and 7 have
		 * double meaning, and we should set a 7DBm boost flag.
		 */
		rt2x00_set_field32(&rf->rf3, RF3_TXPOWER_A_7DBM_BOOST,
				   (info->default_power1 >= 0));

		if (info->default_power1 < 0)
			info->default_power1 += 7;

		rt2x00_set_field32(&rf->rf3, RF3_TXPOWER_A, info->default_power1);

		rt2x00_set_field32(&rf->rf4, RF4_TXPOWER_A_7DBM_BOOST,
				   (info->default_power2 >= 0));

		if (info->default_power2 < 0)
			info->default_power2 += 7;

		rt2x00_set_field32(&rf->rf4, RF4_TXPOWER_A, info->default_power2);
	} else {
		rt2x00_set_field32(&rf->rf3, RF3_TXPOWER_G, info->default_power1);
		rt2x00_set_field32(&rf->rf4, RF4_TXPOWER_G, info->default_power2);
	}

	rt2x00_set_field32(&rf->rf4, RF4_HT40, conf_is_ht40(conf));

	rt2800_rf_write(rt2x00dev, 1, rf->rf1);
	rt2800_rf_write(rt2x00dev, 2, rf->rf2);
	rt2800_rf_write(rt2x00dev, 3, rf->rf3 & ~0x00000004);
	rt2800_rf_write(rt2x00dev, 4, rf->rf4);

	udelay(200);

	rt2800_rf_write(rt2x00dev, 1, rf->rf1);
	rt2800_rf_write(rt2x00dev, 2, rf->rf2);
	rt2800_rf_write(rt2x00dev, 3, rf->rf3 | 0x00000004);
	rt2800_rf_write(rt2x00dev, 4, rf->rf4);

	udelay(200);

	rt2800_rf_write(rt2x00dev, 1, rf->rf1);
	rt2800_rf_write(rt2x00dev, 2, rf->rf2);
	rt2800_rf_write(rt2x00dev, 3, rf->rf3 & ~0x00000004);
	rt2800_rf_write(rt2x00dev, 4, rf->rf4);
}

static void rt2800_config_channel_rf3xxx(struct rt2x00_dev *rt2x00dev,
					 struct ieee80211_conf *conf,
					 struct rf_channel *rf,
					 struct channel_info *info)
{
	struct rt2800_drv_data *drv_data = rt2x00dev->drv_data;
	u8 rfcsr, calib_tx, calib_rx;

	rt2800_rfcsr_write(rt2x00dev, 2, rf->rf1);

	rfcsr = rt2800_rfcsr_read(rt2x00dev, 3);
	rt2x00_set_field8(&rfcsr, RFCSR3_K, rf->rf3);
	rt2800_rfcsr_write(rt2x00dev, 3, rfcsr);

	rfcsr = rt2800_rfcsr_read(rt2x00dev, 6);
	rt2x00_set_field8(&rfcsr, RFCSR6_R1, rf->rf2);
	rt2800_rfcsr_write(rt2x00dev, 6, rfcsr);

	rfcsr = rt2800_rfcsr_read(rt2x00dev, 12);
	rt2x00_set_field8(&rfcsr, RFCSR12_TX_POWER, info->default_power1);
	rt2800_rfcsr_write(rt2x00dev, 12, rfcsr);

	rfcsr = rt2800_rfcsr_read(rt2x00dev, 13);
	rt2x00_set_field8(&rfcsr, RFCSR13_TX_POWER, info->default_power2);
	rt2800_rfcsr_write(rt2x00dev, 13, rfcsr);

	rfcsr = rt2800_rfcsr_read(rt2x00dev, 1);
	rt2x00_set_field8(&rfcsr, RFCSR1_RX0_PD, 0);
	rt2x00_set_field8(&rfcsr, RFCSR1_RX1_PD,
			  rt2x00dev->default_ant.rx_chain_num <= 1);
	rt2x00_set_field8(&rfcsr, RFCSR1_RX2_PD,
			  rt2x00dev->default_ant.rx_chain_num <= 2);
	rt2x00_set_field8(&rfcsr, RFCSR1_TX0_PD, 0);
	rt2x00_set_field8(&rfcsr, RFCSR1_TX1_PD,
			  rt2x00dev->default_ant.tx_chain_num <= 1);
	rt2x00_set_field8(&rfcsr, RFCSR1_TX2_PD,
			  rt2x00dev->default_ant.tx_chain_num <= 2);
	rt2800_rfcsr_write(rt2x00dev, 1, rfcsr);

	rfcsr = rt2800_rfcsr_read(rt2x00dev, 23);
	rt2x00_set_field8(&rfcsr, RFCSR23_FREQ_OFFSET, rt2x00dev->freq_offset);
	rt2800_rfcsr_write(rt2x00dev, 23, rfcsr);

	if (rt2x00_rt(rt2x00dev, RT3390)) {
		calib_tx = conf_is_ht40(conf) ? 0x68 : 0x4f;
		calib_rx = conf_is_ht40(conf) ? 0x6f : 0x4f;
	} else {
		if (conf_is_ht40(conf)) {
			calib_tx = drv_data->calibration_bw40;
			calib_rx = drv_data->calibration_bw40;
		} else {
			calib_tx = drv_data->calibration_bw20;
			calib_rx = drv_data->calibration_bw20;
		}
	}

	rfcsr = rt2800_rfcsr_read(rt2x00dev, 24);
	rt2x00_set_field8(&rfcsr, RFCSR24_TX_CALIB, calib_tx);
	rt2800_rfcsr_write(rt2x00dev, 24, rfcsr);

	rfcsr = rt2800_rfcsr_read(rt2x00dev, 31);
	rt2x00_set_field8(&rfcsr, RFCSR31_RX_CALIB, calib_rx);
	rt2800_rfcsr_write(rt2x00dev, 31, rfcsr);

	rfcsr = rt2800_rfcsr_read(rt2x00dev, 7);
	rt2x00_set_field8(&rfcsr, RFCSR7_RF_TUNING, 1);
	rt2800_rfcsr_write(rt2x00dev, 7, rfcsr);

	rfcsr = rt2800_rfcsr_read(rt2x00dev, 30);
	rt2x00_set_field8(&rfcsr, RFCSR30_RF_CALIBRATION, 1);
	rt2800_rfcsr_write(rt2x00dev, 30, rfcsr);

	usleep_range(1000, 1500);

	rt2x00_set_field8(&rfcsr, RFCSR30_RF_CALIBRATION, 0);
	rt2800_rfcsr_write(rt2x00dev, 30, rfcsr);
}

static void rt2800_config_channel_rf3052(struct rt2x00_dev *rt2x00dev,
					 struct ieee80211_conf *conf,
					 struct rf_channel *rf,
					 struct channel_info *info)
{
	struct rt2800_drv_data *drv_data = rt2x00dev->drv_data;
	u8 rfcsr;
	u32 reg;

	if (rf->channel <= 14) {
		rt2800_bbp_write(rt2x00dev, 25, drv_data->bbp25);
		rt2800_bbp_write(rt2x00dev, 26, drv_data->bbp26);
	} else {
		rt2800_bbp_write(rt2x00dev, 25, 0x09);
		rt2800_bbp_write(rt2x00dev, 26, 0xff);
	}

	rt2800_rfcsr_write(rt2x00dev, 2, rf->rf1);
	rt2800_rfcsr_write(rt2x00dev, 3, rf->rf3);

	rfcsr = rt2800_rfcsr_read(rt2x00dev, 6);
	rt2x00_set_field8(&rfcsr, RFCSR6_R1, rf->rf2);
	if (rf->channel <= 14)
		rt2x00_set_field8(&rfcsr, RFCSR6_TXDIV, 2);
	else
		rt2x00_set_field8(&rfcsr, RFCSR6_TXDIV, 1);
	rt2800_rfcsr_write(rt2x00dev, 6, rfcsr);

	rfcsr = rt2800_rfcsr_read(rt2x00dev, 5);
	if (rf->channel <= 14)
		rt2x00_set_field8(&rfcsr, RFCSR5_R1, 1);
	else
		rt2x00_set_field8(&rfcsr, RFCSR5_R1, 2);
	rt2800_rfcsr_write(rt2x00dev, 5, rfcsr);

	rfcsr = rt2800_rfcsr_read(rt2x00dev, 12);
	if (rf->channel <= 14) {
		rt2x00_set_field8(&rfcsr, RFCSR12_DR0, 3);
		rt2x00_set_field8(&rfcsr, RFCSR12_TX_POWER,
				  info->default_power1);
	} else {
		rt2x00_set_field8(&rfcsr, RFCSR12_DR0, 7);
		rt2x00_set_field8(&rfcsr, RFCSR12_TX_POWER,
				(info->default_power1 & 0x3) |
				((info->default_power1 & 0xC) << 1));
	}
	rt2800_rfcsr_write(rt2x00dev, 12, rfcsr);

	rfcsr = rt2800_rfcsr_read(rt2x00dev, 13);
	if (rf->channel <= 14) {
		rt2x00_set_field8(&rfcsr, RFCSR13_DR0, 3);
		rt2x00_set_field8(&rfcsr, RFCSR13_TX_POWER,
				  info->default_power2);
	} else {
		rt2x00_set_field8(&rfcsr, RFCSR13_DR0, 7);
		rt2x00_set_field8(&rfcsr, RFCSR13_TX_POWER,
				(info->default_power2 & 0x3) |
				((info->default_power2 & 0xC) << 1));
	}
	rt2800_rfcsr_write(rt2x00dev, 13, rfcsr);

	rfcsr = rt2800_rfcsr_read(rt2x00dev, 1);
	rt2x00_set_field8(&rfcsr, RFCSR1_RX0_PD, 0);
	rt2x00_set_field8(&rfcsr, RFCSR1_TX0_PD, 0);
	rt2x00_set_field8(&rfcsr, RFCSR1_RX1_PD, 0);
	rt2x00_set_field8(&rfcsr, RFCSR1_TX1_PD, 0);
	rt2x00_set_field8(&rfcsr, RFCSR1_RX2_PD, 0);
	rt2x00_set_field8(&rfcsr, RFCSR1_TX2_PD, 0);
	if (rt2x00_has_cap_bt_coexist(rt2x00dev)) {
		if (rf->channel <= 14) {
			rt2x00_set_field8(&rfcsr, RFCSR1_RX0_PD, 1);
			rt2x00_set_field8(&rfcsr, RFCSR1_TX0_PD, 1);
		}
		rt2x00_set_field8(&rfcsr, RFCSR1_RX2_PD, 1);
		rt2x00_set_field8(&rfcsr, RFCSR1_TX2_PD, 1);
	} else {
		switch (rt2x00dev->default_ant.tx_chain_num) {
		case 1:
			rt2x00_set_field8(&rfcsr, RFCSR1_TX1_PD, 1);
		case 2:
			rt2x00_set_field8(&rfcsr, RFCSR1_TX2_PD, 1);
			break;
		}

		switch (rt2x00dev->default_ant.rx_chain_num) {
		case 1:
			rt2x00_set_field8(&rfcsr, RFCSR1_RX1_PD, 1);
		case 2:
			rt2x00_set_field8(&rfcsr, RFCSR1_RX2_PD, 1);
			break;
		}
	}
	rt2800_rfcsr_write(rt2x00dev, 1, rfcsr);

	rfcsr = rt2800_rfcsr_read(rt2x00dev, 23);
	rt2x00_set_field8(&rfcsr, RFCSR23_FREQ_OFFSET, rt2x00dev->freq_offset);
	rt2800_rfcsr_write(rt2x00dev, 23, rfcsr);

	if (conf_is_ht40(conf)) {
		rt2800_rfcsr_write(rt2x00dev, 24, drv_data->calibration_bw40);
		rt2800_rfcsr_write(rt2x00dev, 31, drv_data->calibration_bw40);
	} else {
		rt2800_rfcsr_write(rt2x00dev, 24, drv_data->calibration_bw20);
		rt2800_rfcsr_write(rt2x00dev, 31, drv_data->calibration_bw20);
	}

	if (rf->channel <= 14) {
		rt2800_rfcsr_write(rt2x00dev, 7, 0xd8);
		rt2800_rfcsr_write(rt2x00dev, 9, 0xc3);
		rt2800_rfcsr_write(rt2x00dev, 10, 0xf1);
		rt2800_rfcsr_write(rt2x00dev, 11, 0xb9);
		rt2800_rfcsr_write(rt2x00dev, 15, 0x53);
		rfcsr = 0x4c;
		rt2x00_set_field8(&rfcsr, RFCSR16_TXMIXER_GAIN,
				  drv_data->txmixer_gain_24g);
		rt2800_rfcsr_write(rt2x00dev, 16, rfcsr);
		rt2800_rfcsr_write(rt2x00dev, 17, 0x23);
		rt2800_rfcsr_write(rt2x00dev, 19, 0x93);
		rt2800_rfcsr_write(rt2x00dev, 20, 0xb3);
		rt2800_rfcsr_write(rt2x00dev, 25, 0x15);
		rt2800_rfcsr_write(rt2x00dev, 26, 0x85);
		rt2800_rfcsr_write(rt2x00dev, 27, 0x00);
		rt2800_rfcsr_write(rt2x00dev, 29, 0x9b);
	} else {
		rfcsr = rt2800_rfcsr_read(rt2x00dev, 7);
		rt2x00_set_field8(&rfcsr, RFCSR7_BIT2, 1);
		rt2x00_set_field8(&rfcsr, RFCSR7_BIT3, 0);
		rt2x00_set_field8(&rfcsr, RFCSR7_BIT4, 1);
		rt2x00_set_field8(&rfcsr, RFCSR7_BITS67, 0);
		rt2800_rfcsr_write(rt2x00dev, 7, rfcsr);
		rt2800_rfcsr_write(rt2x00dev, 9, 0xc0);
		rt2800_rfcsr_write(rt2x00dev, 10, 0xf1);
		rt2800_rfcsr_write(rt2x00dev, 11, 0x00);
		rt2800_rfcsr_write(rt2x00dev, 15, 0x43);
		rfcsr = 0x7a;
		rt2x00_set_field8(&rfcsr, RFCSR16_TXMIXER_GAIN,
				  drv_data->txmixer_gain_5g);
		rt2800_rfcsr_write(rt2x00dev, 16, rfcsr);
		rt2800_rfcsr_write(rt2x00dev, 17, 0x23);
		if (rf->channel <= 64) {
			rt2800_rfcsr_write(rt2x00dev, 19, 0xb7);
			rt2800_rfcsr_write(rt2x00dev, 20, 0xf6);
			rt2800_rfcsr_write(rt2x00dev, 25, 0x3d);
		} else if (rf->channel <= 128) {
			rt2800_rfcsr_write(rt2x00dev, 19, 0x74);
			rt2800_rfcsr_write(rt2x00dev, 20, 0xf4);
			rt2800_rfcsr_write(rt2x00dev, 25, 0x01);
		} else {
			rt2800_rfcsr_write(rt2x00dev, 19, 0x72);
			rt2800_rfcsr_write(rt2x00dev, 20, 0xf3);
			rt2800_rfcsr_write(rt2x00dev, 25, 0x01);
		}
		rt2800_rfcsr_write(rt2x00dev, 26, 0x87);
		rt2800_rfcsr_write(rt2x00dev, 27, 0x01);
		rt2800_rfcsr_write(rt2x00dev, 29, 0x9f);
	}

	reg = rt2800_register_read(rt2x00dev, GPIO_CTRL);
	rt2x00_set_field32(&reg, GPIO_CTRL_DIR7, 0);
	if (rf->channel <= 14)
		rt2x00_set_field32(&reg, GPIO_CTRL_VAL7, 1);
	else
		rt2x00_set_field32(&reg, GPIO_CTRL_VAL7, 0);
	rt2800_register_write(rt2x00dev, GPIO_CTRL, reg);

	rfcsr = rt2800_rfcsr_read(rt2x00dev, 7);
	rt2x00_set_field8(&rfcsr, RFCSR7_RF_TUNING, 1);
	rt2800_rfcsr_write(rt2x00dev, 7, rfcsr);
}

static void rt2800_config_channel_rf3053(struct rt2x00_dev *rt2x00dev,
					 struct ieee80211_conf *conf,
					 struct rf_channel *rf,
					 struct channel_info *info)
{
	struct rt2800_drv_data *drv_data = rt2x00dev->drv_data;
	u8 txrx_agc_fc;
	u8 txrx_h20m;
	u8 rfcsr;
	u8 bbp;
	const bool txbf_enabled = false; /* TODO */

	/* TODO: use TX{0,1,2}FinePowerControl values from EEPROM */
	bbp = rt2800_bbp_read(rt2x00dev, 109);
	rt2x00_set_field8(&bbp, BBP109_TX0_POWER, 0);
	rt2x00_set_field8(&bbp, BBP109_TX1_POWER, 0);
	rt2800_bbp_write(rt2x00dev, 109, bbp);

	bbp = rt2800_bbp_read(rt2x00dev, 110);
	rt2x00_set_field8(&bbp, BBP110_TX2_POWER, 0);
	rt2800_bbp_write(rt2x00dev, 110, bbp);

	if (rf->channel <= 14) {
		/* Restore BBP 25 & 26 for 2.4 GHz */
		rt2800_bbp_write(rt2x00dev, 25, drv_data->bbp25);
		rt2800_bbp_write(rt2x00dev, 26, drv_data->bbp26);
	} else {
		/* Hard code BBP 25 & 26 for 5GHz */

		/* Enable IQ Phase correction */
		rt2800_bbp_write(rt2x00dev, 25, 0x09);
		/* Setup IQ Phase correction value */
		rt2800_bbp_write(rt2x00dev, 26, 0xff);
	}

	rt2800_rfcsr_write(rt2x00dev, 8, rf->rf1);
	rt2800_rfcsr_write(rt2x00dev, 9, rf->rf3 & 0xf);

	rfcsr = rt2800_rfcsr_read(rt2x00dev, 11);
	rt2x00_set_field8(&rfcsr, RFCSR11_R, (rf->rf2 & 0x3));
	rt2800_rfcsr_write(rt2x00dev, 11, rfcsr);

	rfcsr = rt2800_rfcsr_read(rt2x00dev, 11);
	rt2x00_set_field8(&rfcsr, RFCSR11_PLL_IDOH, 1);
	if (rf->channel <= 14)
		rt2x00_set_field8(&rfcsr, RFCSR11_PLL_MOD, 1);
	else
		rt2x00_set_field8(&rfcsr, RFCSR11_PLL_MOD, 2);
	rt2800_rfcsr_write(rt2x00dev, 11, rfcsr);

	rfcsr = rt2800_rfcsr_read(rt2x00dev, 53);
	if (rf->channel <= 14) {
		rfcsr = 0;
		rt2x00_set_field8(&rfcsr, RFCSR53_TX_POWER,
				  info->default_power1 & 0x1f);
	} else {
		if (rt2x00_is_usb(rt2x00dev))
			rfcsr = 0x40;

		rt2x00_set_field8(&rfcsr, RFCSR53_TX_POWER,
				  ((info->default_power1 & 0x18) << 1) |
				  (info->default_power1 & 7));
	}
	rt2800_rfcsr_write(rt2x00dev, 53, rfcsr);

	rfcsr = rt2800_rfcsr_read(rt2x00dev, 55);
	if (rf->channel <= 14) {
		rfcsr = 0;
		rt2x00_set_field8(&rfcsr, RFCSR55_TX_POWER,
				  info->default_power2 & 0x1f);
	} else {
		if (rt2x00_is_usb(rt2x00dev))
			rfcsr = 0x40;

		rt2x00_set_field8(&rfcsr, RFCSR55_TX_POWER,
				  ((info->default_power2 & 0x18) << 1) |
				  (info->default_power2 & 7));
	}
	rt2800_rfcsr_write(rt2x00dev, 55, rfcsr);

	rfcsr = rt2800_rfcsr_read(rt2x00dev, 54);
	if (rf->channel <= 14) {
		rfcsr = 0;
		rt2x00_set_field8(&rfcsr, RFCSR54_TX_POWER,
				  info->default_power3 & 0x1f);
	} else {
		if (rt2x00_is_usb(rt2x00dev))
			rfcsr = 0x40;

		rt2x00_set_field8(&rfcsr, RFCSR54_TX_POWER,
				  ((info->default_power3 & 0x18) << 1) |
				  (info->default_power3 & 7));
	}
	rt2800_rfcsr_write(rt2x00dev, 54, rfcsr);

	rfcsr = rt2800_rfcsr_read(rt2x00dev, 1);
	rt2x00_set_field8(&rfcsr, RFCSR1_RX0_PD, 0);
	rt2x00_set_field8(&rfcsr, RFCSR1_TX0_PD, 0);
	rt2x00_set_field8(&rfcsr, RFCSR1_RX1_PD, 0);
	rt2x00_set_field8(&rfcsr, RFCSR1_TX1_PD, 0);
	rt2x00_set_field8(&rfcsr, RFCSR1_RX2_PD, 0);
	rt2x00_set_field8(&rfcsr, RFCSR1_TX2_PD, 0);
	rt2x00_set_field8(&rfcsr, RFCSR1_RF_BLOCK_EN, 1);
	rt2x00_set_field8(&rfcsr, RFCSR1_PLL_PD, 1);

	switch (rt2x00dev->default_ant.tx_chain_num) {
	case 3:
		rt2x00_set_field8(&rfcsr, RFCSR1_TX2_PD, 1);
		/* fallthrough */
	case 2:
		rt2x00_set_field8(&rfcsr, RFCSR1_TX1_PD, 1);
		/* fallthrough */
	case 1:
		rt2x00_set_field8(&rfcsr, RFCSR1_TX0_PD, 1);
		break;
	}

	switch (rt2x00dev->default_ant.rx_chain_num) {
	case 3:
		rt2x00_set_field8(&rfcsr, RFCSR1_RX2_PD, 1);
		/* fallthrough */
	case 2:
		rt2x00_set_field8(&rfcsr, RFCSR1_RX1_PD, 1);
		/* fallthrough */
	case 1:
		rt2x00_set_field8(&rfcsr, RFCSR1_RX0_PD, 1);
		break;
	}
	rt2800_rfcsr_write(rt2x00dev, 1, rfcsr);

	rt2800_freq_cal_mode1(rt2x00dev);

	if (conf_is_ht40(conf)) {
		txrx_agc_fc = rt2x00_get_field8(drv_data->calibration_bw40,
						RFCSR24_TX_AGC_FC);
		txrx_h20m = rt2x00_get_field8(drv_data->calibration_bw40,
					      RFCSR24_TX_H20M);
	} else {
		txrx_agc_fc = rt2x00_get_field8(drv_data->calibration_bw20,
						RFCSR24_TX_AGC_FC);
		txrx_h20m = rt2x00_get_field8(drv_data->calibration_bw20,
					      RFCSR24_TX_H20M);
	}

	/* NOTE: the reference driver does not writes the new value
	 * back to RFCSR 32
	 */
	rfcsr = rt2800_rfcsr_read(rt2x00dev, 32);
	rt2x00_set_field8(&rfcsr, RFCSR32_TX_AGC_FC, txrx_agc_fc);

	if (rf->channel <= 14)
		rfcsr = 0xa0;
	else
		rfcsr = 0x80;
	rt2800_rfcsr_write(rt2x00dev, 31, rfcsr);

	rfcsr = rt2800_rfcsr_read(rt2x00dev, 30);
	rt2x00_set_field8(&rfcsr, RFCSR30_TX_H20M, txrx_h20m);
	rt2x00_set_field8(&rfcsr, RFCSR30_RX_H20M, txrx_h20m);
	rt2800_rfcsr_write(rt2x00dev, 30, rfcsr);

	/* Band selection */
	rfcsr = rt2800_rfcsr_read(rt2x00dev, 36);
	if (rf->channel <= 14)
		rt2x00_set_field8(&rfcsr, RFCSR36_RF_BS, 1);
	else
		rt2x00_set_field8(&rfcsr, RFCSR36_RF_BS, 0);
	rt2800_rfcsr_write(rt2x00dev, 36, rfcsr);

	rfcsr = rt2800_rfcsr_read(rt2x00dev, 34);
	if (rf->channel <= 14)
		rfcsr = 0x3c;
	else
		rfcsr = 0x20;
	rt2800_rfcsr_write(rt2x00dev, 34, rfcsr);

	rfcsr = rt2800_rfcsr_read(rt2x00dev, 12);
	if (rf->channel <= 14)
		rfcsr = 0x1a;
	else
		rfcsr = 0x12;
	rt2800_rfcsr_write(rt2x00dev, 12, rfcsr);

	rfcsr = rt2800_rfcsr_read(rt2x00dev, 6);
	if (rf->channel >= 1 && rf->channel <= 14)
		rt2x00_set_field8(&rfcsr, RFCSR6_VCO_IC, 1);
	else if (rf->channel >= 36 && rf->channel <= 64)
		rt2x00_set_field8(&rfcsr, RFCSR6_VCO_IC, 2);
	else if (rf->channel >= 100 && rf->channel <= 128)
		rt2x00_set_field8(&rfcsr, RFCSR6_VCO_IC, 2);
	else
		rt2x00_set_field8(&rfcsr, RFCSR6_VCO_IC, 1);
	rt2800_rfcsr_write(rt2x00dev, 6, rfcsr);

	rfcsr = rt2800_rfcsr_read(rt2x00dev, 30);
	rt2x00_set_field8(&rfcsr, RFCSR30_RX_VCM, 2);
	rt2800_rfcsr_write(rt2x00dev, 30, rfcsr);

	rt2800_rfcsr_write(rt2x00dev, 46, 0x60);

	if (rf->channel <= 14) {
		rt2800_rfcsr_write(rt2x00dev, 10, 0xd3);
		rt2800_rfcsr_write(rt2x00dev, 13, 0x12);
	} else {
		rt2800_rfcsr_write(rt2x00dev, 10, 0xd8);
		rt2800_rfcsr_write(rt2x00dev, 13, 0x23);
	}

	rfcsr = rt2800_rfcsr_read(rt2x00dev, 51);
	rt2x00_set_field8(&rfcsr, RFCSR51_BITS01, 1);
	rt2800_rfcsr_write(rt2x00dev, 51, rfcsr);

	rfcsr = rt2800_rfcsr_read(rt2x00dev, 51);
	if (rf->channel <= 14) {
		rt2x00_set_field8(&rfcsr, RFCSR51_BITS24, 5);
		rt2x00_set_field8(&rfcsr, RFCSR51_BITS57, 3);
	} else {
		rt2x00_set_field8(&rfcsr, RFCSR51_BITS24, 4);
		rt2x00_set_field8(&rfcsr, RFCSR51_BITS57, 2);
	}
	rt2800_rfcsr_write(rt2x00dev, 51, rfcsr);

	rfcsr = rt2800_rfcsr_read(rt2x00dev, 49);
	if (rf->channel <= 14)
		rt2x00_set_field8(&rfcsr, RFCSR49_TX_LO1_IC, 3);
	else
		rt2x00_set_field8(&rfcsr, RFCSR49_TX_LO1_IC, 2);

	if (txbf_enabled)
		rt2x00_set_field8(&rfcsr, RFCSR49_TX_DIV, 1);

	rt2800_rfcsr_write(rt2x00dev, 49, rfcsr);

	rfcsr = rt2800_rfcsr_read(rt2x00dev, 50);
	rt2x00_set_field8(&rfcsr, RFCSR50_TX_LO1_EN, 0);
	rt2800_rfcsr_write(rt2x00dev, 50, rfcsr);

	rfcsr = rt2800_rfcsr_read(rt2x00dev, 57);
	if (rf->channel <= 14)
		rt2x00_set_field8(&rfcsr, RFCSR57_DRV_CC, 0x1b);
	else
		rt2x00_set_field8(&rfcsr, RFCSR57_DRV_CC, 0x0f);
	rt2800_rfcsr_write(rt2x00dev, 57, rfcsr);

	if (rf->channel <= 14) {
		rt2800_rfcsr_write(rt2x00dev, 44, 0x93);
		rt2800_rfcsr_write(rt2x00dev, 52, 0x45);
	} else {
		rt2800_rfcsr_write(rt2x00dev, 44, 0x9b);
		rt2800_rfcsr_write(rt2x00dev, 52, 0x05);
	}

	/* Initiate VCO calibration */
	rfcsr = rt2800_rfcsr_read(rt2x00dev, 3);
	if (rf->channel <= 14) {
		rt2x00_set_field8(&rfcsr, RFCSR3_VCOCAL_EN, 1);
	} else {
		rt2x00_set_field8(&rfcsr, RFCSR3_BIT1, 1);
		rt2x00_set_field8(&rfcsr, RFCSR3_BIT2, 1);
		rt2x00_set_field8(&rfcsr, RFCSR3_BIT3, 1);
		rt2x00_set_field8(&rfcsr, RFCSR3_BIT4, 1);
		rt2x00_set_field8(&rfcsr, RFCSR3_BIT5, 1);
		rt2x00_set_field8(&rfcsr, RFCSR3_VCOCAL_EN, 1);
	}
	rt2800_rfcsr_write(rt2x00dev, 3, rfcsr);

	if (rf->channel >= 1 && rf->channel <= 14) {
		rfcsr = 0x23;
		if (txbf_enabled)
			rt2x00_set_field8(&rfcsr, RFCSR39_RX_DIV, 1);
		rt2800_rfcsr_write(rt2x00dev, 39, rfcsr);

		rt2800_rfcsr_write(rt2x00dev, 45, 0xbb);
	} else if (rf->channel >= 36 && rf->channel <= 64) {
		rfcsr = 0x36;
		if (txbf_enabled)
			rt2x00_set_field8(&rfcsr, RFCSR39_RX_DIV, 1);
		rt2800_rfcsr_write(rt2x00dev, 39, 0x36);

		rt2800_rfcsr_write(rt2x00dev, 45, 0xeb);
	} else if (rf->channel >= 100 && rf->channel <= 128) {
		rfcsr = 0x32;
		if (txbf_enabled)
			rt2x00_set_field8(&rfcsr, RFCSR39_RX_DIV, 1);
		rt2800_rfcsr_write(rt2x00dev, 39, rfcsr);

		rt2800_rfcsr_write(rt2x00dev, 45, 0xb3);
	} else {
		rfcsr = 0x30;
		if (txbf_enabled)
			rt2x00_set_field8(&rfcsr, RFCSR39_RX_DIV, 1);
		rt2800_rfcsr_write(rt2x00dev, 39, rfcsr);

		rt2800_rfcsr_write(rt2x00dev, 45, 0x9b);
	}
}

#define POWER_BOUND		0x27
#define POWER_BOUND_5G		0x2b

static void rt2800_config_channel_rf3290(struct rt2x00_dev *rt2x00dev,
					 struct ieee80211_conf *conf,
					 struct rf_channel *rf,
					 struct channel_info *info)
{
	u8 rfcsr;

	rt2800_rfcsr_write(rt2x00dev, 8, rf->rf1);
	rt2800_rfcsr_write(rt2x00dev, 9, rf->rf3);
	rfcsr = rt2800_rfcsr_read(rt2x00dev, 11);
	rt2x00_set_field8(&rfcsr, RFCSR11_R, rf->rf2);
	rt2800_rfcsr_write(rt2x00dev, 11, rfcsr);

	rfcsr = rt2800_rfcsr_read(rt2x00dev, 49);
	if (info->default_power1 > POWER_BOUND)
		rt2x00_set_field8(&rfcsr, RFCSR49_TX, POWER_BOUND);
	else
		rt2x00_set_field8(&rfcsr, RFCSR49_TX, info->default_power1);
	rt2800_rfcsr_write(rt2x00dev, 49, rfcsr);

	rt2800_freq_cal_mode1(rt2x00dev);

	if (rf->channel <= 14) {
		if (rf->channel == 6)
			rt2800_bbp_write(rt2x00dev, 68, 0x0c);
		else
			rt2800_bbp_write(rt2x00dev, 68, 0x0b);

		if (rf->channel >= 1 && rf->channel <= 6)
			rt2800_bbp_write(rt2x00dev, 59, 0x0f);
		else if (rf->channel >= 7 && rf->channel <= 11)
			rt2800_bbp_write(rt2x00dev, 59, 0x0e);
		else if (rf->channel >= 12 && rf->channel <= 14)
			rt2800_bbp_write(rt2x00dev, 59, 0x0d);
	}
}

static void rt2800_config_channel_rf3322(struct rt2x00_dev *rt2x00dev,
					 struct ieee80211_conf *conf,
					 struct rf_channel *rf,
					 struct channel_info *info)
{
	u8 rfcsr;

	rt2800_rfcsr_write(rt2x00dev, 8, rf->rf1);
	rt2800_rfcsr_write(rt2x00dev, 9, rf->rf3);

	rt2800_rfcsr_write(rt2x00dev, 11, 0x42);
	rt2800_rfcsr_write(rt2x00dev, 12, 0x1c);
	rt2800_rfcsr_write(rt2x00dev, 13, 0x00);

	if (info->default_power1 > POWER_BOUND)
		rt2800_rfcsr_write(rt2x00dev, 47, POWER_BOUND);
	else
		rt2800_rfcsr_write(rt2x00dev, 47, info->default_power1);

	if (info->default_power2 > POWER_BOUND)
		rt2800_rfcsr_write(rt2x00dev, 48, POWER_BOUND);
	else
		rt2800_rfcsr_write(rt2x00dev, 48, info->default_power2);

	rt2800_freq_cal_mode1(rt2x00dev);

	rfcsr = rt2800_rfcsr_read(rt2x00dev, 1);
	rt2x00_set_field8(&rfcsr, RFCSR1_RX0_PD, 1);
	rt2x00_set_field8(&rfcsr, RFCSR1_TX0_PD, 1);

	if ( rt2x00dev->default_ant.tx_chain_num == 2 )
		rt2x00_set_field8(&rfcsr, RFCSR1_TX1_PD, 1);
	else
		rt2x00_set_field8(&rfcsr, RFCSR1_TX1_PD, 0);

	if ( rt2x00dev->default_ant.rx_chain_num == 2 )
		rt2x00_set_field8(&rfcsr, RFCSR1_RX1_PD, 1);
	else
		rt2x00_set_field8(&rfcsr, RFCSR1_RX1_PD, 0);

	rt2x00_set_field8(&rfcsr, RFCSR1_RX2_PD, 0);
	rt2x00_set_field8(&rfcsr, RFCSR1_TX2_PD, 0);

	rt2800_rfcsr_write(rt2x00dev, 1, rfcsr);

	rt2800_rfcsr_write(rt2x00dev, 31, 80);
}

static void rt2800_config_channel_rf53xx(struct rt2x00_dev *rt2x00dev,
					 struct ieee80211_conf *conf,
					 struct rf_channel *rf,
					 struct channel_info *info)
{
	u8 rfcsr;

	rt2800_rfcsr_write(rt2x00dev, 8, rf->rf1);
	rt2800_rfcsr_write(rt2x00dev, 9, rf->rf3);
	rfcsr = rt2800_rfcsr_read(rt2x00dev, 11);
	rt2x00_set_field8(&rfcsr, RFCSR11_R, rf->rf2);
	rt2800_rfcsr_write(rt2x00dev, 11, rfcsr);

	rfcsr = rt2800_rfcsr_read(rt2x00dev, 49);
	if (info->default_power1 > POWER_BOUND)
		rt2x00_set_field8(&rfcsr, RFCSR49_TX, POWER_BOUND);
	else
		rt2x00_set_field8(&rfcsr, RFCSR49_TX, info->default_power1);
	rt2800_rfcsr_write(rt2x00dev, 49, rfcsr);

	if (rt2x00_rt(rt2x00dev, RT5392)) {
		rfcsr = rt2800_rfcsr_read(rt2x00dev, 50);
		if (info->default_power2 > POWER_BOUND)
			rt2x00_set_field8(&rfcsr, RFCSR50_TX, POWER_BOUND);
		else
			rt2x00_set_field8(&rfcsr, RFCSR50_TX,
					  info->default_power2);
		rt2800_rfcsr_write(rt2x00dev, 50, rfcsr);
	}

	rfcsr = rt2800_rfcsr_read(rt2x00dev, 1);
	if (rt2x00_rt(rt2x00dev, RT5392)) {
		rt2x00_set_field8(&rfcsr, RFCSR1_RX1_PD, 1);
		rt2x00_set_field8(&rfcsr, RFCSR1_TX1_PD, 1);
	}
	rt2x00_set_field8(&rfcsr, RFCSR1_RF_BLOCK_EN, 1);
	rt2x00_set_field8(&rfcsr, RFCSR1_PLL_PD, 1);
	rt2x00_set_field8(&rfcsr, RFCSR1_RX0_PD, 1);
	rt2x00_set_field8(&rfcsr, RFCSR1_TX0_PD, 1);
	rt2800_rfcsr_write(rt2x00dev, 1, rfcsr);

	rt2800_freq_cal_mode1(rt2x00dev);

	if (rf->channel <= 14) {
		int idx = rf->channel-1;

		if (rt2x00_has_cap_bt_coexist(rt2x00dev)) {
			if (rt2x00_rt_rev_gte(rt2x00dev, RT5390, REV_RT5390F)) {
				/* r55/r59 value array of channel 1~14 */
				static const char r55_bt_rev[] = {0x83, 0x83,
					0x83, 0x73, 0x73, 0x63, 0x53, 0x53,
					0x53, 0x43, 0x43, 0x43, 0x43, 0x43};
				static const char r59_bt_rev[] = {0x0e, 0x0e,
					0x0e, 0x0e, 0x0e, 0x0b, 0x0a, 0x09,
					0x07, 0x07, 0x07, 0x07, 0x07, 0x07};

				rt2800_rfcsr_write(rt2x00dev, 55,
						   r55_bt_rev[idx]);
				rt2800_rfcsr_write(rt2x00dev, 59,
						   r59_bt_rev[idx]);
			} else {
				static const char r59_bt[] = {0x8b, 0x8b, 0x8b,
					0x8b, 0x8b, 0x8b, 0x8b, 0x8a, 0x89,
					0x88, 0x88, 0x86, 0x85, 0x84};

				rt2800_rfcsr_write(rt2x00dev, 59, r59_bt[idx]);
			}
		} else {
			if (rt2x00_rt_rev_gte(rt2x00dev, RT5390, REV_RT5390F)) {
				static const char r55_nonbt_rev[] = {0x23, 0x23,
					0x23, 0x23, 0x13, 0x13, 0x03, 0x03,
					0x03, 0x03, 0x03, 0x03, 0x03, 0x03};
				static const char r59_nonbt_rev[] = {0x07, 0x07,
					0x07, 0x07, 0x07, 0x07, 0x07, 0x07,
					0x07, 0x07, 0x06, 0x05, 0x04, 0x04};

				rt2800_rfcsr_write(rt2x00dev, 55,
						   r55_nonbt_rev[idx]);
				rt2800_rfcsr_write(rt2x00dev, 59,
						   r59_nonbt_rev[idx]);
			} else if (rt2x00_rt(rt2x00dev, RT5390) ||
				   rt2x00_rt(rt2x00dev, RT5392) ||
				   rt2x00_rt(rt2x00dev, RT6352)) {
				static const char r59_non_bt[] = {0x8f, 0x8f,
					0x8f, 0x8f, 0x8f, 0x8f, 0x8f, 0x8d,
					0x8a, 0x88, 0x88, 0x87, 0x87, 0x86};

				rt2800_rfcsr_write(rt2x00dev, 59,
						   r59_non_bt[idx]);
			} else if (rt2x00_rt(rt2x00dev, RT5350)) {
				static const char r59_non_bt[] = {0x0b, 0x0b,
					0x0b, 0x0b, 0x0b, 0x0b, 0x0b, 0x0a,
					0x0a, 0x09, 0x08, 0x07, 0x07, 0x06};

				rt2800_rfcsr_write(rt2x00dev, 59,
						   r59_non_bt[idx]);
			}
		}
	}
}

static void rt2800_config_channel_rf55xx(struct rt2x00_dev *rt2x00dev,
					 struct ieee80211_conf *conf,
					 struct rf_channel *rf,
					 struct channel_info *info)
{
	u8 rfcsr, ep_reg;
	u32 reg;
	int power_bound;

	/* TODO */
	const bool is_11b = false;
	const bool is_type_ep = false;

	reg = rt2800_register_read(rt2x00dev, LDO_CFG0);
	rt2x00_set_field32(&reg, LDO_CFG0_LDO_CORE_VLEVEL,
			   (rf->channel > 14 || conf_is_ht40(conf)) ? 5 : 0);
	rt2800_register_write(rt2x00dev, LDO_CFG0, reg);

	/* Order of values on rf_channel entry: N, K, mod, R */
	rt2800_rfcsr_write(rt2x00dev, 8, rf->rf1 & 0xff);

	rfcsr = rt2800_rfcsr_read(rt2x00dev,  9);
	rt2x00_set_field8(&rfcsr, RFCSR9_K, rf->rf2 & 0xf);
	rt2x00_set_field8(&rfcsr, RFCSR9_N, (rf->rf1 & 0x100) >> 8);
	rt2x00_set_field8(&rfcsr, RFCSR9_MOD, ((rf->rf3 - 8) & 0x4) >> 2);
	rt2800_rfcsr_write(rt2x00dev, 9, rfcsr);

	rfcsr = rt2800_rfcsr_read(rt2x00dev, 11);
	rt2x00_set_field8(&rfcsr, RFCSR11_R, rf->rf4 - 1);
	rt2x00_set_field8(&rfcsr, RFCSR11_MOD, (rf->rf3 - 8) & 0x3);
	rt2800_rfcsr_write(rt2x00dev, 11, rfcsr);

	if (rf->channel <= 14) {
		rt2800_rfcsr_write(rt2x00dev, 10, 0x90);
		/* FIXME: RF11 owerwrite ? */
		rt2800_rfcsr_write(rt2x00dev, 11, 0x4A);
		rt2800_rfcsr_write(rt2x00dev, 12, 0x52);
		rt2800_rfcsr_write(rt2x00dev, 13, 0x42);
		rt2800_rfcsr_write(rt2x00dev, 22, 0x40);
		rt2800_rfcsr_write(rt2x00dev, 24, 0x4A);
		rt2800_rfcsr_write(rt2x00dev, 25, 0x80);
		rt2800_rfcsr_write(rt2x00dev, 27, 0x42);
		rt2800_rfcsr_write(rt2x00dev, 36, 0x80);
		rt2800_rfcsr_write(rt2x00dev, 37, 0x08);
		rt2800_rfcsr_write(rt2x00dev, 38, 0x89);
		rt2800_rfcsr_write(rt2x00dev, 39, 0x1B);
		rt2800_rfcsr_write(rt2x00dev, 40, 0x0D);
		rt2800_rfcsr_write(rt2x00dev, 41, 0x9B);
		rt2800_rfcsr_write(rt2x00dev, 42, 0xD5);
		rt2800_rfcsr_write(rt2x00dev, 43, 0x72);
		rt2800_rfcsr_write(rt2x00dev, 44, 0x0E);
		rt2800_rfcsr_write(rt2x00dev, 45, 0xA2);
		rt2800_rfcsr_write(rt2x00dev, 46, 0x6B);
		rt2800_rfcsr_write(rt2x00dev, 48, 0x10);
		rt2800_rfcsr_write(rt2x00dev, 51, 0x3E);
		rt2800_rfcsr_write(rt2x00dev, 52, 0x48);
		rt2800_rfcsr_write(rt2x00dev, 54, 0x38);
		rt2800_rfcsr_write(rt2x00dev, 56, 0xA1);
		rt2800_rfcsr_write(rt2x00dev, 57, 0x00);
		rt2800_rfcsr_write(rt2x00dev, 58, 0x39);
		rt2800_rfcsr_write(rt2x00dev, 60, 0x45);
		rt2800_rfcsr_write(rt2x00dev, 61, 0x91);
		rt2800_rfcsr_write(rt2x00dev, 62, 0x39);

		/* TODO RF27 <- tssi */

		rfcsr = rf->channel <= 10 ? 0x07 : 0x06;
		rt2800_rfcsr_write(rt2x00dev, 23, rfcsr);
		rt2800_rfcsr_write(rt2x00dev, 59, rfcsr);

		if (is_11b) {
			/* CCK */
			rt2800_rfcsr_write(rt2x00dev, 31, 0xF8);
			rt2800_rfcsr_write(rt2x00dev, 32, 0xC0);
			if (is_type_ep)
				rt2800_rfcsr_write(rt2x00dev, 55, 0x06);
			else
				rt2800_rfcsr_write(rt2x00dev, 55, 0x47);
		} else {
			/* OFDM */
			if (is_type_ep)
				rt2800_rfcsr_write(rt2x00dev, 55, 0x03);
			else
				rt2800_rfcsr_write(rt2x00dev, 55, 0x43);
		}

		power_bound = POWER_BOUND;
		ep_reg = 0x2;
	} else {
		rt2800_rfcsr_write(rt2x00dev, 10, 0x97);
		/* FIMXE: RF11 overwrite */
		rt2800_rfcsr_write(rt2x00dev, 11, 0x40);
		rt2800_rfcsr_write(rt2x00dev, 25, 0xBF);
		rt2800_rfcsr_write(rt2x00dev, 27, 0x42);
		rt2800_rfcsr_write(rt2x00dev, 36, 0x00);
		rt2800_rfcsr_write(rt2x00dev, 37, 0x04);
		rt2800_rfcsr_write(rt2x00dev, 38, 0x85);
		rt2800_rfcsr_write(rt2x00dev, 40, 0x42);
		rt2800_rfcsr_write(rt2x00dev, 41, 0xBB);
		rt2800_rfcsr_write(rt2x00dev, 42, 0xD7);
		rt2800_rfcsr_write(rt2x00dev, 45, 0x41);
		rt2800_rfcsr_write(rt2x00dev, 48, 0x00);
		rt2800_rfcsr_write(rt2x00dev, 57, 0x77);
		rt2800_rfcsr_write(rt2x00dev, 60, 0x05);
		rt2800_rfcsr_write(rt2x00dev, 61, 0x01);

		/* TODO RF27 <- tssi */

		if (rf->channel >= 36 && rf->channel <= 64) {

			rt2800_rfcsr_write(rt2x00dev, 12, 0x2E);
			rt2800_rfcsr_write(rt2x00dev, 13, 0x22);
			rt2800_rfcsr_write(rt2x00dev, 22, 0x60);
			rt2800_rfcsr_write(rt2x00dev, 23, 0x7F);
			if (rf->channel <= 50)
				rt2800_rfcsr_write(rt2x00dev, 24, 0x09);
			else if (rf->channel >= 52)
				rt2800_rfcsr_write(rt2x00dev, 24, 0x07);
			rt2800_rfcsr_write(rt2x00dev, 39, 0x1C);
			rt2800_rfcsr_write(rt2x00dev, 43, 0x5B);
			rt2800_rfcsr_write(rt2x00dev, 44, 0X40);
			rt2800_rfcsr_write(rt2x00dev, 46, 0X00);
			rt2800_rfcsr_write(rt2x00dev, 51, 0xFE);
			rt2800_rfcsr_write(rt2x00dev, 52, 0x0C);
			rt2800_rfcsr_write(rt2x00dev, 54, 0xF8);
			if (rf->channel <= 50) {
				rt2800_rfcsr_write(rt2x00dev, 55, 0x06),
				rt2800_rfcsr_write(rt2x00dev, 56, 0xD3);
			} else if (rf->channel >= 52) {
				rt2800_rfcsr_write(rt2x00dev, 55, 0x04);
				rt2800_rfcsr_write(rt2x00dev, 56, 0xBB);
			}

			rt2800_rfcsr_write(rt2x00dev, 58, 0x15);
			rt2800_rfcsr_write(rt2x00dev, 59, 0x7F);
			rt2800_rfcsr_write(rt2x00dev, 62, 0x15);

		} else if (rf->channel >= 100 && rf->channel <= 165) {

			rt2800_rfcsr_write(rt2x00dev, 12, 0x0E);
			rt2800_rfcsr_write(rt2x00dev, 13, 0x42);
			rt2800_rfcsr_write(rt2x00dev, 22, 0x40);
			if (rf->channel <= 153) {
				rt2800_rfcsr_write(rt2x00dev, 23, 0x3C);
				rt2800_rfcsr_write(rt2x00dev, 24, 0x06);
			} else if (rf->channel >= 155) {
				rt2800_rfcsr_write(rt2x00dev, 23, 0x38);
				rt2800_rfcsr_write(rt2x00dev, 24, 0x05);
			}
			if (rf->channel <= 138) {
				rt2800_rfcsr_write(rt2x00dev, 39, 0x1A);
				rt2800_rfcsr_write(rt2x00dev, 43, 0x3B);
				rt2800_rfcsr_write(rt2x00dev, 44, 0x20);
				rt2800_rfcsr_write(rt2x00dev, 46, 0x18);
			} else if (rf->channel >= 140) {
				rt2800_rfcsr_write(rt2x00dev, 39, 0x18);
				rt2800_rfcsr_write(rt2x00dev, 43, 0x1B);
				rt2800_rfcsr_write(rt2x00dev, 44, 0x10);
				rt2800_rfcsr_write(rt2x00dev, 46, 0X08);
			}
			if (rf->channel <= 124)
				rt2800_rfcsr_write(rt2x00dev, 51, 0xFC);
			else if (rf->channel >= 126)
				rt2800_rfcsr_write(rt2x00dev, 51, 0xEC);
			if (rf->channel <= 138)
				rt2800_rfcsr_write(rt2x00dev, 52, 0x06);
			else if (rf->channel >= 140)
				rt2800_rfcsr_write(rt2x00dev, 52, 0x06);
			rt2800_rfcsr_write(rt2x00dev, 54, 0xEB);
			if (rf->channel <= 138)
				rt2800_rfcsr_write(rt2x00dev, 55, 0x01);
			else if (rf->channel >= 140)
				rt2800_rfcsr_write(rt2x00dev, 55, 0x00);
			if (rf->channel <= 128)
				rt2800_rfcsr_write(rt2x00dev, 56, 0xBB);
			else if (rf->channel >= 130)
				rt2800_rfcsr_write(rt2x00dev, 56, 0xAB);
			if (rf->channel <= 116)
				rt2800_rfcsr_write(rt2x00dev, 58, 0x1D);
			else if (rf->channel >= 118)
				rt2800_rfcsr_write(rt2x00dev, 58, 0x15);
			if (rf->channel <= 138)
				rt2800_rfcsr_write(rt2x00dev, 59, 0x3F);
			else if (rf->channel >= 140)
				rt2800_rfcsr_write(rt2x00dev, 59, 0x7C);
			if (rf->channel <= 116)
				rt2800_rfcsr_write(rt2x00dev, 62, 0x1D);
			else if (rf->channel >= 118)
				rt2800_rfcsr_write(rt2x00dev, 62, 0x15);
		}

		power_bound = POWER_BOUND_5G;
		ep_reg = 0x3;
	}

	rfcsr = rt2800_rfcsr_read(rt2x00dev, 49);
	if (info->default_power1 > power_bound)
		rt2x00_set_field8(&rfcsr, RFCSR49_TX, power_bound);
	else
		rt2x00_set_field8(&rfcsr, RFCSR49_TX, info->default_power1);
	if (is_type_ep)
		rt2x00_set_field8(&rfcsr, RFCSR49_EP, ep_reg);
	rt2800_rfcsr_write(rt2x00dev, 49, rfcsr);

	rfcsr = rt2800_rfcsr_read(rt2x00dev, 50);
	if (info->default_power2 > power_bound)
		rt2x00_set_field8(&rfcsr, RFCSR50_TX, power_bound);
	else
		rt2x00_set_field8(&rfcsr, RFCSR50_TX, info->default_power2);
	if (is_type_ep)
		rt2x00_set_field8(&rfcsr, RFCSR50_EP, ep_reg);
	rt2800_rfcsr_write(rt2x00dev, 50, rfcsr);

	rfcsr = rt2800_rfcsr_read(rt2x00dev, 1);
	rt2x00_set_field8(&rfcsr, RFCSR1_RF_BLOCK_EN, 1);
	rt2x00_set_field8(&rfcsr, RFCSR1_PLL_PD, 1);

	rt2x00_set_field8(&rfcsr, RFCSR1_TX0_PD,
			  rt2x00dev->default_ant.tx_chain_num >= 1);
	rt2x00_set_field8(&rfcsr, RFCSR1_TX1_PD,
			  rt2x00dev->default_ant.tx_chain_num == 2);
	rt2x00_set_field8(&rfcsr, RFCSR1_TX2_PD, 0);

	rt2x00_set_field8(&rfcsr, RFCSR1_RX0_PD,
			  rt2x00dev->default_ant.rx_chain_num >= 1);
	rt2x00_set_field8(&rfcsr, RFCSR1_RX1_PD,
			  rt2x00dev->default_ant.rx_chain_num == 2);
	rt2x00_set_field8(&rfcsr, RFCSR1_RX2_PD, 0);

	rt2800_rfcsr_write(rt2x00dev, 1, rfcsr);
	rt2800_rfcsr_write(rt2x00dev, 6, 0xe4);

	if (conf_is_ht40(conf))
		rt2800_rfcsr_write(rt2x00dev, 30, 0x16);
	else
		rt2800_rfcsr_write(rt2x00dev, 30, 0x10);

	if (!is_11b) {
		rt2800_rfcsr_write(rt2x00dev, 31, 0x80);
		rt2800_rfcsr_write(rt2x00dev, 32, 0x80);
	}

	/* TODO proper frequency adjustment */
	rt2800_freq_cal_mode1(rt2x00dev);

	/* TODO merge with others */
	rfcsr = rt2800_rfcsr_read(rt2x00dev, 3);
	rt2x00_set_field8(&rfcsr, RFCSR3_VCOCAL_EN, 1);
	rt2800_rfcsr_write(rt2x00dev, 3, rfcsr);

	/* BBP settings */
	rt2800_bbp_write(rt2x00dev, 62, 0x37 - rt2x00dev->lna_gain);
	rt2800_bbp_write(rt2x00dev, 63, 0x37 - rt2x00dev->lna_gain);
	rt2800_bbp_write(rt2x00dev, 64, 0x37 - rt2x00dev->lna_gain);

	rt2800_bbp_write(rt2x00dev, 79, (rf->channel <= 14) ? 0x1C : 0x18);
	rt2800_bbp_write(rt2x00dev, 80, (rf->channel <= 14) ? 0x0E : 0x08);
	rt2800_bbp_write(rt2x00dev, 81, (rf->channel <= 14) ? 0x3A : 0x38);
	rt2800_bbp_write(rt2x00dev, 82, (rf->channel <= 14) ? 0x62 : 0x92);

	/* GLRT band configuration */
	rt2800_bbp_write(rt2x00dev, 195, 128);
	rt2800_bbp_write(rt2x00dev, 196, (rf->channel <= 14) ? 0xE0 : 0xF0);
	rt2800_bbp_write(rt2x00dev, 195, 129);
	rt2800_bbp_write(rt2x00dev, 196, (rf->channel <= 14) ? 0x1F : 0x1E);
	rt2800_bbp_write(rt2x00dev, 195, 130);
	rt2800_bbp_write(rt2x00dev, 196, (rf->channel <= 14) ? 0x38 : 0x28);
	rt2800_bbp_write(rt2x00dev, 195, 131);
	rt2800_bbp_write(rt2x00dev, 196, (rf->channel <= 14) ? 0x32 : 0x20);
	rt2800_bbp_write(rt2x00dev, 195, 133);
	rt2800_bbp_write(rt2x00dev, 196, (rf->channel <= 14) ? 0x28 : 0x7F);
	rt2800_bbp_write(rt2x00dev, 195, 124);
	rt2800_bbp_write(rt2x00dev, 196, (rf->channel <= 14) ? 0x19 : 0x7F);
}

static void rt2800_config_channel_rf7620(struct rt2x00_dev *rt2x00dev,
					 struct ieee80211_conf *conf,
					 struct rf_channel *rf,
					 struct channel_info *info)
{
	struct rt2800_drv_data *drv_data = rt2x00dev->drv_data;
	u8 rx_agc_fc, tx_agc_fc;
	u8 rfcsr;

	/* Frequeny plan setting */
	/* Rdiv setting (set 0x03 if Xtal==20)
	 * R13[1:0]
	 */
	rfcsr = rt2800_rfcsr_read(rt2x00dev, 13);
	rt2x00_set_field8(&rfcsr, RFCSR13_RDIV_MT7620,
			  rt2800_clk_is_20mhz(rt2x00dev) ? 3 : 0);
	rt2800_rfcsr_write(rt2x00dev, 13, rfcsr);

	/* N setting
	 * R20[7:0] in rf->rf1
	 * R21[0] always 0
	 */
	rfcsr = rt2800_rfcsr_read(rt2x00dev, 20);
	rfcsr = (rf->rf1 & 0x00ff);
	rt2800_rfcsr_write(rt2x00dev, 20, rfcsr);

	rfcsr = rt2800_rfcsr_read(rt2x00dev, 21);
	rt2x00_set_field8(&rfcsr, RFCSR21_BIT1, 0);
	rt2800_rfcsr_write(rt2x00dev, 21, rfcsr);

	/* K setting (always 0)
	 * R16[3:0] (RF PLL freq selection)
	 */
	rfcsr = rt2800_rfcsr_read(rt2x00dev, 16);
	rt2x00_set_field8(&rfcsr, RFCSR16_RF_PLL_FREQ_SEL_MT7620, 0);
	rt2800_rfcsr_write(rt2x00dev, 16, rfcsr);

	/* D setting (always 0)
	 * R22[2:0] (D=15, R22[2:0]=<111>)
	 */
	rfcsr = rt2800_rfcsr_read(rt2x00dev, 22);
	rt2x00_set_field8(&rfcsr, RFCSR22_FREQPLAN_D_MT7620, 0);
	rt2800_rfcsr_write(rt2x00dev, 22, rfcsr);

	/* Ksd setting
	 * Ksd: R17<7:0> in rf->rf2
	 *      R18<7:0> in rf->rf3
	 *      R19<1:0> in rf->rf4
	 */
	rfcsr = rt2800_rfcsr_read(rt2x00dev, 17);
	rfcsr = rf->rf2;
	rt2800_rfcsr_write(rt2x00dev, 17, rfcsr);

	rfcsr = rt2800_rfcsr_read(rt2x00dev, 18);
	rfcsr = rf->rf3;
	rt2800_rfcsr_write(rt2x00dev, 18, rfcsr);

	rfcsr = rt2800_rfcsr_read(rt2x00dev, 19);
	rt2x00_set_field8(&rfcsr, RFCSR19_K, rf->rf4);
	rt2800_rfcsr_write(rt2x00dev, 19, rfcsr);

	/* Default: XO=20MHz , SDM mode */
	rfcsr = rt2800_rfcsr_read(rt2x00dev, 16);
	rt2x00_set_field8(&rfcsr, RFCSR16_SDM_MODE_MT7620, 0x80);
	rt2800_rfcsr_write(rt2x00dev, 16, rfcsr);

	rfcsr = rt2800_rfcsr_read(rt2x00dev, 21);
	rt2x00_set_field8(&rfcsr, RFCSR21_BIT8, 1);
	rt2800_rfcsr_write(rt2x00dev, 21, rfcsr);

	rfcsr = rt2800_rfcsr_read(rt2x00dev, 1);
	rt2x00_set_field8(&rfcsr, RFCSR1_TX2_EN_MT7620,
			  rt2x00dev->default_ant.tx_chain_num != 1);
	rt2800_rfcsr_write(rt2x00dev, 1, rfcsr);

	rfcsr = rt2800_rfcsr_read(rt2x00dev, 2);
	rt2x00_set_field8(&rfcsr, RFCSR2_TX2_EN_MT7620,
			  rt2x00dev->default_ant.tx_chain_num != 1);
	rt2x00_set_field8(&rfcsr, RFCSR2_RX2_EN_MT7620,
			  rt2x00dev->default_ant.rx_chain_num != 1);
	rt2800_rfcsr_write(rt2x00dev, 2, rfcsr);

	rfcsr = rt2800_rfcsr_read(rt2x00dev, 42);
	rt2x00_set_field8(&rfcsr, RFCSR42_TX2_EN_MT7620,
			  rt2x00dev->default_ant.tx_chain_num != 1);
	rt2800_rfcsr_write(rt2x00dev, 42, rfcsr);

	/* RF for DC Cal BW */
	if (conf_is_ht40(conf)) {
		rt2800_rfcsr_write_dccal(rt2x00dev, 6, 0x10);
		rt2800_rfcsr_write_dccal(rt2x00dev, 7, 0x10);
		rt2800_rfcsr_write_dccal(rt2x00dev, 8, 0x04);
		rt2800_rfcsr_write_dccal(rt2x00dev, 58, 0x10);
		rt2800_rfcsr_write_dccal(rt2x00dev, 59, 0x10);
	} else {
		rt2800_rfcsr_write_dccal(rt2x00dev, 6, 0x20);
		rt2800_rfcsr_write_dccal(rt2x00dev, 7, 0x20);
		rt2800_rfcsr_write_dccal(rt2x00dev, 8, 0x00);
		rt2800_rfcsr_write_dccal(rt2x00dev, 58, 0x20);
		rt2800_rfcsr_write_dccal(rt2x00dev, 59, 0x20);
	}

	if (conf_is_ht40(conf)) {
		rt2800_rfcsr_write_dccal(rt2x00dev, 58, 0x08);
		rt2800_rfcsr_write_dccal(rt2x00dev, 59, 0x08);
	} else {
		rt2800_rfcsr_write_dccal(rt2x00dev, 58, 0x28);
		rt2800_rfcsr_write_dccal(rt2x00dev, 59, 0x28);
	}

	rfcsr = rt2800_rfcsr_read(rt2x00dev, 28);
	rt2x00_set_field8(&rfcsr, RFCSR28_CH11_HT40,
			  conf_is_ht40(conf) && (rf->channel == 11));
	rt2800_rfcsr_write(rt2x00dev, 28, rfcsr);

	if (!test_bit(DEVICE_STATE_SCANNING, &rt2x00dev->flags)) {
		if (conf_is_ht40(conf)) {
			rx_agc_fc = drv_data->rx_calibration_bw40;
			tx_agc_fc = drv_data->tx_calibration_bw40;
		} else {
			rx_agc_fc = drv_data->rx_calibration_bw20;
			tx_agc_fc = drv_data->tx_calibration_bw20;
		}
		rfcsr = rt2800_rfcsr_read_bank(rt2x00dev, 5, 6);
		rfcsr &= (~0x3F);
		rfcsr |= rx_agc_fc;
		rt2800_rfcsr_write_bank(rt2x00dev, 5, 6, rfcsr);
		rfcsr = rt2800_rfcsr_read_bank(rt2x00dev, 5, 7);
		rfcsr &= (~0x3F);
		rfcsr |= rx_agc_fc;
		rt2800_rfcsr_write_bank(rt2x00dev, 5, 7, rfcsr);
		rfcsr = rt2800_rfcsr_read_bank(rt2x00dev, 7, 6);
		rfcsr &= (~0x3F);
		rfcsr |= rx_agc_fc;
		rt2800_rfcsr_write_bank(rt2x00dev, 7, 6, rfcsr);
		rfcsr = rt2800_rfcsr_read_bank(rt2x00dev, 7, 7);
		rfcsr &= (~0x3F);
		rfcsr |= rx_agc_fc;
		rt2800_rfcsr_write_bank(rt2x00dev, 7, 7, rfcsr);

		rfcsr = rt2800_rfcsr_read_bank(rt2x00dev, 5, 58);
		rfcsr &= (~0x3F);
		rfcsr |= tx_agc_fc;
		rt2800_rfcsr_write_bank(rt2x00dev, 5, 58, rfcsr);
		rfcsr = rt2800_rfcsr_read_bank(rt2x00dev, 5, 59);
		rfcsr &= (~0x3F);
		rfcsr |= tx_agc_fc;
		rt2800_rfcsr_write_bank(rt2x00dev, 5, 59, rfcsr);
		rfcsr = rt2800_rfcsr_read_bank(rt2x00dev, 7, 58);
		rfcsr &= (~0x3F);
		rfcsr |= tx_agc_fc;
		rt2800_rfcsr_write_bank(rt2x00dev, 7, 58, rfcsr);
		rfcsr = rt2800_rfcsr_read_bank(rt2x00dev, 7, 59);
		rfcsr &= (~0x3F);
		rfcsr |= tx_agc_fc;
		rt2800_rfcsr_write_bank(rt2x00dev, 7, 59, rfcsr);
	}
}

static void rt2800_config_alc(struct rt2x00_dev *rt2x00dev,
			      struct ieee80211_channel *chan,
			      int power_level) {
	u16 eeprom, target_power, max_power;
	u32 mac_sys_ctrl, mac_status;
	u32 reg;
	u8 bbp;
	int i;

	/* hardware unit is 0.5dBm, limited to 23.5dBm */
	power_level *= 2;
	if (power_level > 0x2f)
		power_level = 0x2f;

	max_power = chan->max_power * 2;
	if (max_power > 0x2f)
		max_power = 0x2f;

	reg = rt2800_register_read(rt2x00dev, TX_ALC_CFG_0);
	rt2x00_set_field32(&reg, TX_ALC_CFG_0_CH_INIT_0, power_level);
	rt2x00_set_field32(&reg, TX_ALC_CFG_0_CH_INIT_1, power_level);
	rt2x00_set_field32(&reg, TX_ALC_CFG_0_LIMIT_0, max_power);
	rt2x00_set_field32(&reg, TX_ALC_CFG_0_LIMIT_1, max_power);

	eeprom = rt2800_eeprom_read(rt2x00dev, EEPROM_NIC_CONF1);
	if (rt2x00_get_field16(eeprom, EEPROM_NIC_CONF1_INTERNAL_TX_ALC)) {
		/* init base power by eeprom target power */
		target_power = rt2800_eeprom_read(rt2x00dev,
						  EEPROM_TXPOWER_INIT);
		rt2x00_set_field32(&reg, TX_ALC_CFG_0_CH_INIT_0, target_power);
		rt2x00_set_field32(&reg, TX_ALC_CFG_0_CH_INIT_1, target_power);
	}
	rt2800_register_write(rt2x00dev, TX_ALC_CFG_0, reg);

	reg = rt2800_register_read(rt2x00dev, TX_ALC_CFG_1);
	rt2x00_set_field32(&reg, TX_ALC_CFG_1_TX_TEMP_COMP, 0);
	rt2800_register_write(rt2x00dev, TX_ALC_CFG_1, reg);

	/* Save MAC SYS CTRL registers */
	mac_sys_ctrl = rt2800_register_read(rt2x00dev, MAC_SYS_CTRL);
	/* Disable Tx/Rx */
	rt2800_register_write(rt2x00dev, MAC_SYS_CTRL, 0);
	/* Check MAC Tx/Rx idle */
	for (i = 0; i < 10000; i++) {
		mac_status = rt2800_register_read(rt2x00dev, MAC_STATUS_CFG);
		if (mac_status & 0x3)
			usleep_range(50, 200);
		else
			break;
	}

	if (i == 10000)
		rt2x00_warn(rt2x00dev, "Wait MAC Status to MAX !!!\n");

	if (chan->center_freq > 2457) {
		bbp = rt2800_bbp_read(rt2x00dev, 30);
		bbp = 0x40;
		rt2800_bbp_write(rt2x00dev, 30, bbp);
		rt2800_rfcsr_write(rt2x00dev, 39, 0);
		if (rt2x00_has_cap_external_lna_bg(rt2x00dev))
			rt2800_rfcsr_write(rt2x00dev, 42, 0xfb);
		else
			rt2800_rfcsr_write(rt2x00dev, 42, 0x7b);
	} else {
		bbp = rt2800_bbp_read(rt2x00dev, 30);
		bbp = 0x1f;
		rt2800_bbp_write(rt2x00dev, 30, bbp);
		rt2800_rfcsr_write(rt2x00dev, 39, 0x80);
		if (rt2x00_has_cap_external_lna_bg(rt2x00dev))
			rt2800_rfcsr_write(rt2x00dev, 42, 0xdb);
		else
			rt2800_rfcsr_write(rt2x00dev, 42, 0x5b);
	}
	rt2800_register_write(rt2x00dev, MAC_SYS_CTRL, mac_sys_ctrl);

	rt2800_vco_calibration(rt2x00dev);
}

static void rt2800_bbp_write_with_rx_chain(struct rt2x00_dev *rt2x00dev,
					   const unsigned int word,
					   const u8 value)
{
	u8 chain, reg;

	for (chain = 0; chain < rt2x00dev->default_ant.rx_chain_num; chain++) {
		reg = rt2800_bbp_read(rt2x00dev, 27);
		rt2x00_set_field8(&reg,  BBP27_RX_CHAIN_SEL, chain);
		rt2800_bbp_write(rt2x00dev, 27, reg);

		rt2800_bbp_write(rt2x00dev, word, value);
	}
}

static void rt2800_iq_calibrate(struct rt2x00_dev *rt2x00dev, int channel)
{
	u8 cal;

	/* TX0 IQ Gain */
	rt2800_bbp_write(rt2x00dev, 158, 0x2c);
	if (channel <= 14)
		cal = rt2x00_eeprom_byte(rt2x00dev, EEPROM_IQ_GAIN_CAL_TX0_2G);
	else if (channel >= 36 && channel <= 64)
		cal = rt2x00_eeprom_byte(rt2x00dev,
					 EEPROM_IQ_GAIN_CAL_TX0_CH36_TO_CH64_5G);
	else if (channel >= 100 && channel <= 138)
		cal = rt2x00_eeprom_byte(rt2x00dev,
					 EEPROM_IQ_GAIN_CAL_TX0_CH100_TO_CH138_5G);
	else if (channel >= 140 && channel <= 165)
		cal = rt2x00_eeprom_byte(rt2x00dev,
					 EEPROM_IQ_GAIN_CAL_TX0_CH140_TO_CH165_5G);
	else
		cal = 0;
	rt2800_bbp_write(rt2x00dev, 159, cal);

	/* TX0 IQ Phase */
	rt2800_bbp_write(rt2x00dev, 158, 0x2d);
	if (channel <= 14)
		cal = rt2x00_eeprom_byte(rt2x00dev, EEPROM_IQ_PHASE_CAL_TX0_2G);
	else if (channel >= 36 && channel <= 64)
		cal = rt2x00_eeprom_byte(rt2x00dev,
					 EEPROM_IQ_PHASE_CAL_TX0_CH36_TO_CH64_5G);
	else if (channel >= 100 && channel <= 138)
		cal = rt2x00_eeprom_byte(rt2x00dev,
					 EEPROM_IQ_PHASE_CAL_TX0_CH100_TO_CH138_5G);
	else if (channel >= 140 && channel <= 165)
		cal = rt2x00_eeprom_byte(rt2x00dev,
					 EEPROM_IQ_PHASE_CAL_TX0_CH140_TO_CH165_5G);
	else
		cal = 0;
	rt2800_bbp_write(rt2x00dev, 159, cal);

	/* TX1 IQ Gain */
	rt2800_bbp_write(rt2x00dev, 158, 0x4a);
	if (channel <= 14)
		cal = rt2x00_eeprom_byte(rt2x00dev, EEPROM_IQ_GAIN_CAL_TX1_2G);
	else if (channel >= 36 && channel <= 64)
		cal = rt2x00_eeprom_byte(rt2x00dev,
					 EEPROM_IQ_GAIN_CAL_TX1_CH36_TO_CH64_5G);
	else if (channel >= 100 && channel <= 138)
		cal = rt2x00_eeprom_byte(rt2x00dev,
					 EEPROM_IQ_GAIN_CAL_TX1_CH100_TO_CH138_5G);
	else if (channel >= 140 && channel <= 165)
		cal = rt2x00_eeprom_byte(rt2x00dev,
					 EEPROM_IQ_GAIN_CAL_TX1_CH140_TO_CH165_5G);
	else
		cal = 0;
	rt2800_bbp_write(rt2x00dev, 159, cal);

	/* TX1 IQ Phase */
	rt2800_bbp_write(rt2x00dev, 158, 0x4b);
	if (channel <= 14)
		cal = rt2x00_eeprom_byte(rt2x00dev, EEPROM_IQ_PHASE_CAL_TX1_2G);
	else if (channel >= 36 && channel <= 64)
		cal = rt2x00_eeprom_byte(rt2x00dev,
					 EEPROM_IQ_PHASE_CAL_TX1_CH36_TO_CH64_5G);
	else if (channel >= 100 && channel <= 138)
		cal = rt2x00_eeprom_byte(rt2x00dev,
					 EEPROM_IQ_PHASE_CAL_TX1_CH100_TO_CH138_5G);
	else if (channel >= 140 && channel <= 165)
		cal = rt2x00_eeprom_byte(rt2x00dev,
					 EEPROM_IQ_PHASE_CAL_TX1_CH140_TO_CH165_5G);
	else
		cal = 0;
	rt2800_bbp_write(rt2x00dev, 159, cal);

	/* FIXME: possible RX0, RX1 callibration ? */

	/* RF IQ compensation control */
	rt2800_bbp_write(rt2x00dev, 158, 0x04);
	cal = rt2x00_eeprom_byte(rt2x00dev, EEPROM_RF_IQ_COMPENSATION_CONTROL);
	rt2800_bbp_write(rt2x00dev, 159, cal != 0xff ? cal : 0);

	/* RF IQ imbalance compensation control */
	rt2800_bbp_write(rt2x00dev, 158, 0x03);
	cal = rt2x00_eeprom_byte(rt2x00dev,
				 EEPROM_RF_IQ_IMBALANCE_COMPENSATION_CONTROL);
	rt2800_bbp_write(rt2x00dev, 159, cal != 0xff ? cal : 0);
}

static char rt2800_txpower_to_dev(struct rt2x00_dev *rt2x00dev,
				  unsigned int channel,
				  char txpower)
{
	if (rt2x00_rt(rt2x00dev, RT3593))
		txpower = rt2x00_get_field8(txpower, EEPROM_TXPOWER_ALC);

	if (channel <= 14)
		return clamp_t(char, txpower, MIN_G_TXPOWER, MAX_G_TXPOWER);

	if (rt2x00_rt(rt2x00dev, RT3593))
		return clamp_t(char, txpower, MIN_A_TXPOWER_3593,
			       MAX_A_TXPOWER_3593);
	else
		return clamp_t(char, txpower, MIN_A_TXPOWER, MAX_A_TXPOWER);
}

static void rt2800_config_channel(struct rt2x00_dev *rt2x00dev,
				  struct ieee80211_conf *conf,
				  struct rf_channel *rf,
				  struct channel_info *info)
{
	u32 reg;
	u32 tx_pin;
	u8 bbp, rfcsr;

	info->default_power1 = rt2800_txpower_to_dev(rt2x00dev, rf->channel,
						     info->default_power1);
	info->default_power2 = rt2800_txpower_to_dev(rt2x00dev, rf->channel,
						     info->default_power2);
	if (rt2x00dev->default_ant.tx_chain_num > 2)
		info->default_power3 =
			rt2800_txpower_to_dev(rt2x00dev, rf->channel,
					      info->default_power3);

	switch (rt2x00dev->chip.rf) {
	case RF2020:
	case RF3020:
	case RF3021:
	case RF3022:
	case RF3320:
		rt2800_config_channel_rf3xxx(rt2x00dev, conf, rf, info);
		break;
	case RF3052:
		rt2800_config_channel_rf3052(rt2x00dev, conf, rf, info);
		break;
	case RF3053:
		rt2800_config_channel_rf3053(rt2x00dev, conf, rf, info);
		break;
	case RF3290:
		rt2800_config_channel_rf3290(rt2x00dev, conf, rf, info);
		break;
	case RF3322:
		rt2800_config_channel_rf3322(rt2x00dev, conf, rf, info);
		break;
	case RF3070:
	case RF5350:
	case RF5360:
	case RF5362:
	case RF5370:
	case RF5372:
	case RF5390:
	case RF5392:
		rt2800_config_channel_rf53xx(rt2x00dev, conf, rf, info);
		break;
	case RF5592:
		rt2800_config_channel_rf55xx(rt2x00dev, conf, rf, info);
		break;
	case RF7620:
		rt2800_config_channel_rf7620(rt2x00dev, conf, rf, info);
		break;
	default:
		rt2800_config_channel_rf2xxx(rt2x00dev, conf, rf, info);
	}

	if (rt2x00_rf(rt2x00dev, RF3070) ||
	    rt2x00_rf(rt2x00dev, RF3290) ||
	    rt2x00_rf(rt2x00dev, RF3322) ||
	    rt2x00_rf(rt2x00dev, RF5350) ||
	    rt2x00_rf(rt2x00dev, RF5360) ||
	    rt2x00_rf(rt2x00dev, RF5362) ||
	    rt2x00_rf(rt2x00dev, RF5370) ||
	    rt2x00_rf(rt2x00dev, RF5372) ||
	    rt2x00_rf(rt2x00dev, RF5390) ||
	    rt2x00_rf(rt2x00dev, RF5392)) {
		rfcsr = rt2800_rfcsr_read(rt2x00dev, 30);
		if (rt2x00_rf(rt2x00dev, RF3322)) {
			rt2x00_set_field8(&rfcsr, RF3322_RFCSR30_TX_H20M,
					  conf_is_ht40(conf));
			rt2x00_set_field8(&rfcsr, RF3322_RFCSR30_RX_H20M,
					  conf_is_ht40(conf));
		} else {
			rt2x00_set_field8(&rfcsr, RFCSR30_TX_H20M,
					  conf_is_ht40(conf));
			rt2x00_set_field8(&rfcsr, RFCSR30_RX_H20M,
					  conf_is_ht40(conf));
		}
		rt2800_rfcsr_write(rt2x00dev, 30, rfcsr);

		rfcsr = rt2800_rfcsr_read(rt2x00dev, 3);
		rt2x00_set_field8(&rfcsr, RFCSR3_VCOCAL_EN, 1);
		rt2800_rfcsr_write(rt2x00dev, 3, rfcsr);
	}

	/*
	 * Change BBP settings
	 */

	if (rt2x00_rt(rt2x00dev, RT3352)) {
		rt2800_bbp_write(rt2x00dev, 62, 0x37 - rt2x00dev->lna_gain);
		rt2800_bbp_write(rt2x00dev, 63, 0x37 - rt2x00dev->lna_gain);
		rt2800_bbp_write(rt2x00dev, 64, 0x37 - rt2x00dev->lna_gain);

		rt2800_bbp_write(rt2x00dev, 27, 0x0);
		rt2800_bbp_write(rt2x00dev, 66, 0x26 + rt2x00dev->lna_gain);
		rt2800_bbp_write(rt2x00dev, 27, 0x20);
		rt2800_bbp_write(rt2x00dev, 66, 0x26 + rt2x00dev->lna_gain);
		rt2800_bbp_write(rt2x00dev, 86, 0x38);
		rt2800_bbp_write(rt2x00dev, 83, 0x6a);
	} else if (rt2x00_rt(rt2x00dev, RT3593)) {
		if (rf->channel > 14) {
			/* Disable CCK Packet detection on 5GHz */
			rt2800_bbp_write(rt2x00dev, 70, 0x00);
		} else {
			rt2800_bbp_write(rt2x00dev, 70, 0x0a);
		}

		if (conf_is_ht40(conf))
			rt2800_bbp_write(rt2x00dev, 105, 0x04);
		else
			rt2800_bbp_write(rt2x00dev, 105, 0x34);

		rt2800_bbp_write(rt2x00dev, 62, 0x37 - rt2x00dev->lna_gain);
		rt2800_bbp_write(rt2x00dev, 63, 0x37 - rt2x00dev->lna_gain);
		rt2800_bbp_write(rt2x00dev, 64, 0x37 - rt2x00dev->lna_gain);
		rt2800_bbp_write(rt2x00dev, 77, 0x98);
	} else {
		rt2800_bbp_write(rt2x00dev, 62, 0x37 - rt2x00dev->lna_gain);
		rt2800_bbp_write(rt2x00dev, 63, 0x37 - rt2x00dev->lna_gain);
		rt2800_bbp_write(rt2x00dev, 64, 0x37 - rt2x00dev->lna_gain);
		rt2800_bbp_write(rt2x00dev, 86, 0);
	}

	if (rf->channel <= 14) {
		if (!rt2x00_rt(rt2x00dev, RT5390) &&
		    !rt2x00_rt(rt2x00dev, RT5392) &&
		    !rt2x00_rt(rt2x00dev, RT6352)) {
			if (rt2x00_has_cap_external_lna_bg(rt2x00dev)) {
				rt2800_bbp_write(rt2x00dev, 82, 0x62);
				rt2800_bbp_write(rt2x00dev, 75, 0x46);
			} else {
				if (rt2x00_rt(rt2x00dev, RT3593))
					rt2800_bbp_write(rt2x00dev, 82, 0x62);
				else
					rt2800_bbp_write(rt2x00dev, 82, 0x84);
				rt2800_bbp_write(rt2x00dev, 75, 0x50);
			}
			if (rt2x00_rt(rt2x00dev, RT3593))
				rt2800_bbp_write(rt2x00dev, 83, 0x8a);
		}

	} else {
		if (rt2x00_rt(rt2x00dev, RT3572))
			rt2800_bbp_write(rt2x00dev, 82, 0x94);
		else if (rt2x00_rt(rt2x00dev, RT3593))
			rt2800_bbp_write(rt2x00dev, 82, 0x82);
		else if (!rt2x00_rt(rt2x00dev, RT6352))
			rt2800_bbp_write(rt2x00dev, 82, 0xf2);

		if (rt2x00_rt(rt2x00dev, RT3593))
			rt2800_bbp_write(rt2x00dev, 83, 0x9a);

		if (rt2x00_has_cap_external_lna_a(rt2x00dev))
			rt2800_bbp_write(rt2x00dev, 75, 0x46);
		else
			rt2800_bbp_write(rt2x00dev, 75, 0x50);
	}

	reg = rt2800_register_read(rt2x00dev, TX_BAND_CFG);
	rt2x00_set_field32(&reg, TX_BAND_CFG_HT40_MINUS, conf_is_ht40_minus(conf));
	rt2x00_set_field32(&reg, TX_BAND_CFG_A, rf->channel > 14);
	rt2x00_set_field32(&reg, TX_BAND_CFG_BG, rf->channel <= 14);
	rt2800_register_write(rt2x00dev, TX_BAND_CFG, reg);

	if (rt2x00_rt(rt2x00dev, RT3572))
		rt2800_rfcsr_write(rt2x00dev, 8, 0);

<<<<<<< HEAD
	tx_pin = rt2800_register_read(rt2x00dev, TX_PIN_CFG);
=======
	if (rt2x00_rt(rt2x00dev, RT6352))
		tx_pin = rt2800_register_read(rt2x00dev, TX_PIN_CFG);
	else
		tx_pin = 0;
>>>>>>> bb176f67

	switch (rt2x00dev->default_ant.tx_chain_num) {
	case 3:
		/* Turn on tertiary PAs */
		rt2x00_set_field32(&tx_pin, TX_PIN_CFG_PA_PE_A2_EN,
				   rf->channel > 14);
		rt2x00_set_field32(&tx_pin, TX_PIN_CFG_PA_PE_G2_EN,
				   rf->channel <= 14);
		/* fall-through */
	case 2:
		/* Turn on secondary PAs */
		rt2x00_set_field32(&tx_pin, TX_PIN_CFG_PA_PE_A1_EN,
				   rf->channel > 14);
		rt2x00_set_field32(&tx_pin, TX_PIN_CFG_PA_PE_G1_EN,
				   rf->channel <= 14);
		/* fall-through */
	case 1:
		/* Turn on primary PAs */
		rt2x00_set_field32(&tx_pin, TX_PIN_CFG_PA_PE_A0_EN,
				   rf->channel > 14);
		if (rt2x00_has_cap_bt_coexist(rt2x00dev))
			rt2x00_set_field32(&tx_pin, TX_PIN_CFG_PA_PE_G0_EN, 1);
		else
			rt2x00_set_field32(&tx_pin, TX_PIN_CFG_PA_PE_G0_EN,
					   rf->channel <= 14);
		break;
	}

	switch (rt2x00dev->default_ant.rx_chain_num) {
	case 3:
		/* Turn on tertiary LNAs */
		rt2x00_set_field32(&tx_pin, TX_PIN_CFG_LNA_PE_A2_EN, 1);
		rt2x00_set_field32(&tx_pin, TX_PIN_CFG_LNA_PE_G2_EN, 1);
		/* fall-through */
	case 2:
		/* Turn on secondary LNAs */
		rt2x00_set_field32(&tx_pin, TX_PIN_CFG_LNA_PE_A1_EN, 1);
		rt2x00_set_field32(&tx_pin, TX_PIN_CFG_LNA_PE_G1_EN, 1);
		/* fall-through */
	case 1:
		/* Turn on primary LNAs */
		rt2x00_set_field32(&tx_pin, TX_PIN_CFG_LNA_PE_A0_EN, 1);
		rt2x00_set_field32(&tx_pin, TX_PIN_CFG_LNA_PE_G0_EN, 1);
		break;
	}

	rt2x00_set_field32(&tx_pin, TX_PIN_CFG_RFTR_EN, 1);
	rt2x00_set_field32(&tx_pin, TX_PIN_CFG_TRSW_EN, 1);
	rt2x00_set_field32(&tx_pin, TX_PIN_CFG_RFRX_EN, 1); /* mt7620 */

	rt2800_register_write(rt2x00dev, TX_PIN_CFG, tx_pin);

	if (rt2x00_rt(rt2x00dev, RT3572)) {
		rt2800_rfcsr_write(rt2x00dev, 8, 0x80);

		/* AGC init */
		if (rf->channel <= 14)
			reg = 0x1c + (2 * rt2x00dev->lna_gain);
		else
			reg = 0x22 + ((rt2x00dev->lna_gain * 5) / 3);

		rt2800_bbp_write_with_rx_chain(rt2x00dev, 66, reg);
	}

	if (rt2x00_rt(rt2x00dev, RT3593)) {
		reg = rt2800_register_read(rt2x00dev, GPIO_CTRL);

		/* Band selection */
		if (rt2x00_is_usb(rt2x00dev) ||
		    rt2x00_is_pcie(rt2x00dev)) {
			/* GPIO #8 controls all paths */
			rt2x00_set_field32(&reg, GPIO_CTRL_DIR8, 0);
			if (rf->channel <= 14)
				rt2x00_set_field32(&reg, GPIO_CTRL_VAL8, 1);
			else
				rt2x00_set_field32(&reg, GPIO_CTRL_VAL8, 0);
		}

		/* LNA PE control. */
		if (rt2x00_is_usb(rt2x00dev)) {
			/* GPIO #4 controls PE0 and PE1,
			 * GPIO #7 controls PE2
			 */
			rt2x00_set_field32(&reg, GPIO_CTRL_DIR4, 0);
			rt2x00_set_field32(&reg, GPIO_CTRL_DIR7, 0);

			rt2x00_set_field32(&reg, GPIO_CTRL_VAL4, 1);
			rt2x00_set_field32(&reg, GPIO_CTRL_VAL7, 1);
		} else if (rt2x00_is_pcie(rt2x00dev)) {
			/* GPIO #4 controls PE0, PE1 and PE2 */
			rt2x00_set_field32(&reg, GPIO_CTRL_DIR4, 0);
			rt2x00_set_field32(&reg, GPIO_CTRL_VAL4, 1);
		}

		rt2800_register_write(rt2x00dev, GPIO_CTRL, reg);

		/* AGC init */
		if (rf->channel <= 14)
			reg = 0x1c + 2 * rt2x00dev->lna_gain;
		else
			reg = 0x22 + ((rt2x00dev->lna_gain * 5) / 3);

		rt2800_bbp_write_with_rx_chain(rt2x00dev, 66, reg);

		usleep_range(1000, 1500);
	}

	if (rt2x00_rt(rt2x00dev, RT5592) || rt2x00_rt(rt2x00dev, RT6352)) {
		reg = 0x10;
		if (!conf_is_ht40(conf)) {
			if (rt2x00_rt(rt2x00dev, RT6352) &&
			    rt2x00_has_cap_external_lna_bg(rt2x00dev)) {
				reg |= 0x5;
			} else {
				reg |= 0xa;
			}
		}
		rt2800_bbp_write(rt2x00dev, 195, 141);
		rt2800_bbp_write(rt2x00dev, 196, reg);

		/* AGC init */
		if (rt2x00_rt(rt2x00dev, RT6352))
			reg = 0x04;
		else
			reg = rf->channel <= 14 ? 0x1c : 0x24;

		reg += 2 * rt2x00dev->lna_gain;
		rt2800_bbp_write_with_rx_chain(rt2x00dev, 66, reg);

		rt2800_iq_calibrate(rt2x00dev, rf->channel);
	}

	bbp = rt2800_bbp_read(rt2x00dev, 4);
	rt2x00_set_field8(&bbp, BBP4_BANDWIDTH, 2 * conf_is_ht40(conf));
	rt2800_bbp_write(rt2x00dev, 4, bbp);

	bbp = rt2800_bbp_read(rt2x00dev, 3);
	rt2x00_set_field8(&bbp, BBP3_HT40_MINUS, conf_is_ht40_minus(conf));
	rt2800_bbp_write(rt2x00dev, 3, bbp);

	if (rt2x00_rt_rev(rt2x00dev, RT2860, REV_RT2860C)) {
		if (conf_is_ht40(conf)) {
			rt2800_bbp_write(rt2x00dev, 69, 0x1a);
			rt2800_bbp_write(rt2x00dev, 70, 0x0a);
			rt2800_bbp_write(rt2x00dev, 73, 0x16);
		} else {
			rt2800_bbp_write(rt2x00dev, 69, 0x16);
			rt2800_bbp_write(rt2x00dev, 70, 0x08);
			rt2800_bbp_write(rt2x00dev, 73, 0x11);
		}
	}

	usleep_range(1000, 1500);

	/*
	 * Clear channel statistic counters
	 */
	reg = rt2800_register_read(rt2x00dev, CH_IDLE_STA);
	reg = rt2800_register_read(rt2x00dev, CH_BUSY_STA);
	reg = rt2800_register_read(rt2x00dev, CH_BUSY_STA_SEC);

	/*
	 * Clear update flag
	 */
	if (rt2x00_rt(rt2x00dev, RT3352) ||
	    rt2x00_rt(rt2x00dev, RT5350)) {
		bbp = rt2800_bbp_read(rt2x00dev, 49);
		rt2x00_set_field8(&bbp, BBP49_UPDATE_FLAG, 0);
		rt2800_bbp_write(rt2x00dev, 49, bbp);
	}
}

static int rt2800_get_gain_calibration_delta(struct rt2x00_dev *rt2x00dev)
{
	u8 tssi_bounds[9];
	u8 current_tssi;
	u16 eeprom;
	u8 step;
	int i;

	/*
	 * First check if temperature compensation is supported.
	 */
	eeprom = rt2800_eeprom_read(rt2x00dev, EEPROM_NIC_CONF1);
	if (!rt2x00_get_field16(eeprom, EEPROM_NIC_CONF1_EXTERNAL_TX_ALC))
		return 0;

	/*
	 * Read TSSI boundaries for temperature compensation from
	 * the EEPROM.
	 *
	 * Array idx               0    1    2    3    4    5    6    7    8
	 * Matching Delta value   -4   -3   -2   -1    0   +1   +2   +3   +4
	 * Example TSSI bounds  0xF0 0xD0 0xB5 0xA0 0x88 0x45 0x25 0x15 0x00
	 */
	if (rt2x00dev->curr_band == NL80211_BAND_2GHZ) {
		eeprom = rt2800_eeprom_read(rt2x00dev, EEPROM_TSSI_BOUND_BG1);
		tssi_bounds[0] = rt2x00_get_field16(eeprom,
					EEPROM_TSSI_BOUND_BG1_MINUS4);
		tssi_bounds[1] = rt2x00_get_field16(eeprom,
					EEPROM_TSSI_BOUND_BG1_MINUS3);

		eeprom = rt2800_eeprom_read(rt2x00dev, EEPROM_TSSI_BOUND_BG2);
		tssi_bounds[2] = rt2x00_get_field16(eeprom,
					EEPROM_TSSI_BOUND_BG2_MINUS2);
		tssi_bounds[3] = rt2x00_get_field16(eeprom,
					EEPROM_TSSI_BOUND_BG2_MINUS1);

		eeprom = rt2800_eeprom_read(rt2x00dev, EEPROM_TSSI_BOUND_BG3);
		tssi_bounds[4] = rt2x00_get_field16(eeprom,
					EEPROM_TSSI_BOUND_BG3_REF);
		tssi_bounds[5] = rt2x00_get_field16(eeprom,
					EEPROM_TSSI_BOUND_BG3_PLUS1);

		eeprom = rt2800_eeprom_read(rt2x00dev, EEPROM_TSSI_BOUND_BG4);
		tssi_bounds[6] = rt2x00_get_field16(eeprom,
					EEPROM_TSSI_BOUND_BG4_PLUS2);
		tssi_bounds[7] = rt2x00_get_field16(eeprom,
					EEPROM_TSSI_BOUND_BG4_PLUS3);

		eeprom = rt2800_eeprom_read(rt2x00dev, EEPROM_TSSI_BOUND_BG5);
		tssi_bounds[8] = rt2x00_get_field16(eeprom,
					EEPROM_TSSI_BOUND_BG5_PLUS4);

		step = rt2x00_get_field16(eeprom,
					  EEPROM_TSSI_BOUND_BG5_AGC_STEP);
	} else {
		eeprom = rt2800_eeprom_read(rt2x00dev, EEPROM_TSSI_BOUND_A1);
		tssi_bounds[0] = rt2x00_get_field16(eeprom,
					EEPROM_TSSI_BOUND_A1_MINUS4);
		tssi_bounds[1] = rt2x00_get_field16(eeprom,
					EEPROM_TSSI_BOUND_A1_MINUS3);

		eeprom = rt2800_eeprom_read(rt2x00dev, EEPROM_TSSI_BOUND_A2);
		tssi_bounds[2] = rt2x00_get_field16(eeprom,
					EEPROM_TSSI_BOUND_A2_MINUS2);
		tssi_bounds[3] = rt2x00_get_field16(eeprom,
					EEPROM_TSSI_BOUND_A2_MINUS1);

		eeprom = rt2800_eeprom_read(rt2x00dev, EEPROM_TSSI_BOUND_A3);
		tssi_bounds[4] = rt2x00_get_field16(eeprom,
					EEPROM_TSSI_BOUND_A3_REF);
		tssi_bounds[5] = rt2x00_get_field16(eeprom,
					EEPROM_TSSI_BOUND_A3_PLUS1);

		eeprom = rt2800_eeprom_read(rt2x00dev, EEPROM_TSSI_BOUND_A4);
		tssi_bounds[6] = rt2x00_get_field16(eeprom,
					EEPROM_TSSI_BOUND_A4_PLUS2);
		tssi_bounds[7] = rt2x00_get_field16(eeprom,
					EEPROM_TSSI_BOUND_A4_PLUS3);

		eeprom = rt2800_eeprom_read(rt2x00dev, EEPROM_TSSI_BOUND_A5);
		tssi_bounds[8] = rt2x00_get_field16(eeprom,
					EEPROM_TSSI_BOUND_A5_PLUS4);

		step = rt2x00_get_field16(eeprom,
					  EEPROM_TSSI_BOUND_A5_AGC_STEP);
	}

	/*
	 * Check if temperature compensation is supported.
	 */
	if (tssi_bounds[4] == 0xff || step == 0xff)
		return 0;

	/*
	 * Read current TSSI (BBP 49).
	 */
	current_tssi = rt2800_bbp_read(rt2x00dev, 49);

	/*
	 * Compare TSSI value (BBP49) with the compensation boundaries
	 * from the EEPROM and increase or decrease tx power.
	 */
	for (i = 0; i <= 3; i++) {
		if (current_tssi > tssi_bounds[i])
			break;
	}

	if (i == 4) {
		for (i = 8; i >= 5; i--) {
			if (current_tssi < tssi_bounds[i])
				break;
		}
	}

	return (i - 4) * step;
}

static int rt2800_get_txpower_bw_comp(struct rt2x00_dev *rt2x00dev,
				      enum nl80211_band band)
{
	u16 eeprom;
	u8 comp_en;
	u8 comp_type;
	int comp_value = 0;

	eeprom = rt2800_eeprom_read(rt2x00dev, EEPROM_TXPOWER_DELTA);

	/*
	 * HT40 compensation not required.
	 */
	if (eeprom == 0xffff ||
	    !test_bit(CONFIG_CHANNEL_HT40, &rt2x00dev->flags))
		return 0;

	if (band == NL80211_BAND_2GHZ) {
		comp_en = rt2x00_get_field16(eeprom,
				 EEPROM_TXPOWER_DELTA_ENABLE_2G);
		if (comp_en) {
			comp_type = rt2x00_get_field16(eeprom,
					   EEPROM_TXPOWER_DELTA_TYPE_2G);
			comp_value = rt2x00_get_field16(eeprom,
					    EEPROM_TXPOWER_DELTA_VALUE_2G);
			if (!comp_type)
				comp_value = -comp_value;
		}
	} else {
		comp_en = rt2x00_get_field16(eeprom,
				 EEPROM_TXPOWER_DELTA_ENABLE_5G);
		if (comp_en) {
			comp_type = rt2x00_get_field16(eeprom,
					   EEPROM_TXPOWER_DELTA_TYPE_5G);
			comp_value = rt2x00_get_field16(eeprom,
					    EEPROM_TXPOWER_DELTA_VALUE_5G);
			if (!comp_type)
				comp_value = -comp_value;
		}
	}

	return comp_value;
}

static int rt2800_get_txpower_reg_delta(struct rt2x00_dev *rt2x00dev,
					int power_level, int max_power)
{
	int delta;

	if (rt2x00_has_cap_power_limit(rt2x00dev))
		return 0;

	/*
	 * XXX: We don't know the maximum transmit power of our hardware since
	 * the EEPROM doesn't expose it. We only know that we are calibrated
	 * to 100% tx power.
	 *
	 * Hence, we assume the regulatory limit that cfg80211 calulated for
	 * the current channel is our maximum and if we are requested to lower
	 * the value we just reduce our tx power accordingly.
	 */
	delta = power_level - max_power;
	return min(delta, 0);
}

static u8 rt2800_compensate_txpower(struct rt2x00_dev *rt2x00dev, int is_rate_b,
				   enum nl80211_band band, int power_level,
				   u8 txpower, int delta)
{
	u16 eeprom;
	u8 criterion;
	u8 eirp_txpower;
	u8 eirp_txpower_criterion;
	u8 reg_limit;

	if (rt2x00_rt(rt2x00dev, RT3593))
		return min_t(u8, txpower, 0xc);

	if (rt2x00_has_cap_power_limit(rt2x00dev)) {
		/*
		 * Check if eirp txpower exceed txpower_limit.
		 * We use OFDM 6M as criterion and its eirp txpower
		 * is stored at EEPROM_EIRP_MAX_TX_POWER.
		 * .11b data rate need add additional 4dbm
		 * when calculating eirp txpower.
		 */
		eeprom = rt2800_eeprom_read_from_array(rt2x00dev,
						       EEPROM_TXPOWER_BYRATE,
						       1);
		criterion = rt2x00_get_field16(eeprom,
					       EEPROM_TXPOWER_BYRATE_RATE0);

		eeprom = rt2800_eeprom_read(rt2x00dev, EEPROM_EIRP_MAX_TX_POWER);

		if (band == NL80211_BAND_2GHZ)
			eirp_txpower_criterion = rt2x00_get_field16(eeprom,
						 EEPROM_EIRP_MAX_TX_POWER_2GHZ);
		else
			eirp_txpower_criterion = rt2x00_get_field16(eeprom,
						 EEPROM_EIRP_MAX_TX_POWER_5GHZ);

		eirp_txpower = eirp_txpower_criterion + (txpower - criterion) +
			       (is_rate_b ? 4 : 0) + delta;

		reg_limit = (eirp_txpower > power_level) ?
					(eirp_txpower - power_level) : 0;
	} else
		reg_limit = 0;

	txpower = max(0, txpower + delta - reg_limit);
	return min_t(u8, txpower, 0xc);
}


enum {
	TX_PWR_CFG_0_IDX,
	TX_PWR_CFG_1_IDX,
	TX_PWR_CFG_2_IDX,
	TX_PWR_CFG_3_IDX,
	TX_PWR_CFG_4_IDX,
	TX_PWR_CFG_5_IDX,
	TX_PWR_CFG_6_IDX,
	TX_PWR_CFG_7_IDX,
	TX_PWR_CFG_8_IDX,
	TX_PWR_CFG_9_IDX,
	TX_PWR_CFG_0_EXT_IDX,
	TX_PWR_CFG_1_EXT_IDX,
	TX_PWR_CFG_2_EXT_IDX,
	TX_PWR_CFG_3_EXT_IDX,
	TX_PWR_CFG_4_EXT_IDX,
	TX_PWR_CFG_IDX_COUNT,
};

static void rt2800_config_txpower_rt3593(struct rt2x00_dev *rt2x00dev,
					 struct ieee80211_channel *chan,
					 int power_level)
{
	u8 txpower;
	u16 eeprom;
	u32 regs[TX_PWR_CFG_IDX_COUNT];
	unsigned int offset;
	enum nl80211_band band = chan->band;
	int delta;
	int i;

	memset(regs, '\0', sizeof(regs));

	/* TODO: adapt TX power reduction from the rt28xx code */

	/* calculate temperature compensation delta */
	delta = rt2800_get_gain_calibration_delta(rt2x00dev);

	if (band == NL80211_BAND_5GHZ)
		offset = 16;
	else
		offset = 0;

	if (test_bit(CONFIG_CHANNEL_HT40, &rt2x00dev->flags))
		offset += 8;

	/* read the next four txpower values */
	eeprom = rt2800_eeprom_read_from_array(rt2x00dev, EEPROM_TXPOWER_BYRATE,
					       offset);

	/* CCK 1MBS,2MBS */
	txpower = rt2x00_get_field16(eeprom, EEPROM_TXPOWER_BYRATE_RATE0);
	txpower = rt2800_compensate_txpower(rt2x00dev, 1, band, power_level,
					    txpower, delta);
	rt2x00_set_field32(&regs[TX_PWR_CFG_0_IDX],
			   TX_PWR_CFG_0_CCK1_CH0, txpower);
	rt2x00_set_field32(&regs[TX_PWR_CFG_0_IDX],
			   TX_PWR_CFG_0_CCK1_CH1, txpower);
	rt2x00_set_field32(&regs[TX_PWR_CFG_0_EXT_IDX],
			   TX_PWR_CFG_0_EXT_CCK1_CH2, txpower);

	/* CCK 5.5MBS,11MBS */
	txpower = rt2x00_get_field16(eeprom, EEPROM_TXPOWER_BYRATE_RATE1);
	txpower = rt2800_compensate_txpower(rt2x00dev, 1, band, power_level,
					    txpower, delta);
	rt2x00_set_field32(&regs[TX_PWR_CFG_0_IDX],
			   TX_PWR_CFG_0_CCK5_CH0, txpower);
	rt2x00_set_field32(&regs[TX_PWR_CFG_0_IDX],
			   TX_PWR_CFG_0_CCK5_CH1, txpower);
	rt2x00_set_field32(&regs[TX_PWR_CFG_0_EXT_IDX],
			   TX_PWR_CFG_0_EXT_CCK5_CH2, txpower);

	/* OFDM 6MBS,9MBS */
	txpower = rt2x00_get_field16(eeprom, EEPROM_TXPOWER_BYRATE_RATE2);
	txpower = rt2800_compensate_txpower(rt2x00dev, 0, band, power_level,
					    txpower, delta);
	rt2x00_set_field32(&regs[TX_PWR_CFG_0_IDX],
			   TX_PWR_CFG_0_OFDM6_CH0, txpower);
	rt2x00_set_field32(&regs[TX_PWR_CFG_0_IDX],
			   TX_PWR_CFG_0_OFDM6_CH1, txpower);
	rt2x00_set_field32(&regs[TX_PWR_CFG_0_EXT_IDX],
			   TX_PWR_CFG_0_EXT_OFDM6_CH2, txpower);

	/* OFDM 12MBS,18MBS */
	txpower = rt2x00_get_field16(eeprom, EEPROM_TXPOWER_BYRATE_RATE3);
	txpower = rt2800_compensate_txpower(rt2x00dev, 0, band, power_level,
					    txpower, delta);
	rt2x00_set_field32(&regs[TX_PWR_CFG_0_IDX],
			   TX_PWR_CFG_0_OFDM12_CH0, txpower);
	rt2x00_set_field32(&regs[TX_PWR_CFG_0_IDX],
			   TX_PWR_CFG_0_OFDM12_CH1, txpower);
	rt2x00_set_field32(&regs[TX_PWR_CFG_0_EXT_IDX],
			   TX_PWR_CFG_0_EXT_OFDM12_CH2, txpower);

	/* read the next four txpower values */
	eeprom = rt2800_eeprom_read_from_array(rt2x00dev, EEPROM_TXPOWER_BYRATE,
					       offset + 1);

	/* OFDM 24MBS,36MBS */
	txpower = rt2x00_get_field16(eeprom, EEPROM_TXPOWER_BYRATE_RATE0);
	txpower = rt2800_compensate_txpower(rt2x00dev, 0, band, power_level,
					    txpower, delta);
	rt2x00_set_field32(&regs[TX_PWR_CFG_1_IDX],
			   TX_PWR_CFG_1_OFDM24_CH0, txpower);
	rt2x00_set_field32(&regs[TX_PWR_CFG_1_IDX],
			   TX_PWR_CFG_1_OFDM24_CH1, txpower);
	rt2x00_set_field32(&regs[TX_PWR_CFG_1_EXT_IDX],
			   TX_PWR_CFG_1_EXT_OFDM24_CH2, txpower);

	/* OFDM 48MBS */
	txpower = rt2x00_get_field16(eeprom, EEPROM_TXPOWER_BYRATE_RATE1);
	txpower = rt2800_compensate_txpower(rt2x00dev, 0, band, power_level,
					    txpower, delta);
	rt2x00_set_field32(&regs[TX_PWR_CFG_1_IDX],
			   TX_PWR_CFG_1_OFDM48_CH0, txpower);
	rt2x00_set_field32(&regs[TX_PWR_CFG_1_IDX],
			   TX_PWR_CFG_1_OFDM48_CH1, txpower);
	rt2x00_set_field32(&regs[TX_PWR_CFG_1_EXT_IDX],
			   TX_PWR_CFG_1_EXT_OFDM48_CH2, txpower);

	/* OFDM 54MBS */
	txpower = rt2x00_get_field16(eeprom, EEPROM_TXPOWER_BYRATE_RATE2);
	txpower = rt2800_compensate_txpower(rt2x00dev, 0, band, power_level,
					    txpower, delta);
	rt2x00_set_field32(&regs[TX_PWR_CFG_7_IDX],
			   TX_PWR_CFG_7_OFDM54_CH0, txpower);
	rt2x00_set_field32(&regs[TX_PWR_CFG_7_IDX],
			   TX_PWR_CFG_7_OFDM54_CH1, txpower);
	rt2x00_set_field32(&regs[TX_PWR_CFG_7_IDX],
			   TX_PWR_CFG_7_OFDM54_CH2, txpower);

	/* read the next four txpower values */
	eeprom = rt2800_eeprom_read_from_array(rt2x00dev, EEPROM_TXPOWER_BYRATE,
					       offset + 2);

	/* MCS 0,1 */
	txpower = rt2x00_get_field16(eeprom, EEPROM_TXPOWER_BYRATE_RATE0);
	txpower = rt2800_compensate_txpower(rt2x00dev, 0, band, power_level,
					    txpower, delta);
	rt2x00_set_field32(&regs[TX_PWR_CFG_1_IDX],
			   TX_PWR_CFG_1_MCS0_CH0, txpower);
	rt2x00_set_field32(&regs[TX_PWR_CFG_1_IDX],
			   TX_PWR_CFG_1_MCS0_CH1, txpower);
	rt2x00_set_field32(&regs[TX_PWR_CFG_1_EXT_IDX],
			   TX_PWR_CFG_1_EXT_MCS0_CH2, txpower);

	/* MCS 2,3 */
	txpower = rt2x00_get_field16(eeprom, EEPROM_TXPOWER_BYRATE_RATE1);
	txpower = rt2800_compensate_txpower(rt2x00dev, 0, band, power_level,
					    txpower, delta);
	rt2x00_set_field32(&regs[TX_PWR_CFG_1_IDX],
			   TX_PWR_CFG_1_MCS2_CH0, txpower);
	rt2x00_set_field32(&regs[TX_PWR_CFG_1_IDX],
			   TX_PWR_CFG_1_MCS2_CH1, txpower);
	rt2x00_set_field32(&regs[TX_PWR_CFG_1_EXT_IDX],
			   TX_PWR_CFG_1_EXT_MCS2_CH2, txpower);

	/* MCS 4,5 */
	txpower = rt2x00_get_field16(eeprom, EEPROM_TXPOWER_BYRATE_RATE2);
	txpower = rt2800_compensate_txpower(rt2x00dev, 0, band, power_level,
					    txpower, delta);
	rt2x00_set_field32(&regs[TX_PWR_CFG_2_IDX],
			   TX_PWR_CFG_2_MCS4_CH0, txpower);
	rt2x00_set_field32(&regs[TX_PWR_CFG_2_IDX],
			   TX_PWR_CFG_2_MCS4_CH1, txpower);
	rt2x00_set_field32(&regs[TX_PWR_CFG_2_EXT_IDX],
			   TX_PWR_CFG_2_EXT_MCS4_CH2, txpower);

	/* MCS 6 */
	txpower = rt2x00_get_field16(eeprom, EEPROM_TXPOWER_BYRATE_RATE3);
	txpower = rt2800_compensate_txpower(rt2x00dev, 0, band, power_level,
					    txpower, delta);
	rt2x00_set_field32(&regs[TX_PWR_CFG_2_IDX],
			   TX_PWR_CFG_2_MCS6_CH0, txpower);
	rt2x00_set_field32(&regs[TX_PWR_CFG_2_IDX],
			   TX_PWR_CFG_2_MCS6_CH1, txpower);
	rt2x00_set_field32(&regs[TX_PWR_CFG_2_EXT_IDX],
			   TX_PWR_CFG_2_EXT_MCS6_CH2, txpower);

	/* read the next four txpower values */
	eeprom = rt2800_eeprom_read_from_array(rt2x00dev, EEPROM_TXPOWER_BYRATE,
					       offset + 3);

	/* MCS 7 */
	txpower = rt2x00_get_field16(eeprom, EEPROM_TXPOWER_BYRATE_RATE0);
	txpower = rt2800_compensate_txpower(rt2x00dev, 0, band, power_level,
					    txpower, delta);
	rt2x00_set_field32(&regs[TX_PWR_CFG_7_IDX],
			   TX_PWR_CFG_7_MCS7_CH0, txpower);
	rt2x00_set_field32(&regs[TX_PWR_CFG_7_IDX],
			   TX_PWR_CFG_7_MCS7_CH1, txpower);
	rt2x00_set_field32(&regs[TX_PWR_CFG_7_IDX],
			   TX_PWR_CFG_7_MCS7_CH2, txpower);

	/* MCS 8,9 */
	txpower = rt2x00_get_field16(eeprom, EEPROM_TXPOWER_BYRATE_RATE1);
	txpower = rt2800_compensate_txpower(rt2x00dev, 0, band, power_level,
					    txpower, delta);
	rt2x00_set_field32(&regs[TX_PWR_CFG_2_IDX],
			   TX_PWR_CFG_2_MCS8_CH0, txpower);
	rt2x00_set_field32(&regs[TX_PWR_CFG_2_IDX],
			   TX_PWR_CFG_2_MCS8_CH1, txpower);
	rt2x00_set_field32(&regs[TX_PWR_CFG_2_EXT_IDX],
			   TX_PWR_CFG_2_EXT_MCS8_CH2, txpower);

	/* MCS 10,11 */
	txpower = rt2x00_get_field16(eeprom, EEPROM_TXPOWER_BYRATE_RATE2);
	txpower = rt2800_compensate_txpower(rt2x00dev, 0, band, power_level,
					    txpower, delta);
	rt2x00_set_field32(&regs[TX_PWR_CFG_2_IDX],
			   TX_PWR_CFG_2_MCS10_CH0, txpower);
	rt2x00_set_field32(&regs[TX_PWR_CFG_2_IDX],
			   TX_PWR_CFG_2_MCS10_CH1, txpower);
	rt2x00_set_field32(&regs[TX_PWR_CFG_2_EXT_IDX],
			   TX_PWR_CFG_2_EXT_MCS10_CH2, txpower);

	/* MCS 12,13 */
	txpower = rt2x00_get_field16(eeprom, EEPROM_TXPOWER_BYRATE_RATE3);
	txpower = rt2800_compensate_txpower(rt2x00dev, 0, band, power_level,
					    txpower, delta);
	rt2x00_set_field32(&regs[TX_PWR_CFG_3_IDX],
			   TX_PWR_CFG_3_MCS12_CH0, txpower);
	rt2x00_set_field32(&regs[TX_PWR_CFG_3_IDX],
			   TX_PWR_CFG_3_MCS12_CH1, txpower);
	rt2x00_set_field32(&regs[TX_PWR_CFG_3_EXT_IDX],
			   TX_PWR_CFG_3_EXT_MCS12_CH2, txpower);

	/* read the next four txpower values */
	eeprom = rt2800_eeprom_read_from_array(rt2x00dev, EEPROM_TXPOWER_BYRATE,
					       offset + 4);

	/* MCS 14 */
	txpower = rt2x00_get_field16(eeprom, EEPROM_TXPOWER_BYRATE_RATE0);
	txpower = rt2800_compensate_txpower(rt2x00dev, 0, band, power_level,
					    txpower, delta);
	rt2x00_set_field32(&regs[TX_PWR_CFG_3_IDX],
			   TX_PWR_CFG_3_MCS14_CH0, txpower);
	rt2x00_set_field32(&regs[TX_PWR_CFG_3_IDX],
			   TX_PWR_CFG_3_MCS14_CH1, txpower);
	rt2x00_set_field32(&regs[TX_PWR_CFG_3_EXT_IDX],
			   TX_PWR_CFG_3_EXT_MCS14_CH2, txpower);

	/* MCS 15 */
	txpower = rt2x00_get_field16(eeprom, EEPROM_TXPOWER_BYRATE_RATE1);
	txpower = rt2800_compensate_txpower(rt2x00dev, 0, band, power_level,
					    txpower, delta);
	rt2x00_set_field32(&regs[TX_PWR_CFG_8_IDX],
			   TX_PWR_CFG_8_MCS15_CH0, txpower);
	rt2x00_set_field32(&regs[TX_PWR_CFG_8_IDX],
			   TX_PWR_CFG_8_MCS15_CH1, txpower);
	rt2x00_set_field32(&regs[TX_PWR_CFG_8_IDX],
			   TX_PWR_CFG_8_MCS15_CH2, txpower);

	/* MCS 16,17 */
	txpower = rt2x00_get_field16(eeprom, EEPROM_TXPOWER_BYRATE_RATE2);
	txpower = rt2800_compensate_txpower(rt2x00dev, 0, band, power_level,
					    txpower, delta);
	rt2x00_set_field32(&regs[TX_PWR_CFG_5_IDX],
			   TX_PWR_CFG_5_MCS16_CH0, txpower);
	rt2x00_set_field32(&regs[TX_PWR_CFG_5_IDX],
			   TX_PWR_CFG_5_MCS16_CH1, txpower);
	rt2x00_set_field32(&regs[TX_PWR_CFG_5_IDX],
			   TX_PWR_CFG_5_MCS16_CH2, txpower);

	/* MCS 18,19 */
	txpower = rt2x00_get_field16(eeprom, EEPROM_TXPOWER_BYRATE_RATE3);
	txpower = rt2800_compensate_txpower(rt2x00dev, 0, band, power_level,
					    txpower, delta);
	rt2x00_set_field32(&regs[TX_PWR_CFG_5_IDX],
			   TX_PWR_CFG_5_MCS18_CH0, txpower);
	rt2x00_set_field32(&regs[TX_PWR_CFG_5_IDX],
			   TX_PWR_CFG_5_MCS18_CH1, txpower);
	rt2x00_set_field32(&regs[TX_PWR_CFG_5_IDX],
			   TX_PWR_CFG_5_MCS18_CH2, txpower);

	/* read the next four txpower values */
	eeprom = rt2800_eeprom_read_from_array(rt2x00dev, EEPROM_TXPOWER_BYRATE,
					       offset + 5);

	/* MCS 20,21 */
	txpower = rt2x00_get_field16(eeprom, EEPROM_TXPOWER_BYRATE_RATE0);
	txpower = rt2800_compensate_txpower(rt2x00dev, 0, band, power_level,
					    txpower, delta);
	rt2x00_set_field32(&regs[TX_PWR_CFG_6_IDX],
			   TX_PWR_CFG_6_MCS20_CH0, txpower);
	rt2x00_set_field32(&regs[TX_PWR_CFG_6_IDX],
			   TX_PWR_CFG_6_MCS20_CH1, txpower);
	rt2x00_set_field32(&regs[TX_PWR_CFG_6_IDX],
			   TX_PWR_CFG_6_MCS20_CH2, txpower);

	/* MCS 22 */
	txpower = rt2x00_get_field16(eeprom, EEPROM_TXPOWER_BYRATE_RATE1);
	txpower = rt2800_compensate_txpower(rt2x00dev, 0, band, power_level,
					    txpower, delta);
	rt2x00_set_field32(&regs[TX_PWR_CFG_6_IDX],
			   TX_PWR_CFG_6_MCS22_CH0, txpower);
	rt2x00_set_field32(&regs[TX_PWR_CFG_6_IDX],
			   TX_PWR_CFG_6_MCS22_CH1, txpower);
	rt2x00_set_field32(&regs[TX_PWR_CFG_6_IDX],
			   TX_PWR_CFG_6_MCS22_CH2, txpower);

	/* MCS 23 */
	txpower = rt2x00_get_field16(eeprom, EEPROM_TXPOWER_BYRATE_RATE2);
	txpower = rt2800_compensate_txpower(rt2x00dev, 0, band, power_level,
					    txpower, delta);
	rt2x00_set_field32(&regs[TX_PWR_CFG_8_IDX],
			   TX_PWR_CFG_8_MCS23_CH0, txpower);
	rt2x00_set_field32(&regs[TX_PWR_CFG_8_IDX],
			   TX_PWR_CFG_8_MCS23_CH1, txpower);
	rt2x00_set_field32(&regs[TX_PWR_CFG_8_IDX],
			   TX_PWR_CFG_8_MCS23_CH2, txpower);

	/* read the next four txpower values */
	eeprom = rt2800_eeprom_read_from_array(rt2x00dev, EEPROM_TXPOWER_BYRATE,
					       offset + 6);

	/* STBC, MCS 0,1 */
	txpower = rt2x00_get_field16(eeprom, EEPROM_TXPOWER_BYRATE_RATE0);
	txpower = rt2800_compensate_txpower(rt2x00dev, 0, band, power_level,
					    txpower, delta);
	rt2x00_set_field32(&regs[TX_PWR_CFG_3_IDX],
			   TX_PWR_CFG_3_STBC0_CH0, txpower);
	rt2x00_set_field32(&regs[TX_PWR_CFG_3_IDX],
			   TX_PWR_CFG_3_STBC0_CH1, txpower);
	rt2x00_set_field32(&regs[TX_PWR_CFG_3_EXT_IDX],
			   TX_PWR_CFG_3_EXT_STBC0_CH2, txpower);

	/* STBC, MCS 2,3 */
	txpower = rt2x00_get_field16(eeprom, EEPROM_TXPOWER_BYRATE_RATE1);
	txpower = rt2800_compensate_txpower(rt2x00dev, 0, band, power_level,
					    txpower, delta);
	rt2x00_set_field32(&regs[TX_PWR_CFG_3_IDX],
			   TX_PWR_CFG_3_STBC2_CH0, txpower);
	rt2x00_set_field32(&regs[TX_PWR_CFG_3_IDX],
			   TX_PWR_CFG_3_STBC2_CH1, txpower);
	rt2x00_set_field32(&regs[TX_PWR_CFG_3_EXT_IDX],
			   TX_PWR_CFG_3_EXT_STBC2_CH2, txpower);

	/* STBC, MCS 4,5 */
	txpower = rt2x00_get_field16(eeprom, EEPROM_TXPOWER_BYRATE_RATE2);
	txpower = rt2800_compensate_txpower(rt2x00dev, 0, band, power_level,
					    txpower, delta);
	rt2x00_set_field32(&regs[TX_PWR_CFG_4_IDX], TX_PWR_CFG_RATE0, txpower);
	rt2x00_set_field32(&regs[TX_PWR_CFG_4_IDX], TX_PWR_CFG_RATE1, txpower);
	rt2x00_set_field32(&regs[TX_PWR_CFG_4_EXT_IDX], TX_PWR_CFG_RATE0,
			   txpower);

	/* STBC, MCS 6 */
	txpower = rt2x00_get_field16(eeprom, EEPROM_TXPOWER_BYRATE_RATE3);
	txpower = rt2800_compensate_txpower(rt2x00dev, 0, band, power_level,
					    txpower, delta);
	rt2x00_set_field32(&regs[TX_PWR_CFG_4_IDX], TX_PWR_CFG_RATE2, txpower);
	rt2x00_set_field32(&regs[TX_PWR_CFG_4_IDX], TX_PWR_CFG_RATE3, txpower);
	rt2x00_set_field32(&regs[TX_PWR_CFG_4_EXT_IDX], TX_PWR_CFG_RATE2,
			   txpower);

	/* read the next four txpower values */
	eeprom = rt2800_eeprom_read_from_array(rt2x00dev, EEPROM_TXPOWER_BYRATE,
					       offset + 7);

	/* STBC, MCS 7 */
	txpower = rt2x00_get_field16(eeprom, EEPROM_TXPOWER_BYRATE_RATE0);
	txpower = rt2800_compensate_txpower(rt2x00dev, 0, band, power_level,
					    txpower, delta);
	rt2x00_set_field32(&regs[TX_PWR_CFG_9_IDX],
			   TX_PWR_CFG_9_STBC7_CH0, txpower);
	rt2x00_set_field32(&regs[TX_PWR_CFG_9_IDX],
			   TX_PWR_CFG_9_STBC7_CH1, txpower);
	rt2x00_set_field32(&regs[TX_PWR_CFG_9_IDX],
			   TX_PWR_CFG_9_STBC7_CH2, txpower);

	rt2800_register_write(rt2x00dev, TX_PWR_CFG_0, regs[TX_PWR_CFG_0_IDX]);
	rt2800_register_write(rt2x00dev, TX_PWR_CFG_1, regs[TX_PWR_CFG_1_IDX]);
	rt2800_register_write(rt2x00dev, TX_PWR_CFG_2, regs[TX_PWR_CFG_2_IDX]);
	rt2800_register_write(rt2x00dev, TX_PWR_CFG_3, regs[TX_PWR_CFG_3_IDX]);
	rt2800_register_write(rt2x00dev, TX_PWR_CFG_4, regs[TX_PWR_CFG_4_IDX]);
	rt2800_register_write(rt2x00dev, TX_PWR_CFG_5, regs[TX_PWR_CFG_5_IDX]);
	rt2800_register_write(rt2x00dev, TX_PWR_CFG_6, regs[TX_PWR_CFG_6_IDX]);
	rt2800_register_write(rt2x00dev, TX_PWR_CFG_7, regs[TX_PWR_CFG_7_IDX]);
	rt2800_register_write(rt2x00dev, TX_PWR_CFG_8, regs[TX_PWR_CFG_8_IDX]);
	rt2800_register_write(rt2x00dev, TX_PWR_CFG_9, regs[TX_PWR_CFG_9_IDX]);

	rt2800_register_write(rt2x00dev, TX_PWR_CFG_0_EXT,
			      regs[TX_PWR_CFG_0_EXT_IDX]);
	rt2800_register_write(rt2x00dev, TX_PWR_CFG_1_EXT,
			      regs[TX_PWR_CFG_1_EXT_IDX]);
	rt2800_register_write(rt2x00dev, TX_PWR_CFG_2_EXT,
			      regs[TX_PWR_CFG_2_EXT_IDX]);
	rt2800_register_write(rt2x00dev, TX_PWR_CFG_3_EXT,
			      regs[TX_PWR_CFG_3_EXT_IDX]);
	rt2800_register_write(rt2x00dev, TX_PWR_CFG_4_EXT,
			      regs[TX_PWR_CFG_4_EXT_IDX]);

	for (i = 0; i < TX_PWR_CFG_IDX_COUNT; i++)
		rt2x00_dbg(rt2x00dev,
			   "band:%cGHz, BW:%c0MHz, TX_PWR_CFG_%d%s = %08lx\n",
			   (band == NL80211_BAND_5GHZ) ? '5' : '2',
			   (test_bit(CONFIG_CHANNEL_HT40, &rt2x00dev->flags)) ?
								'4' : '2',
			   (i > TX_PWR_CFG_9_IDX) ?
					(i - TX_PWR_CFG_9_IDX - 1) : i,
			   (i > TX_PWR_CFG_9_IDX) ? "_EXT" : "",
			   (unsigned long) regs[i]);
}

static void rt2800_config_txpower_rt6352(struct rt2x00_dev *rt2x00dev,
					 struct ieee80211_channel *chan,
					 int power_level)
{
	u32 reg, pwreg;
	u16 eeprom;
	u32 data, gdata;
	u8 t, i;
	enum nl80211_band band = chan->band;
	int delta;

	/* Warn user if bw_comp is set in EEPROM */
	delta = rt2800_get_txpower_bw_comp(rt2x00dev, band);

	if (delta)
		rt2x00_warn(rt2x00dev, "ignoring EEPROM HT40 power delta: %d\n",
			    delta);

	/* populate TX_PWR_CFG_0 up to TX_PWR_CFG_4 from EEPROM for HT20, limit
	 * value to 0x3f and replace 0x20 by 0x21 as this is what the vendor
	 * driver does as well, though it looks kinda wrong.
	 * Maybe some misunderstanding of what a signed 8-bit value is? Maybe
	 * the hardware has a problem handling 0x20, and as the code initially
	 * used a fixed offset between HT20 and HT40 rates they had to work-
	 * around that issue and most likely just forgot about it later on.
	 * Maybe we should use rt2800_get_txpower_bw_comp() here as well,
	 * however, the corresponding EEPROM value is not respected by the
	 * vendor driver, so maybe this is rather being taken care of the
	 * TXALC and the driver doesn't need to handle it...?
	 * Though this is all very awkward, just do as they did, as that's what
	 * board vendors expected when they populated the EEPROM...
	 */
	for (i = 0; i < 5; i++) {
		eeprom = rt2800_eeprom_read_from_array(rt2x00dev,
						       EEPROM_TXPOWER_BYRATE,
						       i * 2);

		data = eeprom;

		t = eeprom & 0x3f;
		if (t == 32)
			t++;

		gdata = t;

		t = (eeprom & 0x3f00) >> 8;
		if (t == 32)
			t++;

		gdata |= (t << 8);

		eeprom = rt2800_eeprom_read_from_array(rt2x00dev,
						       EEPROM_TXPOWER_BYRATE,
						       (i * 2) + 1);

		t = eeprom & 0x3f;
		if (t == 32)
			t++;

		gdata |= (t << 16);

		t = (eeprom & 0x3f00) >> 8;
		if (t == 32)
			t++;

		gdata |= (t << 24);
		data |= (eeprom << 16);

		if (!test_bit(CONFIG_CHANNEL_HT40, &rt2x00dev->flags)) {
			/* HT20 */
			if (data != 0xffffffff)
				rt2800_register_write(rt2x00dev,
						      TX_PWR_CFG_0 + (i * 4),
						      data);
		} else {
			/* HT40 */
			if (gdata != 0xffffffff)
				rt2800_register_write(rt2x00dev,
						      TX_PWR_CFG_0 + (i * 4),
						      gdata);
		}
	}

	/* Aparently Ralink ran out of space in the BYRATE calibration section
	 * of the EERPOM which is copied to the corresponding TX_PWR_CFG_x
	 * registers. As recent 2T chips use 8-bit instead of 4-bit values for
	 * power-offsets more space would be needed. Ralink decided to keep the
	 * EEPROM layout untouched and rather have some shared values covering
	 * multiple bitrates.
	 * Populate the registers not covered by the EEPROM in the same way the
	 * vendor driver does.
	 */

	/* For OFDM 54MBS use value from OFDM 48MBS */
	pwreg = 0;
	reg = rt2800_register_read(rt2x00dev, TX_PWR_CFG_1);
	t = rt2x00_get_field32(reg, TX_PWR_CFG_1B_48MBS);
	rt2x00_set_field32(&pwreg, TX_PWR_CFG_7B_54MBS, t);

	/* For MCS 7 use value from MCS 6 */
	reg = rt2800_register_read(rt2x00dev, TX_PWR_CFG_2);
	t = rt2x00_get_field32(reg, TX_PWR_CFG_2B_MCS6_MCS7);
	rt2x00_set_field32(&pwreg, TX_PWR_CFG_7B_MCS7, t);
	rt2800_register_write(rt2x00dev, TX_PWR_CFG_7, pwreg);

	/* For MCS 15 use value from MCS 14 */
	pwreg = 0;
	reg = rt2800_register_read(rt2x00dev, TX_PWR_CFG_3);
	t = rt2x00_get_field32(reg, TX_PWR_CFG_3B_MCS14);
	rt2x00_set_field32(&pwreg, TX_PWR_CFG_8B_MCS15, t);
	rt2800_register_write(rt2x00dev, TX_PWR_CFG_8, pwreg);

	/* For STBC MCS 7 use value from STBC MCS 6 */
	pwreg = 0;
	reg = rt2800_register_read(rt2x00dev, TX_PWR_CFG_4);
	t = rt2x00_get_field32(reg, TX_PWR_CFG_4B_STBC_MCS6);
	rt2x00_set_field32(&pwreg, TX_PWR_CFG_9B_STBC_MCS7, t);
	rt2800_register_write(rt2x00dev, TX_PWR_CFG_9, pwreg);

	rt2800_config_alc(rt2x00dev, chan, power_level);

	/* TODO: temperature compensation code! */
}

/*
 * We configure transmit power using MAC TX_PWR_CFG_{0,...,N} registers and
 * BBP R1 register. TX_PWR_CFG_X allow to configure per rate TX power values,
 * 4 bits for each rate (tune from 0 to 15 dBm). BBP_R1 controls transmit power
 * for all rates, but allow to set only 4 discrete values: -12, -6, 0 and 6 dBm.
 * Reference per rate transmit power values are located in the EEPROM at
 * EEPROM_TXPOWER_BYRATE offset. We adjust them and BBP R1 settings according to
 * current conditions (i.e. band, bandwidth, temperature, user settings).
 */
static void rt2800_config_txpower_rt28xx(struct rt2x00_dev *rt2x00dev,
					 struct ieee80211_channel *chan,
					 int power_level)
{
	u8 txpower, r1;
	u16 eeprom;
	u32 reg, offset;
	int i, is_rate_b, delta, power_ctrl;
	enum nl80211_band band = chan->band;

	/*
	 * Calculate HT40 compensation. For 40MHz we need to add or subtract
	 * value read from EEPROM (different for 2GHz and for 5GHz).
	 */
	delta = rt2800_get_txpower_bw_comp(rt2x00dev, band);

	/*
	 * Calculate temperature compensation. Depends on measurement of current
	 * TSSI (Transmitter Signal Strength Indication) we know TX power (due
	 * to temperature or maybe other factors) is smaller or bigger than
	 * expected. We adjust it, based on TSSI reference and boundaries values
	 * provided in EEPROM.
	 */
	switch (rt2x00dev->chip.rt) {
	case RT2860:
	case RT2872:
	case RT2883:
	case RT3070:
	case RT3071:
	case RT3090:
	case RT3572:
		delta += rt2800_get_gain_calibration_delta(rt2x00dev);
		break;
	default:
		/* TODO: temperature compensation code for other chips. */
		break;
	}

	/*
	 * Decrease power according to user settings, on devices with unknown
	 * maximum tx power. For other devices we take user power_level into
	 * consideration on rt2800_compensate_txpower().
	 */
	delta += rt2800_get_txpower_reg_delta(rt2x00dev, power_level,
					      chan->max_power);

	/*
	 * BBP_R1 controls TX power for all rates, it allow to set the following
	 * gains -12, -6, 0, +6 dBm by setting values 2, 1, 0, 3 respectively.
	 *
	 * TODO: we do not use +6 dBm option to do not increase power beyond
	 * regulatory limit, however this could be utilized for devices with
	 * CAPABILITY_POWER_LIMIT.
	 */
	if (delta <= -12) {
		power_ctrl = 2;
		delta += 12;
	} else if (delta <= -6) {
		power_ctrl = 1;
		delta += 6;
	} else {
		power_ctrl = 0;
	}
	r1 = rt2800_bbp_read(rt2x00dev, 1);
	rt2x00_set_field8(&r1, BBP1_TX_POWER_CTRL, power_ctrl);
	rt2800_bbp_write(rt2x00dev, 1, r1);

	offset = TX_PWR_CFG_0;

	for (i = 0; i < EEPROM_TXPOWER_BYRATE_SIZE; i += 2) {
		/* just to be safe */
		if (offset > TX_PWR_CFG_4)
			break;

		reg = rt2800_register_read(rt2x00dev, offset);

		/* read the next four txpower values */
		eeprom = rt2800_eeprom_read_from_array(rt2x00dev,
						       EEPROM_TXPOWER_BYRATE,
						       i);

		is_rate_b = i ? 0 : 1;
		/*
		 * TX_PWR_CFG_0: 1MBS, TX_PWR_CFG_1: 24MBS,
		 * TX_PWR_CFG_2: MCS4, TX_PWR_CFG_3: MCS12,
		 * TX_PWR_CFG_4: unknown
		 */
		txpower = rt2x00_get_field16(eeprom,
					     EEPROM_TXPOWER_BYRATE_RATE0);
		txpower = rt2800_compensate_txpower(rt2x00dev, is_rate_b, band,
					     power_level, txpower, delta);
		rt2x00_set_field32(&reg, TX_PWR_CFG_RATE0, txpower);

		/*
		 * TX_PWR_CFG_0: 2MBS, TX_PWR_CFG_1: 36MBS,
		 * TX_PWR_CFG_2: MCS5, TX_PWR_CFG_3: MCS13,
		 * TX_PWR_CFG_4: unknown
		 */
		txpower = rt2x00_get_field16(eeprom,
					     EEPROM_TXPOWER_BYRATE_RATE1);
		txpower = rt2800_compensate_txpower(rt2x00dev, is_rate_b, band,
					     power_level, txpower, delta);
		rt2x00_set_field32(&reg, TX_PWR_CFG_RATE1, txpower);

		/*
		 * TX_PWR_CFG_0: 5.5MBS, TX_PWR_CFG_1: 48MBS,
		 * TX_PWR_CFG_2: MCS6,  TX_PWR_CFG_3: MCS14,
		 * TX_PWR_CFG_4: unknown
		 */
		txpower = rt2x00_get_field16(eeprom,
					     EEPROM_TXPOWER_BYRATE_RATE2);
		txpower = rt2800_compensate_txpower(rt2x00dev, is_rate_b, band,
					     power_level, txpower, delta);
		rt2x00_set_field32(&reg, TX_PWR_CFG_RATE2, txpower);

		/*
		 * TX_PWR_CFG_0: 11MBS, TX_PWR_CFG_1: 54MBS,
		 * TX_PWR_CFG_2: MCS7,  TX_PWR_CFG_3: MCS15,
		 * TX_PWR_CFG_4: unknown
		 */
		txpower = rt2x00_get_field16(eeprom,
					     EEPROM_TXPOWER_BYRATE_RATE3);
		txpower = rt2800_compensate_txpower(rt2x00dev, is_rate_b, band,
					     power_level, txpower, delta);
		rt2x00_set_field32(&reg, TX_PWR_CFG_RATE3, txpower);

		/* read the next four txpower values */
		eeprom = rt2800_eeprom_read_from_array(rt2x00dev,
						       EEPROM_TXPOWER_BYRATE,
						       i + 1);

		is_rate_b = 0;
		/*
		 * TX_PWR_CFG_0: 6MBS, TX_PWR_CFG_1: MCS0,
		 * TX_PWR_CFG_2: MCS8, TX_PWR_CFG_3: unknown,
		 * TX_PWR_CFG_4: unknown
		 */
		txpower = rt2x00_get_field16(eeprom,
					     EEPROM_TXPOWER_BYRATE_RATE0);
		txpower = rt2800_compensate_txpower(rt2x00dev, is_rate_b, band,
					     power_level, txpower, delta);
		rt2x00_set_field32(&reg, TX_PWR_CFG_RATE4, txpower);

		/*
		 * TX_PWR_CFG_0: 9MBS, TX_PWR_CFG_1: MCS1,
		 * TX_PWR_CFG_2: MCS9, TX_PWR_CFG_3: unknown,
		 * TX_PWR_CFG_4: unknown
		 */
		txpower = rt2x00_get_field16(eeprom,
					     EEPROM_TXPOWER_BYRATE_RATE1);
		txpower = rt2800_compensate_txpower(rt2x00dev, is_rate_b, band,
					     power_level, txpower, delta);
		rt2x00_set_field32(&reg, TX_PWR_CFG_RATE5, txpower);

		/*
		 * TX_PWR_CFG_0: 12MBS, TX_PWR_CFG_1: MCS2,
		 * TX_PWR_CFG_2: MCS10, TX_PWR_CFG_3: unknown,
		 * TX_PWR_CFG_4: unknown
		 */
		txpower = rt2x00_get_field16(eeprom,
					     EEPROM_TXPOWER_BYRATE_RATE2);
		txpower = rt2800_compensate_txpower(rt2x00dev, is_rate_b, band,
					     power_level, txpower, delta);
		rt2x00_set_field32(&reg, TX_PWR_CFG_RATE6, txpower);

		/*
		 * TX_PWR_CFG_0: 18MBS, TX_PWR_CFG_1: MCS3,
		 * TX_PWR_CFG_2: MCS11, TX_PWR_CFG_3: unknown,
		 * TX_PWR_CFG_4: unknown
		 */
		txpower = rt2x00_get_field16(eeprom,
					     EEPROM_TXPOWER_BYRATE_RATE3);
		txpower = rt2800_compensate_txpower(rt2x00dev, is_rate_b, band,
					     power_level, txpower, delta);
		rt2x00_set_field32(&reg, TX_PWR_CFG_RATE7, txpower);

		rt2800_register_write(rt2x00dev, offset, reg);

		/* next TX_PWR_CFG register */
		offset += 4;
	}
}

static void rt2800_config_txpower(struct rt2x00_dev *rt2x00dev,
				  struct ieee80211_channel *chan,
				  int power_level)
{
	if (rt2x00_rt(rt2x00dev, RT3593))
		rt2800_config_txpower_rt3593(rt2x00dev, chan, power_level);
	else if (rt2x00_rt(rt2x00dev, RT6352))
		rt2800_config_txpower_rt6352(rt2x00dev, chan, power_level);
	else
		rt2800_config_txpower_rt28xx(rt2x00dev, chan, power_level);
}

void rt2800_gain_calibration(struct rt2x00_dev *rt2x00dev)
{
	rt2800_config_txpower(rt2x00dev, rt2x00dev->hw->conf.chandef.chan,
			      rt2x00dev->tx_power);
}
EXPORT_SYMBOL_GPL(rt2800_gain_calibration);

void rt2800_vco_calibration(struct rt2x00_dev *rt2x00dev)
{
	u32	tx_pin;
	u8	rfcsr;
	unsigned long min_sleep = 0;

	/*
	 * A voltage-controlled oscillator(VCO) is an electronic oscillator
	 * designed to be controlled in oscillation frequency by a voltage
	 * input. Maybe the temperature will affect the frequency of
	 * oscillation to be shifted. The VCO calibration will be called
	 * periodically to adjust the frequency to be precision.
	*/

	tx_pin = rt2800_register_read(rt2x00dev, TX_PIN_CFG);
	tx_pin &= TX_PIN_CFG_PA_PE_DISABLE;
	rt2800_register_write(rt2x00dev, TX_PIN_CFG, tx_pin);

	switch (rt2x00dev->chip.rf) {
	case RF2020:
	case RF3020:
	case RF3021:
	case RF3022:
	case RF3320:
	case RF3052:
		rfcsr = rt2800_rfcsr_read(rt2x00dev, 7);
		rt2x00_set_field8(&rfcsr, RFCSR7_RF_TUNING, 1);
		rt2800_rfcsr_write(rt2x00dev, 7, rfcsr);
		break;
	case RF3053:
	case RF3070:
	case RF3290:
	case RF5350:
	case RF5360:
	case RF5362:
	case RF5370:
	case RF5372:
	case RF5390:
	case RF5392:
	case RF5592:
		rfcsr = rt2800_rfcsr_read(rt2x00dev, 3);
		rt2x00_set_field8(&rfcsr, RFCSR3_VCOCAL_EN, 1);
		rt2800_rfcsr_write(rt2x00dev, 3, rfcsr);
		min_sleep = 1000;
		break;
	case RF7620:
		rt2800_rfcsr_write(rt2x00dev, 5, 0x40);
		rt2800_rfcsr_write(rt2x00dev, 4, 0x0C);
		rfcsr = rt2800_rfcsr_read(rt2x00dev, 4);
		rt2x00_set_field8(&rfcsr, RFCSR4_VCOCAL_EN, 1);
		rt2800_rfcsr_write(rt2x00dev, 4, rfcsr);
		min_sleep = 2000;
		break;
	default:
		WARN_ONCE(1, "Not supported RF chipet %x for VCO recalibration",
			  rt2x00dev->chip.rf);
		return;
	}

	if (min_sleep > 0)
		usleep_range(min_sleep, min_sleep * 2);

	tx_pin = rt2800_register_read(rt2x00dev, TX_PIN_CFG);
	if (rt2x00dev->rf_channel <= 14) {
		switch (rt2x00dev->default_ant.tx_chain_num) {
		case 3:
			rt2x00_set_field32(&tx_pin, TX_PIN_CFG_PA_PE_G2_EN, 1);
			/* fall through */
		case 2:
			rt2x00_set_field32(&tx_pin, TX_PIN_CFG_PA_PE_G1_EN, 1);
			/* fall through */
		case 1:
		default:
			rt2x00_set_field32(&tx_pin, TX_PIN_CFG_PA_PE_G0_EN, 1);
			break;
		}
	} else {
		switch (rt2x00dev->default_ant.tx_chain_num) {
		case 3:
			rt2x00_set_field32(&tx_pin, TX_PIN_CFG_PA_PE_A2_EN, 1);
			/* fall through */
		case 2:
			rt2x00_set_field32(&tx_pin, TX_PIN_CFG_PA_PE_A1_EN, 1);
			/* fall through */
		case 1:
		default:
			rt2x00_set_field32(&tx_pin, TX_PIN_CFG_PA_PE_A0_EN, 1);
			break;
		}
	}
	rt2800_register_write(rt2x00dev, TX_PIN_CFG, tx_pin);

	if (rt2x00_rt(rt2x00dev, RT6352)) {
		if (rt2x00dev->default_ant.rx_chain_num == 1) {
			rt2800_bbp_write(rt2x00dev, 91, 0x07);
			rt2800_bbp_write(rt2x00dev, 95, 0x1A);
			rt2800_bbp_write(rt2x00dev, 195, 128);
			rt2800_bbp_write(rt2x00dev, 196, 0xA0);
			rt2800_bbp_write(rt2x00dev, 195, 170);
			rt2800_bbp_write(rt2x00dev, 196, 0x12);
			rt2800_bbp_write(rt2x00dev, 195, 171);
			rt2800_bbp_write(rt2x00dev, 196, 0x10);
		} else {
			rt2800_bbp_write(rt2x00dev, 91, 0x06);
			rt2800_bbp_write(rt2x00dev, 95, 0x9A);
			rt2800_bbp_write(rt2x00dev, 195, 128);
			rt2800_bbp_write(rt2x00dev, 196, 0xE0);
			rt2800_bbp_write(rt2x00dev, 195, 170);
			rt2800_bbp_write(rt2x00dev, 196, 0x30);
			rt2800_bbp_write(rt2x00dev, 195, 171);
			rt2800_bbp_write(rt2x00dev, 196, 0x30);
		}

		if (rt2x00_has_cap_external_lna_bg(rt2x00dev)) {
			rt2800_bbp_write(rt2x00dev, 75, 0x68);
			rt2800_bbp_write(rt2x00dev, 76, 0x4C);
			rt2800_bbp_write(rt2x00dev, 79, 0x1C);
			rt2800_bbp_write(rt2x00dev, 80, 0x0C);
			rt2800_bbp_write(rt2x00dev, 82, 0xB6);
		}

		/* On 11A, We should delay and wait RF/BBP to be stable
		 * and the appropriate time should be 1000 micro seconds
		 * 2005/06/05 - On 11G, we also need this delay time.
		 * Otherwise it's difficult to pass the WHQL.
		 */
		usleep_range(1000, 1500);
	}
}
EXPORT_SYMBOL_GPL(rt2800_vco_calibration);

static void rt2800_config_retry_limit(struct rt2x00_dev *rt2x00dev,
				      struct rt2x00lib_conf *libconf)
{
	u32 reg;

	reg = rt2800_register_read(rt2x00dev, TX_RTY_CFG);
	rt2x00_set_field32(&reg, TX_RTY_CFG_SHORT_RTY_LIMIT,
			   libconf->conf->short_frame_max_tx_count);
	rt2x00_set_field32(&reg, TX_RTY_CFG_LONG_RTY_LIMIT,
			   libconf->conf->long_frame_max_tx_count);
	rt2800_register_write(rt2x00dev, TX_RTY_CFG, reg);
}

static void rt2800_config_ps(struct rt2x00_dev *rt2x00dev,
			     struct rt2x00lib_conf *libconf)
{
	enum dev_state state =
	    (libconf->conf->flags & IEEE80211_CONF_PS) ?
		STATE_SLEEP : STATE_AWAKE;
	u32 reg;

	if (state == STATE_SLEEP) {
		rt2800_register_write(rt2x00dev, AUTOWAKEUP_CFG, 0);

		reg = rt2800_register_read(rt2x00dev, AUTOWAKEUP_CFG);
		rt2x00_set_field32(&reg, AUTOWAKEUP_CFG_AUTO_LEAD_TIME, 5);
		rt2x00_set_field32(&reg, AUTOWAKEUP_CFG_TBCN_BEFORE_WAKE,
				   libconf->conf->listen_interval - 1);
		rt2x00_set_field32(&reg, AUTOWAKEUP_CFG_AUTOWAKE, 1);
		rt2800_register_write(rt2x00dev, AUTOWAKEUP_CFG, reg);

		rt2x00dev->ops->lib->set_device_state(rt2x00dev, state);
	} else {
		reg = rt2800_register_read(rt2x00dev, AUTOWAKEUP_CFG);
		rt2x00_set_field32(&reg, AUTOWAKEUP_CFG_AUTO_LEAD_TIME, 0);
		rt2x00_set_field32(&reg, AUTOWAKEUP_CFG_TBCN_BEFORE_WAKE, 0);
		rt2x00_set_field32(&reg, AUTOWAKEUP_CFG_AUTOWAKE, 0);
		rt2800_register_write(rt2x00dev, AUTOWAKEUP_CFG, reg);

		rt2x00dev->ops->lib->set_device_state(rt2x00dev, state);
	}
}

void rt2800_config(struct rt2x00_dev *rt2x00dev,
		   struct rt2x00lib_conf *libconf,
		   const unsigned int flags)
{
	/* Always recalculate LNA gain before changing configuration */
	rt2800_config_lna_gain(rt2x00dev, libconf);

	if (flags & IEEE80211_CONF_CHANGE_CHANNEL) {
		rt2800_config_channel(rt2x00dev, libconf->conf,
				      &libconf->rf, &libconf->channel);
		rt2800_config_txpower(rt2x00dev, libconf->conf->chandef.chan,
				      libconf->conf->power_level);
	}
	if (flags & IEEE80211_CONF_CHANGE_POWER)
		rt2800_config_txpower(rt2x00dev, libconf->conf->chandef.chan,
				      libconf->conf->power_level);
	if (flags & IEEE80211_CONF_CHANGE_RETRY_LIMITS)
		rt2800_config_retry_limit(rt2x00dev, libconf);
	if (flags & IEEE80211_CONF_CHANGE_PS)
		rt2800_config_ps(rt2x00dev, libconf);
}
EXPORT_SYMBOL_GPL(rt2800_config);

/*
 * Link tuning
 */
void rt2800_link_stats(struct rt2x00_dev *rt2x00dev, struct link_qual *qual)
{
	u32 reg;

	/*
	 * Update FCS error count from register.
	 */
	reg = rt2800_register_read(rt2x00dev, RX_STA_CNT0);
	qual->rx_failed = rt2x00_get_field32(reg, RX_STA_CNT0_CRC_ERR);
}
EXPORT_SYMBOL_GPL(rt2800_link_stats);

static u8 rt2800_get_default_vgc(struct rt2x00_dev *rt2x00dev)
{
	u8 vgc;

	if (rt2x00dev->curr_band == NL80211_BAND_2GHZ) {
		if (rt2x00_rt(rt2x00dev, RT3070) ||
		    rt2x00_rt(rt2x00dev, RT3071) ||
		    rt2x00_rt(rt2x00dev, RT3090) ||
		    rt2x00_rt(rt2x00dev, RT3290) ||
		    rt2x00_rt(rt2x00dev, RT3390) ||
		    rt2x00_rt(rt2x00dev, RT3572) ||
		    rt2x00_rt(rt2x00dev, RT3593) ||
		    rt2x00_rt(rt2x00dev, RT5390) ||
		    rt2x00_rt(rt2x00dev, RT5392) ||
		    rt2x00_rt(rt2x00dev, RT5592) ||
		    rt2x00_rt(rt2x00dev, RT6352))
			vgc = 0x1c + (2 * rt2x00dev->lna_gain);
		else
			vgc = 0x2e + rt2x00dev->lna_gain;
	} else { /* 5GHZ band */
		if (rt2x00_rt(rt2x00dev, RT3593))
			vgc = 0x20 + (rt2x00dev->lna_gain * 5) / 3;
		else if (rt2x00_rt(rt2x00dev, RT5592))
			vgc = 0x24 + (2 * rt2x00dev->lna_gain);
		else {
			if (!test_bit(CONFIG_CHANNEL_HT40, &rt2x00dev->flags))
				vgc = 0x32 + (rt2x00dev->lna_gain * 5) / 3;
			else
				vgc = 0x3a + (rt2x00dev->lna_gain * 5) / 3;
		}
	}

	return vgc;
}

static inline void rt2800_set_vgc(struct rt2x00_dev *rt2x00dev,
				  struct link_qual *qual, u8 vgc_level)
{
	if (qual->vgc_level != vgc_level) {
		if (rt2x00_rt(rt2x00dev, RT3572) ||
		    rt2x00_rt(rt2x00dev, RT3593)) {
			rt2800_bbp_write_with_rx_chain(rt2x00dev, 66,
						       vgc_level);
		} else if (rt2x00_rt(rt2x00dev, RT5592)) {
			rt2800_bbp_write(rt2x00dev, 83, qual->rssi > -65 ? 0x4a : 0x7a);
			rt2800_bbp_write_with_rx_chain(rt2x00dev, 66, vgc_level);
		} else {
			rt2800_bbp_write(rt2x00dev, 66, vgc_level);
		}

		qual->vgc_level = vgc_level;
		qual->vgc_level_reg = vgc_level;
	}
}

void rt2800_reset_tuner(struct rt2x00_dev *rt2x00dev, struct link_qual *qual)
{
	rt2800_set_vgc(rt2x00dev, qual, rt2800_get_default_vgc(rt2x00dev));
}
EXPORT_SYMBOL_GPL(rt2800_reset_tuner);

void rt2800_link_tuner(struct rt2x00_dev *rt2x00dev, struct link_qual *qual,
		       const u32 count)
{
	u8 vgc;

	if (rt2x00_rt_rev(rt2x00dev, RT2860, REV_RT2860C))
		return;

	/* When RSSI is better than a certain threshold, increase VGC
	 * with a chip specific value in order to improve the balance
	 * between sensibility and noise isolation.
	 */

	vgc = rt2800_get_default_vgc(rt2x00dev);

	switch (rt2x00dev->chip.rt) {
	case RT3572:
	case RT3593:
		if (qual->rssi > -65) {
			if (rt2x00dev->curr_band == NL80211_BAND_2GHZ)
				vgc += 0x20;
			else
				vgc += 0x10;
		}
		break;

	case RT5592:
		if (qual->rssi > -65)
			vgc += 0x20;
		break;

	default:
		if (qual->rssi > -80)
			vgc += 0x10;
		break;
	}

	rt2800_set_vgc(rt2x00dev, qual, vgc);
}
EXPORT_SYMBOL_GPL(rt2800_link_tuner);

/*
 * Initialization functions.
 */
static int rt2800_init_registers(struct rt2x00_dev *rt2x00dev)
{
	struct rt2800_drv_data *drv_data = rt2x00dev->drv_data;
	u32 reg;
	u16 eeprom;
	unsigned int i;
	int ret;

	rt2800_disable_wpdma(rt2x00dev);

	ret = rt2800_drv_init_registers(rt2x00dev);
	if (ret)
		return ret;

	rt2800_register_write(rt2x00dev, LEGACY_BASIC_RATE, 0x0000013f);
	rt2800_register_write(rt2x00dev, HT_BASIC_RATE, 0x00008003);

	rt2800_register_write(rt2x00dev, MAC_SYS_CTRL, 0x00000000);

	reg = rt2800_register_read(rt2x00dev, BCN_TIME_CFG);
	rt2x00_set_field32(&reg, BCN_TIME_CFG_BEACON_INTERVAL, 1600);
	rt2x00_set_field32(&reg, BCN_TIME_CFG_TSF_TICKING, 0);
	rt2x00_set_field32(&reg, BCN_TIME_CFG_TSF_SYNC, 0);
	rt2x00_set_field32(&reg, BCN_TIME_CFG_TBTT_ENABLE, 0);
	rt2x00_set_field32(&reg, BCN_TIME_CFG_BEACON_GEN, 0);
	rt2x00_set_field32(&reg, BCN_TIME_CFG_TX_TIME_COMPENSATE, 0);
	rt2800_register_write(rt2x00dev, BCN_TIME_CFG, reg);

	rt2800_config_filter(rt2x00dev, FIF_ALLMULTI);

	reg = rt2800_register_read(rt2x00dev, BKOFF_SLOT_CFG);
	rt2x00_set_field32(&reg, BKOFF_SLOT_CFG_SLOT_TIME, 9);
	rt2x00_set_field32(&reg, BKOFF_SLOT_CFG_CC_DELAY_TIME, 2);
	rt2800_register_write(rt2x00dev, BKOFF_SLOT_CFG, reg);

	if (rt2x00_rt(rt2x00dev, RT3290)) {
		reg = rt2800_register_read(rt2x00dev, WLAN_FUN_CTRL);
		if (rt2x00_get_field32(reg, WLAN_EN) == 1) {
			rt2x00_set_field32(&reg, PCIE_APP0_CLK_REQ, 1);
			rt2800_register_write(rt2x00dev, WLAN_FUN_CTRL, reg);
		}

		reg = rt2800_register_read(rt2x00dev, CMB_CTRL);
		if (!(rt2x00_get_field32(reg, LDO0_EN) == 1)) {
			rt2x00_set_field32(&reg, LDO0_EN, 1);
			rt2x00_set_field32(&reg, LDO_BGSEL, 3);
			rt2800_register_write(rt2x00dev, CMB_CTRL, reg);
		}

		reg = rt2800_register_read(rt2x00dev, OSC_CTRL);
		rt2x00_set_field32(&reg, OSC_ROSC_EN, 1);
		rt2x00_set_field32(&reg, OSC_CAL_REQ, 1);
		rt2x00_set_field32(&reg, OSC_REF_CYCLE, 0x27);
		rt2800_register_write(rt2x00dev, OSC_CTRL, reg);

		reg = rt2800_register_read(rt2x00dev, COEX_CFG0);
		rt2x00_set_field32(&reg, COEX_CFG_ANT, 0x5e);
		rt2800_register_write(rt2x00dev, COEX_CFG0, reg);

		reg = rt2800_register_read(rt2x00dev, COEX_CFG2);
		rt2x00_set_field32(&reg, BT_COEX_CFG1, 0x00);
		rt2x00_set_field32(&reg, BT_COEX_CFG0, 0x17);
		rt2x00_set_field32(&reg, WL_COEX_CFG1, 0x93);
		rt2x00_set_field32(&reg, WL_COEX_CFG0, 0x7f);
		rt2800_register_write(rt2x00dev, COEX_CFG2, reg);

		reg = rt2800_register_read(rt2x00dev, PLL_CTRL);
		rt2x00_set_field32(&reg, PLL_CONTROL, 1);
		rt2800_register_write(rt2x00dev, PLL_CTRL, reg);
	}

	if (rt2x00_rt(rt2x00dev, RT3071) ||
	    rt2x00_rt(rt2x00dev, RT3090) ||
	    rt2x00_rt(rt2x00dev, RT3290) ||
	    rt2x00_rt(rt2x00dev, RT3390)) {

		if (rt2x00_rt(rt2x00dev, RT3290))
			rt2800_register_write(rt2x00dev, TX_SW_CFG0,
					      0x00000404);
		else
			rt2800_register_write(rt2x00dev, TX_SW_CFG0,
					      0x00000400);

		rt2800_register_write(rt2x00dev, TX_SW_CFG1, 0x00000000);
		if (rt2x00_rt_rev_lt(rt2x00dev, RT3071, REV_RT3071E) ||
		    rt2x00_rt_rev_lt(rt2x00dev, RT3090, REV_RT3090E) ||
		    rt2x00_rt_rev_lt(rt2x00dev, RT3390, REV_RT3390E)) {
			eeprom = rt2800_eeprom_read(rt2x00dev, EEPROM_NIC_CONF1);
			if (rt2x00_get_field16(eeprom, EEPROM_NIC_CONF1_DAC_TEST))
				rt2800_register_write(rt2x00dev, TX_SW_CFG2,
						      0x0000002c);
			else
				rt2800_register_write(rt2x00dev, TX_SW_CFG2,
						      0x0000000f);
		} else {
			rt2800_register_write(rt2x00dev, TX_SW_CFG2, 0x00000000);
		}
	} else if (rt2x00_rt(rt2x00dev, RT3070)) {
		rt2800_register_write(rt2x00dev, TX_SW_CFG0, 0x00000400);

		if (rt2x00_rt_rev_lt(rt2x00dev, RT3070, REV_RT3070F)) {
			rt2800_register_write(rt2x00dev, TX_SW_CFG1, 0x00000000);
			rt2800_register_write(rt2x00dev, TX_SW_CFG2, 0x0000002c);
		} else {
			rt2800_register_write(rt2x00dev, TX_SW_CFG1, 0x00080606);
			rt2800_register_write(rt2x00dev, TX_SW_CFG2, 0x00000000);
		}
	} else if (rt2800_is_305x_soc(rt2x00dev)) {
		rt2800_register_write(rt2x00dev, TX_SW_CFG0, 0x00000400);
		rt2800_register_write(rt2x00dev, TX_SW_CFG1, 0x00000000);
		rt2800_register_write(rt2x00dev, TX_SW_CFG2, 0x00000030);
	} else if (rt2x00_rt(rt2x00dev, RT3352)) {
		rt2800_register_write(rt2x00dev, TX_SW_CFG0, 0x00000402);
		rt2800_register_write(rt2x00dev, TX_SW_CFG1, 0x00080606);
		rt2800_register_write(rt2x00dev, TX_SW_CFG2, 0x00000000);
	} else if (rt2x00_rt(rt2x00dev, RT3572)) {
		rt2800_register_write(rt2x00dev, TX_SW_CFG0, 0x00000400);
		rt2800_register_write(rt2x00dev, TX_SW_CFG1, 0x00080606);
	} else if (rt2x00_rt(rt2x00dev, RT3593)) {
		rt2800_register_write(rt2x00dev, TX_SW_CFG0, 0x00000402);
		rt2800_register_write(rt2x00dev, TX_SW_CFG1, 0x00000000);
		if (rt2x00_rt_rev_lt(rt2x00dev, RT3593, REV_RT3593E)) {
			eeprom = rt2800_eeprom_read(rt2x00dev, EEPROM_NIC_CONF1);
			if (rt2x00_get_field16(eeprom,
					       EEPROM_NIC_CONF1_DAC_TEST))
				rt2800_register_write(rt2x00dev, TX_SW_CFG2,
						      0x0000001f);
			else
				rt2800_register_write(rt2x00dev, TX_SW_CFG2,
						      0x0000000f);
		} else {
			rt2800_register_write(rt2x00dev, TX_SW_CFG2,
					      0x00000000);
		}
	} else if (rt2x00_rt(rt2x00dev, RT5390) ||
		   rt2x00_rt(rt2x00dev, RT5392) ||
		   rt2x00_rt(rt2x00dev, RT6352)) {
		rt2800_register_write(rt2x00dev, TX_SW_CFG0, 0x00000404);
		rt2800_register_write(rt2x00dev, TX_SW_CFG1, 0x00080606);
		rt2800_register_write(rt2x00dev, TX_SW_CFG2, 0x00000000);
	} else if (rt2x00_rt(rt2x00dev, RT5592)) {
		rt2800_register_write(rt2x00dev, TX_SW_CFG0, 0x00000404);
		rt2800_register_write(rt2x00dev, TX_SW_CFG1, 0x00000000);
		rt2800_register_write(rt2x00dev, TX_SW_CFG2, 0x00000000);
	} else if (rt2x00_rt(rt2x00dev, RT5350)) {
		rt2800_register_write(rt2x00dev, TX_SW_CFG0, 0x00000404);
	} else if (rt2x00_rt(rt2x00dev, RT6352)) {
		rt2800_register_write(rt2x00dev, TX_SW_CFG0, 0x00000401);
		rt2800_register_write(rt2x00dev, TX_SW_CFG1, 0x000C0000);
		rt2800_register_write(rt2x00dev, TX_SW_CFG2, 0x00000000);
		rt2800_register_write(rt2x00dev, MIMO_PS_CFG, 0x00000002);
		rt2800_register_write(rt2x00dev, TX_PIN_CFG, 0x00150F0F);
		rt2800_register_write(rt2x00dev, TX_ALC_VGA3, 0x06060606);
		rt2800_register_write(rt2x00dev, TX0_BB_GAIN_ATTEN, 0x0);
		rt2800_register_write(rt2x00dev, TX1_BB_GAIN_ATTEN, 0x0);
		rt2800_register_write(rt2x00dev, TX0_RF_GAIN_ATTEN, 0x6C6C666C);
		rt2800_register_write(rt2x00dev, TX1_RF_GAIN_ATTEN, 0x6C6C666C);
		rt2800_register_write(rt2x00dev, TX0_RF_GAIN_CORRECT,
				      0x3630363A);
		rt2800_register_write(rt2x00dev, TX1_RF_GAIN_CORRECT,
				      0x3630363A);
		reg = rt2800_register_read(rt2x00dev, TX_ALC_CFG_1);
		rt2x00_set_field32(&reg, TX_ALC_CFG_1_ROS_BUSY_EN, 0);
		rt2800_register_write(rt2x00dev, TX_ALC_CFG_1, reg);
	} else {
		rt2800_register_write(rt2x00dev, TX_SW_CFG0, 0x00000000);
		rt2800_register_write(rt2x00dev, TX_SW_CFG1, 0x00080606);
	}

	reg = rt2800_register_read(rt2x00dev, TX_LINK_CFG);
	rt2x00_set_field32(&reg, TX_LINK_CFG_REMOTE_MFB_LIFETIME, 32);
	rt2x00_set_field32(&reg, TX_LINK_CFG_MFB_ENABLE, 0);
	rt2x00_set_field32(&reg, TX_LINK_CFG_REMOTE_UMFS_ENABLE, 0);
	rt2x00_set_field32(&reg, TX_LINK_CFG_TX_MRQ_EN, 0);
	rt2x00_set_field32(&reg, TX_LINK_CFG_TX_RDG_EN, 0);
	rt2x00_set_field32(&reg, TX_LINK_CFG_TX_CF_ACK_EN, 1);
	rt2x00_set_field32(&reg, TX_LINK_CFG_REMOTE_MFB, 0);
	rt2x00_set_field32(&reg, TX_LINK_CFG_REMOTE_MFS, 0);
	rt2800_register_write(rt2x00dev, TX_LINK_CFG, reg);

	reg = rt2800_register_read(rt2x00dev, TX_TIMEOUT_CFG);
	rt2x00_set_field32(&reg, TX_TIMEOUT_CFG_MPDU_LIFETIME, 9);
	rt2x00_set_field32(&reg, TX_TIMEOUT_CFG_RX_ACK_TIMEOUT, 32);
	rt2x00_set_field32(&reg, TX_TIMEOUT_CFG_TX_OP_TIMEOUT, 10);
	rt2800_register_write(rt2x00dev, TX_TIMEOUT_CFG, reg);

	reg = rt2800_register_read(rt2x00dev, MAX_LEN_CFG);
	rt2x00_set_field32(&reg, MAX_LEN_CFG_MAX_MPDU, AGGREGATION_SIZE);
	if (rt2x00_is_usb(rt2x00dev)) {
		drv_data->max_psdu = 3;
	} else if (rt2x00_rt_rev_gte(rt2x00dev, RT2872, REV_RT2872E) ||
		   rt2x00_rt(rt2x00dev, RT2883) ||
		   rt2x00_rt_rev_lt(rt2x00dev, RT3070, REV_RT3070E)) {
		drv_data->max_psdu = 2;
	} else {
		drv_data->max_psdu = 1;
	}
	rt2x00_set_field32(&reg, MAX_LEN_CFG_MAX_PSDU, drv_data->max_psdu);
	rt2x00_set_field32(&reg, MAX_LEN_CFG_MIN_PSDU, 10);
	rt2x00_set_field32(&reg, MAX_LEN_CFG_MIN_MPDU, 10);
	rt2800_register_write(rt2x00dev, MAX_LEN_CFG, reg);

	reg = rt2800_register_read(rt2x00dev, LED_CFG);
	rt2x00_set_field32(&reg, LED_CFG_ON_PERIOD, 70);
	rt2x00_set_field32(&reg, LED_CFG_OFF_PERIOD, 30);
	rt2x00_set_field32(&reg, LED_CFG_SLOW_BLINK_PERIOD, 3);
	rt2x00_set_field32(&reg, LED_CFG_R_LED_MODE, 3);
	rt2x00_set_field32(&reg, LED_CFG_G_LED_MODE, 3);
	rt2x00_set_field32(&reg, LED_CFG_Y_LED_MODE, 3);
	rt2x00_set_field32(&reg, LED_CFG_LED_POLAR, 1);
	rt2800_register_write(rt2x00dev, LED_CFG, reg);

	rt2800_register_write(rt2x00dev, PBF_MAX_PCNT, 0x1f3fbf9f);

	reg = rt2800_register_read(rt2x00dev, TX_RTY_CFG);
	rt2x00_set_field32(&reg, TX_RTY_CFG_SHORT_RTY_LIMIT, 2);
	rt2x00_set_field32(&reg, TX_RTY_CFG_LONG_RTY_LIMIT, 2);
	rt2x00_set_field32(&reg, TX_RTY_CFG_LONG_RTY_THRE, 2000);
	rt2x00_set_field32(&reg, TX_RTY_CFG_NON_AGG_RTY_MODE, 0);
	rt2x00_set_field32(&reg, TX_RTY_CFG_AGG_RTY_MODE, 0);
	rt2x00_set_field32(&reg, TX_RTY_CFG_TX_AUTO_FB_ENABLE, 1);
	rt2800_register_write(rt2x00dev, TX_RTY_CFG, reg);

	reg = rt2800_register_read(rt2x00dev, AUTO_RSP_CFG);
	rt2x00_set_field32(&reg, AUTO_RSP_CFG_AUTORESPONDER, 1);
	rt2x00_set_field32(&reg, AUTO_RSP_CFG_BAC_ACK_POLICY, 1);
	rt2x00_set_field32(&reg, AUTO_RSP_CFG_CTS_40_MMODE, 1);
	rt2x00_set_field32(&reg, AUTO_RSP_CFG_CTS_40_MREF, 0);
	rt2x00_set_field32(&reg, AUTO_RSP_CFG_AR_PREAMBLE, 0);
	rt2x00_set_field32(&reg, AUTO_RSP_CFG_DUAL_CTS_EN, 0);
	rt2x00_set_field32(&reg, AUTO_RSP_CFG_ACK_CTS_PSM_BIT, 0);
	rt2800_register_write(rt2x00dev, AUTO_RSP_CFG, reg);

	reg = rt2800_register_read(rt2x00dev, CCK_PROT_CFG);
	rt2x00_set_field32(&reg, CCK_PROT_CFG_PROTECT_RATE, 3);
	rt2x00_set_field32(&reg, CCK_PROT_CFG_PROTECT_CTRL, 0);
	rt2x00_set_field32(&reg, CCK_PROT_CFG_PROTECT_NAV_SHORT, 1);
	rt2x00_set_field32(&reg, CCK_PROT_CFG_TX_OP_ALLOW_CCK, 1);
	rt2x00_set_field32(&reg, CCK_PROT_CFG_TX_OP_ALLOW_OFDM, 1);
	rt2x00_set_field32(&reg, CCK_PROT_CFG_TX_OP_ALLOW_MM20, 1);
	rt2x00_set_field32(&reg, CCK_PROT_CFG_TX_OP_ALLOW_MM40, 0);
	rt2x00_set_field32(&reg, CCK_PROT_CFG_TX_OP_ALLOW_GF20, 1);
	rt2x00_set_field32(&reg, CCK_PROT_CFG_TX_OP_ALLOW_GF40, 0);
	rt2x00_set_field32(&reg, CCK_PROT_CFG_RTS_TH_EN, 1);
	rt2800_register_write(rt2x00dev, CCK_PROT_CFG, reg);

	reg = rt2800_register_read(rt2x00dev, OFDM_PROT_CFG);
	rt2x00_set_field32(&reg, OFDM_PROT_CFG_PROTECT_RATE, 3);
	rt2x00_set_field32(&reg, OFDM_PROT_CFG_PROTECT_CTRL, 0);
	rt2x00_set_field32(&reg, OFDM_PROT_CFG_PROTECT_NAV_SHORT, 1);
	rt2x00_set_field32(&reg, OFDM_PROT_CFG_TX_OP_ALLOW_CCK, 1);
	rt2x00_set_field32(&reg, OFDM_PROT_CFG_TX_OP_ALLOW_OFDM, 1);
	rt2x00_set_field32(&reg, OFDM_PROT_CFG_TX_OP_ALLOW_MM20, 1);
	rt2x00_set_field32(&reg, OFDM_PROT_CFG_TX_OP_ALLOW_MM40, 0);
	rt2x00_set_field32(&reg, OFDM_PROT_CFG_TX_OP_ALLOW_GF20, 1);
	rt2x00_set_field32(&reg, OFDM_PROT_CFG_TX_OP_ALLOW_GF40, 0);
	rt2x00_set_field32(&reg, OFDM_PROT_CFG_RTS_TH_EN, 1);
	rt2800_register_write(rt2x00dev, OFDM_PROT_CFG, reg);

	reg = rt2800_register_read(rt2x00dev, MM20_PROT_CFG);
	rt2x00_set_field32(&reg, MM20_PROT_CFG_PROTECT_RATE, 0x4004);
	rt2x00_set_field32(&reg, MM20_PROT_CFG_PROTECT_CTRL, 1);
	rt2x00_set_field32(&reg, MM20_PROT_CFG_PROTECT_NAV_SHORT, 1);
	rt2x00_set_field32(&reg, MM20_PROT_CFG_TX_OP_ALLOW_CCK, 0);
	rt2x00_set_field32(&reg, MM20_PROT_CFG_TX_OP_ALLOW_OFDM, 1);
	rt2x00_set_field32(&reg, MM20_PROT_CFG_TX_OP_ALLOW_MM20, 1);
	rt2x00_set_field32(&reg, MM20_PROT_CFG_TX_OP_ALLOW_MM40, 0);
	rt2x00_set_field32(&reg, MM20_PROT_CFG_TX_OP_ALLOW_GF20, 1);
	rt2x00_set_field32(&reg, MM20_PROT_CFG_TX_OP_ALLOW_GF40, 0);
	rt2x00_set_field32(&reg, MM20_PROT_CFG_RTS_TH_EN, 0);
	rt2800_register_write(rt2x00dev, MM20_PROT_CFG, reg);

	reg = rt2800_register_read(rt2x00dev, MM40_PROT_CFG);
	rt2x00_set_field32(&reg, MM40_PROT_CFG_PROTECT_RATE, 0x4084);
	rt2x00_set_field32(&reg, MM40_PROT_CFG_PROTECT_CTRL, 1);
	rt2x00_set_field32(&reg, MM40_PROT_CFG_PROTECT_NAV_SHORT, 1);
	rt2x00_set_field32(&reg, MM40_PROT_CFG_TX_OP_ALLOW_CCK, 0);
	rt2x00_set_field32(&reg, MM40_PROT_CFG_TX_OP_ALLOW_OFDM, 1);
	rt2x00_set_field32(&reg, MM40_PROT_CFG_TX_OP_ALLOW_MM20, 1);
	rt2x00_set_field32(&reg, MM40_PROT_CFG_TX_OP_ALLOW_MM40, 1);
	rt2x00_set_field32(&reg, MM40_PROT_CFG_TX_OP_ALLOW_GF20, 1);
	rt2x00_set_field32(&reg, MM40_PROT_CFG_TX_OP_ALLOW_GF40, 1);
	rt2x00_set_field32(&reg, MM40_PROT_CFG_RTS_TH_EN, 0);
	rt2800_register_write(rt2x00dev, MM40_PROT_CFG, reg);

	reg = rt2800_register_read(rt2x00dev, GF20_PROT_CFG);
	rt2x00_set_field32(&reg, GF20_PROT_CFG_PROTECT_RATE, 0x4004);
	rt2x00_set_field32(&reg, GF20_PROT_CFG_PROTECT_CTRL, 1);
	rt2x00_set_field32(&reg, GF20_PROT_CFG_PROTECT_NAV_SHORT, 1);
	rt2x00_set_field32(&reg, GF20_PROT_CFG_TX_OP_ALLOW_CCK, 0);
	rt2x00_set_field32(&reg, GF20_PROT_CFG_TX_OP_ALLOW_OFDM, 1);
	rt2x00_set_field32(&reg, GF20_PROT_CFG_TX_OP_ALLOW_MM20, 1);
	rt2x00_set_field32(&reg, GF20_PROT_CFG_TX_OP_ALLOW_MM40, 0);
	rt2x00_set_field32(&reg, GF20_PROT_CFG_TX_OP_ALLOW_GF20, 1);
	rt2x00_set_field32(&reg, GF20_PROT_CFG_TX_OP_ALLOW_GF40, 0);
	rt2x00_set_field32(&reg, GF20_PROT_CFG_RTS_TH_EN, 0);
	rt2800_register_write(rt2x00dev, GF20_PROT_CFG, reg);

	reg = rt2800_register_read(rt2x00dev, GF40_PROT_CFG);
	rt2x00_set_field32(&reg, GF40_PROT_CFG_PROTECT_RATE, 0x4084);
	rt2x00_set_field32(&reg, GF40_PROT_CFG_PROTECT_CTRL, 1);
	rt2x00_set_field32(&reg, GF40_PROT_CFG_PROTECT_NAV_SHORT, 1);
	rt2x00_set_field32(&reg, GF40_PROT_CFG_TX_OP_ALLOW_CCK, 0);
	rt2x00_set_field32(&reg, GF40_PROT_CFG_TX_OP_ALLOW_OFDM, 1);
	rt2x00_set_field32(&reg, GF40_PROT_CFG_TX_OP_ALLOW_MM20, 1);
	rt2x00_set_field32(&reg, GF40_PROT_CFG_TX_OP_ALLOW_MM40, 1);
	rt2x00_set_field32(&reg, GF40_PROT_CFG_TX_OP_ALLOW_GF20, 1);
	rt2x00_set_field32(&reg, GF40_PROT_CFG_TX_OP_ALLOW_GF40, 1);
	rt2x00_set_field32(&reg, GF40_PROT_CFG_RTS_TH_EN, 0);
	rt2800_register_write(rt2x00dev, GF40_PROT_CFG, reg);

	if (rt2x00_is_usb(rt2x00dev)) {
		rt2800_register_write(rt2x00dev, PBF_CFG, 0xf40006);

		reg = rt2800_register_read(rt2x00dev, WPDMA_GLO_CFG);
		rt2x00_set_field32(&reg, WPDMA_GLO_CFG_ENABLE_TX_DMA, 0);
		rt2x00_set_field32(&reg, WPDMA_GLO_CFG_TX_DMA_BUSY, 0);
		rt2x00_set_field32(&reg, WPDMA_GLO_CFG_ENABLE_RX_DMA, 0);
		rt2x00_set_field32(&reg, WPDMA_GLO_CFG_RX_DMA_BUSY, 0);
		rt2x00_set_field32(&reg, WPDMA_GLO_CFG_WP_DMA_BURST_SIZE, 3);
		rt2x00_set_field32(&reg, WPDMA_GLO_CFG_TX_WRITEBACK_DONE, 0);
		rt2x00_set_field32(&reg, WPDMA_GLO_CFG_BIG_ENDIAN, 0);
		rt2x00_set_field32(&reg, WPDMA_GLO_CFG_RX_HDR_SCATTER, 0);
		rt2x00_set_field32(&reg, WPDMA_GLO_CFG_HDR_SEG_LEN, 0);
		rt2800_register_write(rt2x00dev, WPDMA_GLO_CFG, reg);
	}

	/*
	 * The legacy driver also sets TXOP_CTRL_CFG_RESERVED_TRUN_EN to 1
	 * although it is reserved.
	 */
	reg = rt2800_register_read(rt2x00dev, TXOP_CTRL_CFG);
	rt2x00_set_field32(&reg, TXOP_CTRL_CFG_TIMEOUT_TRUN_EN, 1);
	rt2x00_set_field32(&reg, TXOP_CTRL_CFG_AC_TRUN_EN, 1);
	rt2x00_set_field32(&reg, TXOP_CTRL_CFG_TXRATEGRP_TRUN_EN, 1);
	rt2x00_set_field32(&reg, TXOP_CTRL_CFG_USER_MODE_TRUN_EN, 1);
	rt2x00_set_field32(&reg, TXOP_CTRL_CFG_MIMO_PS_TRUN_EN, 1);
	rt2x00_set_field32(&reg, TXOP_CTRL_CFG_RESERVED_TRUN_EN, 1);
	rt2x00_set_field32(&reg, TXOP_CTRL_CFG_LSIG_TXOP_EN, 0);
	rt2x00_set_field32(&reg, TXOP_CTRL_CFG_EXT_CCA_EN, 0);
	rt2x00_set_field32(&reg, TXOP_CTRL_CFG_EXT_CCA_DLY, 88);
	rt2x00_set_field32(&reg, TXOP_CTRL_CFG_EXT_CWMIN, 0);
	rt2800_register_write(rt2x00dev, TXOP_CTRL_CFG, reg);

	reg = rt2x00_rt(rt2x00dev, RT5592) ? 0x00000082 : 0x00000002;
	rt2800_register_write(rt2x00dev, TXOP_HLDR_ET, reg);

	reg = rt2800_register_read(rt2x00dev, TX_RTS_CFG);
	rt2x00_set_field32(&reg, TX_RTS_CFG_AUTO_RTS_RETRY_LIMIT, 7);
	rt2x00_set_field32(&reg, TX_RTS_CFG_RTS_THRES,
			   IEEE80211_MAX_RTS_THRESHOLD);
	rt2x00_set_field32(&reg, TX_RTS_CFG_RTS_FBK_EN, 1);
	rt2800_register_write(rt2x00dev, TX_RTS_CFG, reg);

	rt2800_register_write(rt2x00dev, EXP_ACK_TIME, 0x002400ca);

	/*
	 * Usually the CCK SIFS time should be set to 10 and the OFDM SIFS
	 * time should be set to 16. However, the original Ralink driver uses
	 * 16 for both and indeed using a value of 10 for CCK SIFS results in
	 * connection problems with 11g + CTS protection. Hence, use the same
	 * defaults as the Ralink driver: 16 for both, CCK and OFDM SIFS.
	 */
	reg = rt2800_register_read(rt2x00dev, XIFS_TIME_CFG);
	rt2x00_set_field32(&reg, XIFS_TIME_CFG_CCKM_SIFS_TIME, 16);
	rt2x00_set_field32(&reg, XIFS_TIME_CFG_OFDM_SIFS_TIME, 16);
	rt2x00_set_field32(&reg, XIFS_TIME_CFG_OFDM_XIFS_TIME, 4);
	rt2x00_set_field32(&reg, XIFS_TIME_CFG_EIFS, 314);
	rt2x00_set_field32(&reg, XIFS_TIME_CFG_BB_RXEND_ENABLE, 1);
	rt2800_register_write(rt2x00dev, XIFS_TIME_CFG, reg);

	rt2800_register_write(rt2x00dev, PWR_PIN_CFG, 0x00000003);

	/*
	 * ASIC will keep garbage value after boot, clear encryption keys.
	 */
	for (i = 0; i < 4; i++)
		rt2800_register_write(rt2x00dev,
					 SHARED_KEY_MODE_ENTRY(i), 0);

	for (i = 0; i < 256; i++) {
		rt2800_config_wcid(rt2x00dev, NULL, i);
		rt2800_delete_wcid_attr(rt2x00dev, i);
		rt2800_register_write(rt2x00dev, MAC_IVEIV_ENTRY(i), 0);
	}

	/*
	 * Clear all beacons
	 */
	for (i = 0; i < 8; i++)
		rt2800_clear_beacon_register(rt2x00dev, i);

	if (rt2x00_is_usb(rt2x00dev)) {
		reg = rt2800_register_read(rt2x00dev, US_CYC_CNT);
		rt2x00_set_field32(&reg, US_CYC_CNT_CLOCK_CYCLE, 30);
		rt2800_register_write(rt2x00dev, US_CYC_CNT, reg);
	} else if (rt2x00_is_pcie(rt2x00dev)) {
		reg = rt2800_register_read(rt2x00dev, US_CYC_CNT);
		rt2x00_set_field32(&reg, US_CYC_CNT_CLOCK_CYCLE, 125);
		rt2800_register_write(rt2x00dev, US_CYC_CNT, reg);
	}

	reg = rt2800_register_read(rt2x00dev, HT_FBK_CFG0);
	rt2x00_set_field32(&reg, HT_FBK_CFG0_HTMCS0FBK, 0);
	rt2x00_set_field32(&reg, HT_FBK_CFG0_HTMCS1FBK, 0);
	rt2x00_set_field32(&reg, HT_FBK_CFG0_HTMCS2FBK, 1);
	rt2x00_set_field32(&reg, HT_FBK_CFG0_HTMCS3FBK, 2);
	rt2x00_set_field32(&reg, HT_FBK_CFG0_HTMCS4FBK, 3);
	rt2x00_set_field32(&reg, HT_FBK_CFG0_HTMCS5FBK, 4);
	rt2x00_set_field32(&reg, HT_FBK_CFG0_HTMCS6FBK, 5);
	rt2x00_set_field32(&reg, HT_FBK_CFG0_HTMCS7FBK, 6);
	rt2800_register_write(rt2x00dev, HT_FBK_CFG0, reg);

	reg = rt2800_register_read(rt2x00dev, HT_FBK_CFG1);
	rt2x00_set_field32(&reg, HT_FBK_CFG1_HTMCS8FBK, 8);
	rt2x00_set_field32(&reg, HT_FBK_CFG1_HTMCS9FBK, 8);
	rt2x00_set_field32(&reg, HT_FBK_CFG1_HTMCS10FBK, 9);
	rt2x00_set_field32(&reg, HT_FBK_CFG1_HTMCS11FBK, 10);
	rt2x00_set_field32(&reg, HT_FBK_CFG1_HTMCS12FBK, 11);
	rt2x00_set_field32(&reg, HT_FBK_CFG1_HTMCS13FBK, 12);
	rt2x00_set_field32(&reg, HT_FBK_CFG1_HTMCS14FBK, 13);
	rt2x00_set_field32(&reg, HT_FBK_CFG1_HTMCS15FBK, 14);
	rt2800_register_write(rt2x00dev, HT_FBK_CFG1, reg);

	reg = rt2800_register_read(rt2x00dev, LG_FBK_CFG0);
	rt2x00_set_field32(&reg, LG_FBK_CFG0_OFDMMCS0FBK, 8);
	rt2x00_set_field32(&reg, LG_FBK_CFG0_OFDMMCS1FBK, 8);
	rt2x00_set_field32(&reg, LG_FBK_CFG0_OFDMMCS2FBK, 9);
	rt2x00_set_field32(&reg, LG_FBK_CFG0_OFDMMCS3FBK, 10);
	rt2x00_set_field32(&reg, LG_FBK_CFG0_OFDMMCS4FBK, 11);
	rt2x00_set_field32(&reg, LG_FBK_CFG0_OFDMMCS5FBK, 12);
	rt2x00_set_field32(&reg, LG_FBK_CFG0_OFDMMCS6FBK, 13);
	rt2x00_set_field32(&reg, LG_FBK_CFG0_OFDMMCS7FBK, 14);
	rt2800_register_write(rt2x00dev, LG_FBK_CFG0, reg);

	reg = rt2800_register_read(rt2x00dev, LG_FBK_CFG1);
	rt2x00_set_field32(&reg, LG_FBK_CFG0_CCKMCS0FBK, 0);
	rt2x00_set_field32(&reg, LG_FBK_CFG0_CCKMCS1FBK, 0);
	rt2x00_set_field32(&reg, LG_FBK_CFG0_CCKMCS2FBK, 1);
	rt2x00_set_field32(&reg, LG_FBK_CFG0_CCKMCS3FBK, 2);
	rt2800_register_write(rt2x00dev, LG_FBK_CFG1, reg);

	/*
	 * Do not force the BA window size, we use the TXWI to set it
	 */
	reg = rt2800_register_read(rt2x00dev, AMPDU_BA_WINSIZE);
	rt2x00_set_field32(&reg, AMPDU_BA_WINSIZE_FORCE_WINSIZE_ENABLE, 0);
	rt2x00_set_field32(&reg, AMPDU_BA_WINSIZE_FORCE_WINSIZE, 0);
	rt2800_register_write(rt2x00dev, AMPDU_BA_WINSIZE, reg);

	/*
	 * We must clear the error counters.
	 * These registers are cleared on read,
	 * so we may pass a useless variable to store the value.
	 */
	reg = rt2800_register_read(rt2x00dev, RX_STA_CNT0);
	reg = rt2800_register_read(rt2x00dev, RX_STA_CNT1);
	reg = rt2800_register_read(rt2x00dev, RX_STA_CNT2);
	reg = rt2800_register_read(rt2x00dev, TX_STA_CNT0);
	reg = rt2800_register_read(rt2x00dev, TX_STA_CNT1);
	reg = rt2800_register_read(rt2x00dev, TX_STA_CNT2);

	/*
	 * Setup leadtime for pre tbtt interrupt to 6ms
	 */
	reg = rt2800_register_read(rt2x00dev, INT_TIMER_CFG);
	rt2x00_set_field32(&reg, INT_TIMER_CFG_PRE_TBTT_TIMER, 6 << 4);
	rt2800_register_write(rt2x00dev, INT_TIMER_CFG, reg);

	/*
	 * Set up channel statistics timer
	 */
	reg = rt2800_register_read(rt2x00dev, CH_TIME_CFG);
	rt2x00_set_field32(&reg, CH_TIME_CFG_EIFS_BUSY, 1);
	rt2x00_set_field32(&reg, CH_TIME_CFG_NAV_BUSY, 1);
	rt2x00_set_field32(&reg, CH_TIME_CFG_RX_BUSY, 1);
	rt2x00_set_field32(&reg, CH_TIME_CFG_TX_BUSY, 1);
	rt2x00_set_field32(&reg, CH_TIME_CFG_TMR_EN, 1);
	rt2800_register_write(rt2x00dev, CH_TIME_CFG, reg);

	return 0;
}

static int rt2800_wait_bbp_rf_ready(struct rt2x00_dev *rt2x00dev)
{
	unsigned int i;
	u32 reg;

	for (i = 0; i < REGISTER_BUSY_COUNT; i++) {
		reg = rt2800_register_read(rt2x00dev, MAC_STATUS_CFG);
		if (!rt2x00_get_field32(reg, MAC_STATUS_CFG_BBP_RF_BUSY))
			return 0;

		udelay(REGISTER_BUSY_DELAY);
	}

	rt2x00_err(rt2x00dev, "BBP/RF register access failed, aborting\n");
	return -EACCES;
}

static int rt2800_wait_bbp_ready(struct rt2x00_dev *rt2x00dev)
{
	unsigned int i;
	u8 value;

	/*
	 * BBP was enabled after firmware was loaded,
	 * but we need to reactivate it now.
	 */
	rt2800_register_write(rt2x00dev, H2M_BBP_AGENT, 0);
	rt2800_register_write(rt2x00dev, H2M_MAILBOX_CSR, 0);
	msleep(1);

	for (i = 0; i < REGISTER_BUSY_COUNT; i++) {
		value = rt2800_bbp_read(rt2x00dev, 0);
		if ((value != 0xff) && (value != 0x00))
			return 0;
		udelay(REGISTER_BUSY_DELAY);
	}

	rt2x00_err(rt2x00dev, "BBP register access failed, aborting\n");
	return -EACCES;
}

static void rt2800_bbp4_mac_if_ctrl(struct rt2x00_dev *rt2x00dev)
{
	u8 value;

	value = rt2800_bbp_read(rt2x00dev, 4);
	rt2x00_set_field8(&value, BBP4_MAC_IF_CTRL, 1);
	rt2800_bbp_write(rt2x00dev, 4, value);
}

static void rt2800_init_freq_calibration(struct rt2x00_dev *rt2x00dev)
{
	rt2800_bbp_write(rt2x00dev, 142, 1);
	rt2800_bbp_write(rt2x00dev, 143, 57);
}

static void rt2800_init_bbp_5592_glrt(struct rt2x00_dev *rt2x00dev)
{
	static const u8 glrt_table[] = {
		0xE0, 0x1F, 0X38, 0x32, 0x08, 0x28, 0x19, 0x0A, 0xFF, 0x00, /* 128 ~ 137 */
		0x16, 0x10, 0x10, 0x0B, 0x36, 0x2C, 0x26, 0x24, 0x42, 0x36, /* 138 ~ 147 */
		0x30, 0x2D, 0x4C, 0x46, 0x3D, 0x40, 0x3E, 0x42, 0x3D, 0x40, /* 148 ~ 157 */
		0X3C, 0x34, 0x2C, 0x2F, 0x3C, 0x35, 0x2E, 0x2A, 0x49, 0x41, /* 158 ~ 167 */
		0x36, 0x31, 0x30, 0x30, 0x0E, 0x0D, 0x28, 0x21, 0x1C, 0x16, /* 168 ~ 177 */
		0x50, 0x4A, 0x43, 0x40, 0x10, 0x10, 0x10, 0x10, 0x00, 0x00, /* 178 ~ 187 */
		0x00, 0x00, 0x00, 0x00, 0x00, 0x00, 0x00, 0x00, 0x00, 0x00, /* 188 ~ 197 */
		0x00, 0x00, 0x7D, 0x14, 0x32, 0x2C, 0x36, 0x4C, 0x43, 0x2C, /* 198 ~ 207 */
		0x2E, 0x36, 0x30, 0x6E,					    /* 208 ~ 211 */
	};
	int i;

	for (i = 0; i < ARRAY_SIZE(glrt_table); i++) {
		rt2800_bbp_write(rt2x00dev, 195, 128 + i);
		rt2800_bbp_write(rt2x00dev, 196, glrt_table[i]);
	}
};

static void rt2800_init_bbp_early(struct rt2x00_dev *rt2x00dev)
{
	rt2800_bbp_write(rt2x00dev, 65, 0x2C);
	rt2800_bbp_write(rt2x00dev, 66, 0x38);
	rt2800_bbp_write(rt2x00dev, 68, 0x0B);
	rt2800_bbp_write(rt2x00dev, 69, 0x12);
	rt2800_bbp_write(rt2x00dev, 70, 0x0a);
	rt2800_bbp_write(rt2x00dev, 73, 0x10);
	rt2800_bbp_write(rt2x00dev, 81, 0x37);
	rt2800_bbp_write(rt2x00dev, 82, 0x62);
	rt2800_bbp_write(rt2x00dev, 83, 0x6A);
	rt2800_bbp_write(rt2x00dev, 84, 0x99);
	rt2800_bbp_write(rt2x00dev, 86, 0x00);
	rt2800_bbp_write(rt2x00dev, 91, 0x04);
	rt2800_bbp_write(rt2x00dev, 92, 0x00);
	rt2800_bbp_write(rt2x00dev, 103, 0x00);
	rt2800_bbp_write(rt2x00dev, 105, 0x05);
	rt2800_bbp_write(rt2x00dev, 106, 0x35);
}

static void rt2800_disable_unused_dac_adc(struct rt2x00_dev *rt2x00dev)
{
	u16 eeprom;
	u8 value;

	value = rt2800_bbp_read(rt2x00dev, 138);
	eeprom = rt2800_eeprom_read(rt2x00dev, EEPROM_NIC_CONF0);
	if (rt2x00_get_field16(eeprom, EEPROM_NIC_CONF0_TXPATH) == 1)
		value |= 0x20;
	if (rt2x00_get_field16(eeprom, EEPROM_NIC_CONF0_RXPATH) == 1)
		value &= ~0x02;
	rt2800_bbp_write(rt2x00dev, 138, value);
}

static void rt2800_init_bbp_305x_soc(struct rt2x00_dev *rt2x00dev)
{
	rt2800_bbp_write(rt2x00dev, 31, 0x08);

	rt2800_bbp_write(rt2x00dev, 65, 0x2c);
	rt2800_bbp_write(rt2x00dev, 66, 0x38);

	rt2800_bbp_write(rt2x00dev, 69, 0x12);
	rt2800_bbp_write(rt2x00dev, 73, 0x10);

	rt2800_bbp_write(rt2x00dev, 70, 0x0a);

	rt2800_bbp_write(rt2x00dev, 78, 0x0e);
	rt2800_bbp_write(rt2x00dev, 80, 0x08);

	rt2800_bbp_write(rt2x00dev, 82, 0x62);

	rt2800_bbp_write(rt2x00dev, 83, 0x6a);

	rt2800_bbp_write(rt2x00dev, 84, 0x99);

	rt2800_bbp_write(rt2x00dev, 86, 0x00);

	rt2800_bbp_write(rt2x00dev, 91, 0x04);

	rt2800_bbp_write(rt2x00dev, 92, 0x00);

	rt2800_bbp_write(rt2x00dev, 103, 0xc0);

	rt2800_bbp_write(rt2x00dev, 105, 0x01);

	rt2800_bbp_write(rt2x00dev, 106, 0x35);
}

static void rt2800_init_bbp_28xx(struct rt2x00_dev *rt2x00dev)
{
	rt2800_bbp_write(rt2x00dev, 65, 0x2c);
	rt2800_bbp_write(rt2x00dev, 66, 0x38);

	if (rt2x00_rt_rev(rt2x00dev, RT2860, REV_RT2860C)) {
		rt2800_bbp_write(rt2x00dev, 69, 0x16);
		rt2800_bbp_write(rt2x00dev, 73, 0x12);
	} else {
		rt2800_bbp_write(rt2x00dev, 69, 0x12);
		rt2800_bbp_write(rt2x00dev, 73, 0x10);
	}

	rt2800_bbp_write(rt2x00dev, 70, 0x0a);

	rt2800_bbp_write(rt2x00dev, 81, 0x37);

	rt2800_bbp_write(rt2x00dev, 82, 0x62);

	rt2800_bbp_write(rt2x00dev, 83, 0x6a);

	if (rt2x00_rt_rev(rt2x00dev, RT2860, REV_RT2860D))
		rt2800_bbp_write(rt2x00dev, 84, 0x19);
	else
		rt2800_bbp_write(rt2x00dev, 84, 0x99);

	rt2800_bbp_write(rt2x00dev, 86, 0x00);

	rt2800_bbp_write(rt2x00dev, 91, 0x04);

	rt2800_bbp_write(rt2x00dev, 92, 0x00);

	rt2800_bbp_write(rt2x00dev, 103, 0x00);

	rt2800_bbp_write(rt2x00dev, 105, 0x05);

	rt2800_bbp_write(rt2x00dev, 106, 0x35);
}

static void rt2800_init_bbp_30xx(struct rt2x00_dev *rt2x00dev)
{
	rt2800_bbp_write(rt2x00dev, 65, 0x2c);
	rt2800_bbp_write(rt2x00dev, 66, 0x38);

	rt2800_bbp_write(rt2x00dev, 69, 0x12);
	rt2800_bbp_write(rt2x00dev, 73, 0x10);

	rt2800_bbp_write(rt2x00dev, 70, 0x0a);

	rt2800_bbp_write(rt2x00dev, 79, 0x13);
	rt2800_bbp_write(rt2x00dev, 80, 0x05);
	rt2800_bbp_write(rt2x00dev, 81, 0x33);

	rt2800_bbp_write(rt2x00dev, 82, 0x62);

	rt2800_bbp_write(rt2x00dev, 83, 0x6a);

	rt2800_bbp_write(rt2x00dev, 84, 0x99);

	rt2800_bbp_write(rt2x00dev, 86, 0x00);

	rt2800_bbp_write(rt2x00dev, 91, 0x04);

	rt2800_bbp_write(rt2x00dev, 92, 0x00);

	if (rt2x00_rt_rev_gte(rt2x00dev, RT3070, REV_RT3070F) ||
	    rt2x00_rt_rev_gte(rt2x00dev, RT3071, REV_RT3071E) ||
	    rt2x00_rt_rev_gte(rt2x00dev, RT3090, REV_RT3090E))
		rt2800_bbp_write(rt2x00dev, 103, 0xc0);
	else
		rt2800_bbp_write(rt2x00dev, 103, 0x00);

	rt2800_bbp_write(rt2x00dev, 105, 0x05);

	rt2800_bbp_write(rt2x00dev, 106, 0x35);

	if (rt2x00_rt(rt2x00dev, RT3071) ||
	    rt2x00_rt(rt2x00dev, RT3090))
		rt2800_disable_unused_dac_adc(rt2x00dev);
}

static void rt2800_init_bbp_3290(struct rt2x00_dev *rt2x00dev)
{
	u8 value;

	rt2800_bbp4_mac_if_ctrl(rt2x00dev);

	rt2800_bbp_write(rt2x00dev, 31, 0x08);

	rt2800_bbp_write(rt2x00dev, 65, 0x2c);
	rt2800_bbp_write(rt2x00dev, 66, 0x38);

	rt2800_bbp_write(rt2x00dev, 68, 0x0b);

	rt2800_bbp_write(rt2x00dev, 69, 0x12);
	rt2800_bbp_write(rt2x00dev, 73, 0x13);
	rt2800_bbp_write(rt2x00dev, 75, 0x46);
	rt2800_bbp_write(rt2x00dev, 76, 0x28);

	rt2800_bbp_write(rt2x00dev, 77, 0x58);

	rt2800_bbp_write(rt2x00dev, 70, 0x0a);

	rt2800_bbp_write(rt2x00dev, 74, 0x0b);
	rt2800_bbp_write(rt2x00dev, 79, 0x18);
	rt2800_bbp_write(rt2x00dev, 80, 0x09);
	rt2800_bbp_write(rt2x00dev, 81, 0x33);

	rt2800_bbp_write(rt2x00dev, 82, 0x62);

	rt2800_bbp_write(rt2x00dev, 83, 0x7a);

	rt2800_bbp_write(rt2x00dev, 84, 0x9a);

	rt2800_bbp_write(rt2x00dev, 86, 0x38);

	rt2800_bbp_write(rt2x00dev, 91, 0x04);

	rt2800_bbp_write(rt2x00dev, 92, 0x02);

	rt2800_bbp_write(rt2x00dev, 103, 0xc0);

	rt2800_bbp_write(rt2x00dev, 104, 0x92);

	rt2800_bbp_write(rt2x00dev, 105, 0x1c);

	rt2800_bbp_write(rt2x00dev, 106, 0x03);

	rt2800_bbp_write(rt2x00dev, 128, 0x12);

	rt2800_bbp_write(rt2x00dev, 67, 0x24);
	rt2800_bbp_write(rt2x00dev, 143, 0x04);
	rt2800_bbp_write(rt2x00dev, 142, 0x99);
	rt2800_bbp_write(rt2x00dev, 150, 0x30);
	rt2800_bbp_write(rt2x00dev, 151, 0x2e);
	rt2800_bbp_write(rt2x00dev, 152, 0x20);
	rt2800_bbp_write(rt2x00dev, 153, 0x34);
	rt2800_bbp_write(rt2x00dev, 154, 0x40);
	rt2800_bbp_write(rt2x00dev, 155, 0x3b);
	rt2800_bbp_write(rt2x00dev, 253, 0x04);

	value = rt2800_bbp_read(rt2x00dev, 47);
	rt2x00_set_field8(&value, BBP47_TSSI_ADC6, 1);
	rt2800_bbp_write(rt2x00dev, 47, value);

	/* Use 5-bit ADC for Acquisition and 8-bit ADC for data */
	value = rt2800_bbp_read(rt2x00dev, 3);
	rt2x00_set_field8(&value, BBP3_ADC_MODE_SWITCH, 1);
	rt2x00_set_field8(&value, BBP3_ADC_INIT_MODE, 1);
	rt2800_bbp_write(rt2x00dev, 3, value);
}

static void rt2800_init_bbp_3352(struct rt2x00_dev *rt2x00dev)
{
	rt2800_bbp_write(rt2x00dev, 3, 0x00);
	rt2800_bbp_write(rt2x00dev, 4, 0x50);

	rt2800_bbp_write(rt2x00dev, 31, 0x08);

	rt2800_bbp_write(rt2x00dev, 47, 0x48);

	rt2800_bbp_write(rt2x00dev, 65, 0x2c);
	rt2800_bbp_write(rt2x00dev, 66, 0x38);

	rt2800_bbp_write(rt2x00dev, 68, 0x0b);

	rt2800_bbp_write(rt2x00dev, 69, 0x12);
	rt2800_bbp_write(rt2x00dev, 73, 0x13);
	rt2800_bbp_write(rt2x00dev, 75, 0x46);
	rt2800_bbp_write(rt2x00dev, 76, 0x28);

	rt2800_bbp_write(rt2x00dev, 77, 0x59);

	rt2800_bbp_write(rt2x00dev, 70, 0x0a);

	rt2800_bbp_write(rt2x00dev, 78, 0x0e);
	rt2800_bbp_write(rt2x00dev, 80, 0x08);
	rt2800_bbp_write(rt2x00dev, 81, 0x37);

	rt2800_bbp_write(rt2x00dev, 82, 0x62);

	if (rt2x00_rt(rt2x00dev, RT5350)) {
		rt2800_bbp_write(rt2x00dev, 83, 0x7a);
		rt2800_bbp_write(rt2x00dev, 84, 0x9a);
	} else {
		rt2800_bbp_write(rt2x00dev, 83, 0x6a);
		rt2800_bbp_write(rt2x00dev, 84, 0x99);
	}

	rt2800_bbp_write(rt2x00dev, 86, 0x38);

	rt2800_bbp_write(rt2x00dev, 88, 0x90);

	rt2800_bbp_write(rt2x00dev, 91, 0x04);

	rt2800_bbp_write(rt2x00dev, 92, 0x02);

	rt2800_bbp_write(rt2x00dev, 103, 0xc0);

	rt2800_bbp_write(rt2x00dev, 104, 0x92);

	if (rt2x00_rt(rt2x00dev, RT5350)) {
		rt2800_bbp_write(rt2x00dev, 105, 0x3c);
		rt2800_bbp_write(rt2x00dev, 106, 0x03);
	} else {
		rt2800_bbp_write(rt2x00dev, 105, 0x34);
		rt2800_bbp_write(rt2x00dev, 106, 0x05);
	}

	rt2800_bbp_write(rt2x00dev, 120, 0x50);

	rt2800_bbp_write(rt2x00dev, 137, 0x0f);

	rt2800_bbp_write(rt2x00dev, 163, 0xbd);
	/* Set ITxBF timeout to 0x9c40=1000msec */
	rt2800_bbp_write(rt2x00dev, 179, 0x02);
	rt2800_bbp_write(rt2x00dev, 180, 0x00);
	rt2800_bbp_write(rt2x00dev, 182, 0x40);
	rt2800_bbp_write(rt2x00dev, 180, 0x01);
	rt2800_bbp_write(rt2x00dev, 182, 0x9c);
	rt2800_bbp_write(rt2x00dev, 179, 0x00);
	/* Reprogram the inband interface to put right values in RXWI */
	rt2800_bbp_write(rt2x00dev, 142, 0x04);
	rt2800_bbp_write(rt2x00dev, 143, 0x3b);
	rt2800_bbp_write(rt2x00dev, 142, 0x06);
	rt2800_bbp_write(rt2x00dev, 143, 0xa0);
	rt2800_bbp_write(rt2x00dev, 142, 0x07);
	rt2800_bbp_write(rt2x00dev, 143, 0xa1);
	rt2800_bbp_write(rt2x00dev, 142, 0x08);
	rt2800_bbp_write(rt2x00dev, 143, 0xa2);

	rt2800_bbp_write(rt2x00dev, 148, 0xc8);

	if (rt2x00_rt(rt2x00dev, RT5350)) {
		/* Antenna Software OFDM */
		rt2800_bbp_write(rt2x00dev, 150, 0x40);
		/* Antenna Software CCK */
		rt2800_bbp_write(rt2x00dev, 151, 0x30);
		rt2800_bbp_write(rt2x00dev, 152, 0xa3);
		/* Clear previously selected antenna */
		rt2800_bbp_write(rt2x00dev, 154, 0);
	}
}

static void rt2800_init_bbp_3390(struct rt2x00_dev *rt2x00dev)
{
	rt2800_bbp_write(rt2x00dev, 65, 0x2c);
	rt2800_bbp_write(rt2x00dev, 66, 0x38);

	rt2800_bbp_write(rt2x00dev, 69, 0x12);
	rt2800_bbp_write(rt2x00dev, 73, 0x10);

	rt2800_bbp_write(rt2x00dev, 70, 0x0a);

	rt2800_bbp_write(rt2x00dev, 79, 0x13);
	rt2800_bbp_write(rt2x00dev, 80, 0x05);
	rt2800_bbp_write(rt2x00dev, 81, 0x33);

	rt2800_bbp_write(rt2x00dev, 82, 0x62);

	rt2800_bbp_write(rt2x00dev, 83, 0x6a);

	rt2800_bbp_write(rt2x00dev, 84, 0x99);

	rt2800_bbp_write(rt2x00dev, 86, 0x00);

	rt2800_bbp_write(rt2x00dev, 91, 0x04);

	rt2800_bbp_write(rt2x00dev, 92, 0x00);

	if (rt2x00_rt_rev_gte(rt2x00dev, RT3390, REV_RT3390E))
		rt2800_bbp_write(rt2x00dev, 103, 0xc0);
	else
		rt2800_bbp_write(rt2x00dev, 103, 0x00);

	rt2800_bbp_write(rt2x00dev, 105, 0x05);

	rt2800_bbp_write(rt2x00dev, 106, 0x35);

	rt2800_disable_unused_dac_adc(rt2x00dev);
}

static void rt2800_init_bbp_3572(struct rt2x00_dev *rt2x00dev)
{
	rt2800_bbp_write(rt2x00dev, 31, 0x08);

	rt2800_bbp_write(rt2x00dev, 65, 0x2c);
	rt2800_bbp_write(rt2x00dev, 66, 0x38);

	rt2800_bbp_write(rt2x00dev, 69, 0x12);
	rt2800_bbp_write(rt2x00dev, 73, 0x10);

	rt2800_bbp_write(rt2x00dev, 70, 0x0a);

	rt2800_bbp_write(rt2x00dev, 79, 0x13);
	rt2800_bbp_write(rt2x00dev, 80, 0x05);
	rt2800_bbp_write(rt2x00dev, 81, 0x33);

	rt2800_bbp_write(rt2x00dev, 82, 0x62);

	rt2800_bbp_write(rt2x00dev, 83, 0x6a);

	rt2800_bbp_write(rt2x00dev, 84, 0x99);

	rt2800_bbp_write(rt2x00dev, 86, 0x00);

	rt2800_bbp_write(rt2x00dev, 91, 0x04);

	rt2800_bbp_write(rt2x00dev, 92, 0x00);

	rt2800_bbp_write(rt2x00dev, 103, 0xc0);

	rt2800_bbp_write(rt2x00dev, 105, 0x05);

	rt2800_bbp_write(rt2x00dev, 106, 0x35);

	rt2800_disable_unused_dac_adc(rt2x00dev);
}

static void rt2800_init_bbp_3593(struct rt2x00_dev *rt2x00dev)
{
	rt2800_init_bbp_early(rt2x00dev);

	rt2800_bbp_write(rt2x00dev, 79, 0x13);
	rt2800_bbp_write(rt2x00dev, 80, 0x05);
	rt2800_bbp_write(rt2x00dev, 81, 0x33);
	rt2800_bbp_write(rt2x00dev, 137, 0x0f);

	rt2800_bbp_write(rt2x00dev, 84, 0x19);

	/* Enable DC filter */
	if (rt2x00_rt_rev_gte(rt2x00dev, RT3593, REV_RT3593E))
		rt2800_bbp_write(rt2x00dev, 103, 0xc0);
}

static void rt2800_init_bbp_53xx(struct rt2x00_dev *rt2x00dev)
{
	int ant, div_mode;
	u16 eeprom;
	u8 value;

	rt2800_bbp4_mac_if_ctrl(rt2x00dev);

	rt2800_bbp_write(rt2x00dev, 31, 0x08);

	rt2800_bbp_write(rt2x00dev, 65, 0x2c);
	rt2800_bbp_write(rt2x00dev, 66, 0x38);

	rt2800_bbp_write(rt2x00dev, 68, 0x0b);

	rt2800_bbp_write(rt2x00dev, 69, 0x12);
	rt2800_bbp_write(rt2x00dev, 73, 0x13);
	rt2800_bbp_write(rt2x00dev, 75, 0x46);
	rt2800_bbp_write(rt2x00dev, 76, 0x28);

	rt2800_bbp_write(rt2x00dev, 77, 0x59);

	rt2800_bbp_write(rt2x00dev, 70, 0x0a);

	rt2800_bbp_write(rt2x00dev, 79, 0x13);
	rt2800_bbp_write(rt2x00dev, 80, 0x05);
	rt2800_bbp_write(rt2x00dev, 81, 0x33);

	rt2800_bbp_write(rt2x00dev, 82, 0x62);

	rt2800_bbp_write(rt2x00dev, 83, 0x7a);

	rt2800_bbp_write(rt2x00dev, 84, 0x9a);

	rt2800_bbp_write(rt2x00dev, 86, 0x38);

	if (rt2x00_rt(rt2x00dev, RT5392))
		rt2800_bbp_write(rt2x00dev, 88, 0x90);

	rt2800_bbp_write(rt2x00dev, 91, 0x04);

	rt2800_bbp_write(rt2x00dev, 92, 0x02);

	if (rt2x00_rt(rt2x00dev, RT5392)) {
		rt2800_bbp_write(rt2x00dev, 95, 0x9a);
		rt2800_bbp_write(rt2x00dev, 98, 0x12);
	}

	rt2800_bbp_write(rt2x00dev, 103, 0xc0);

	rt2800_bbp_write(rt2x00dev, 104, 0x92);

	rt2800_bbp_write(rt2x00dev, 105, 0x3c);

	if (rt2x00_rt(rt2x00dev, RT5390))
		rt2800_bbp_write(rt2x00dev, 106, 0x03);
	else if (rt2x00_rt(rt2x00dev, RT5392))
		rt2800_bbp_write(rt2x00dev, 106, 0x12);
	else
		WARN_ON(1);

	rt2800_bbp_write(rt2x00dev, 128, 0x12);

	if (rt2x00_rt(rt2x00dev, RT5392)) {
		rt2800_bbp_write(rt2x00dev, 134, 0xd0);
		rt2800_bbp_write(rt2x00dev, 135, 0xf6);
	}

	rt2800_disable_unused_dac_adc(rt2x00dev);

	eeprom = rt2800_eeprom_read(rt2x00dev, EEPROM_NIC_CONF1);
	div_mode = rt2x00_get_field16(eeprom,
				      EEPROM_NIC_CONF1_ANT_DIVERSITY);
	ant = (div_mode == 3) ? 1 : 0;

	/* check if this is a Bluetooth combo card */
	if (rt2x00_has_cap_bt_coexist(rt2x00dev)) {
		u32 reg;

		reg = rt2800_register_read(rt2x00dev, GPIO_CTRL);
		rt2x00_set_field32(&reg, GPIO_CTRL_DIR3, 0);
		rt2x00_set_field32(&reg, GPIO_CTRL_DIR6, 0);
		rt2x00_set_field32(&reg, GPIO_CTRL_VAL3, 0);
		rt2x00_set_field32(&reg, GPIO_CTRL_VAL6, 0);
		if (ant == 0)
			rt2x00_set_field32(&reg, GPIO_CTRL_VAL3, 1);
		else if (ant == 1)
			rt2x00_set_field32(&reg, GPIO_CTRL_VAL6, 1);
		rt2800_register_write(rt2x00dev, GPIO_CTRL, reg);
	}

	/* This chip has hardware antenna diversity*/
	if (rt2x00_rt_rev_gte(rt2x00dev, RT5390, REV_RT5390R)) {
		rt2800_bbp_write(rt2x00dev, 150, 0); /* Disable Antenna Software OFDM */
		rt2800_bbp_write(rt2x00dev, 151, 0); /* Disable Antenna Software CCK */
		rt2800_bbp_write(rt2x00dev, 154, 0); /* Clear previously selected antenna */
	}

	value = rt2800_bbp_read(rt2x00dev, 152);
	if (ant == 0)
		rt2x00_set_field8(&value, BBP152_RX_DEFAULT_ANT, 1);
	else
		rt2x00_set_field8(&value, BBP152_RX_DEFAULT_ANT, 0);
	rt2800_bbp_write(rt2x00dev, 152, value);

	rt2800_init_freq_calibration(rt2x00dev);
}

static void rt2800_init_bbp_5592(struct rt2x00_dev *rt2x00dev)
{
	int ant, div_mode;
	u16 eeprom;
	u8 value;

	rt2800_init_bbp_early(rt2x00dev);

	value = rt2800_bbp_read(rt2x00dev, 105);
	rt2x00_set_field8(&value, BBP105_MLD,
			  rt2x00dev->default_ant.rx_chain_num == 2);
	rt2800_bbp_write(rt2x00dev, 105, value);

	rt2800_bbp4_mac_if_ctrl(rt2x00dev);

	rt2800_bbp_write(rt2x00dev, 20, 0x06);
	rt2800_bbp_write(rt2x00dev, 31, 0x08);
	rt2800_bbp_write(rt2x00dev, 65, 0x2C);
	rt2800_bbp_write(rt2x00dev, 68, 0xDD);
	rt2800_bbp_write(rt2x00dev, 69, 0x1A);
	rt2800_bbp_write(rt2x00dev, 70, 0x05);
	rt2800_bbp_write(rt2x00dev, 73, 0x13);
	rt2800_bbp_write(rt2x00dev, 74, 0x0F);
	rt2800_bbp_write(rt2x00dev, 75, 0x4F);
	rt2800_bbp_write(rt2x00dev, 76, 0x28);
	rt2800_bbp_write(rt2x00dev, 77, 0x59);
	rt2800_bbp_write(rt2x00dev, 84, 0x9A);
	rt2800_bbp_write(rt2x00dev, 86, 0x38);
	rt2800_bbp_write(rt2x00dev, 88, 0x90);
	rt2800_bbp_write(rt2x00dev, 91, 0x04);
	rt2800_bbp_write(rt2x00dev, 92, 0x02);
	rt2800_bbp_write(rt2x00dev, 95, 0x9a);
	rt2800_bbp_write(rt2x00dev, 98, 0x12);
	rt2800_bbp_write(rt2x00dev, 103, 0xC0);
	rt2800_bbp_write(rt2x00dev, 104, 0x92);
	/* FIXME BBP105 owerwrite */
	rt2800_bbp_write(rt2x00dev, 105, 0x3C);
	rt2800_bbp_write(rt2x00dev, 106, 0x35);
	rt2800_bbp_write(rt2x00dev, 128, 0x12);
	rt2800_bbp_write(rt2x00dev, 134, 0xD0);
	rt2800_bbp_write(rt2x00dev, 135, 0xF6);
	rt2800_bbp_write(rt2x00dev, 137, 0x0F);

	/* Initialize GLRT (Generalized Likehood Radio Test) */
	rt2800_init_bbp_5592_glrt(rt2x00dev);

	rt2800_bbp4_mac_if_ctrl(rt2x00dev);

	eeprom = rt2800_eeprom_read(rt2x00dev, EEPROM_NIC_CONF1);
	div_mode = rt2x00_get_field16(eeprom, EEPROM_NIC_CONF1_ANT_DIVERSITY);
	ant = (div_mode == 3) ? 1 : 0;
	value = rt2800_bbp_read(rt2x00dev, 152);
	if (ant == 0) {
		/* Main antenna */
		rt2x00_set_field8(&value, BBP152_RX_DEFAULT_ANT, 1);
	} else {
		/* Auxiliary antenna */
		rt2x00_set_field8(&value, BBP152_RX_DEFAULT_ANT, 0);
	}
	rt2800_bbp_write(rt2x00dev, 152, value);

	if (rt2x00_rt_rev_gte(rt2x00dev, RT5592, REV_RT5592C)) {
		value = rt2800_bbp_read(rt2x00dev, 254);
		rt2x00_set_field8(&value, BBP254_BIT7, 1);
		rt2800_bbp_write(rt2x00dev, 254, value);
	}

	rt2800_init_freq_calibration(rt2x00dev);

	rt2800_bbp_write(rt2x00dev, 84, 0x19);
	if (rt2x00_rt_rev_gte(rt2x00dev, RT5592, REV_RT5592C))
		rt2800_bbp_write(rt2x00dev, 103, 0xc0);
}

static void rt2800_bbp_glrt_write(struct rt2x00_dev *rt2x00dev,
				  const u8 reg, const u8 value)
{
	rt2800_bbp_write(rt2x00dev, 195, reg);
	rt2800_bbp_write(rt2x00dev, 196, value);
}

static void rt2800_bbp_dcoc_write(struct rt2x00_dev *rt2x00dev,
				  const u8 reg, const u8 value)
{
	rt2800_bbp_write(rt2x00dev, 158, reg);
	rt2800_bbp_write(rt2x00dev, 159, value);
}

static u8 rt2800_bbp_dcoc_read(struct rt2x00_dev *rt2x00dev, const u8 reg)
{
	rt2800_bbp_write(rt2x00dev, 158, reg);
	return rt2800_bbp_read(rt2x00dev, 159);
}

static void rt2800_init_bbp_6352(struct rt2x00_dev *rt2x00dev)
{
	u8 bbp;

	/* Apply Maximum Likelihood Detection (MLD) for 2 stream case */
	bbp = rt2800_bbp_read(rt2x00dev, 105);
	rt2x00_set_field8(&bbp, BBP105_MLD,
			  rt2x00dev->default_ant.rx_chain_num == 2);
	rt2800_bbp_write(rt2x00dev, 105, bbp);

	/* Avoid data loss and CRC errors */
	rt2800_bbp4_mac_if_ctrl(rt2x00dev);

	/* Fix I/Q swap issue */
	bbp = rt2800_bbp_read(rt2x00dev, 1);
	bbp |= 0x04;
	rt2800_bbp_write(rt2x00dev, 1, bbp);

	/* BBP for G band */
	rt2800_bbp_write(rt2x00dev, 3, 0x08);
	rt2800_bbp_write(rt2x00dev, 4, 0x00); /* rt2800_bbp4_mac_if_ctrl? */
	rt2800_bbp_write(rt2x00dev, 6, 0x08);
	rt2800_bbp_write(rt2x00dev, 14, 0x09);
	rt2800_bbp_write(rt2x00dev, 15, 0xFF);
	rt2800_bbp_write(rt2x00dev, 16, 0x01);
	rt2800_bbp_write(rt2x00dev, 20, 0x06);
	rt2800_bbp_write(rt2x00dev, 21, 0x00);
	rt2800_bbp_write(rt2x00dev, 22, 0x00);
	rt2800_bbp_write(rt2x00dev, 27, 0x00);
	rt2800_bbp_write(rt2x00dev, 28, 0x00);
	rt2800_bbp_write(rt2x00dev, 30, 0x00);
	rt2800_bbp_write(rt2x00dev, 31, 0x48);
	rt2800_bbp_write(rt2x00dev, 47, 0x40);
	rt2800_bbp_write(rt2x00dev, 62, 0x00);
	rt2800_bbp_write(rt2x00dev, 63, 0x00);
	rt2800_bbp_write(rt2x00dev, 64, 0x00);
	rt2800_bbp_write(rt2x00dev, 65, 0x2C);
	rt2800_bbp_write(rt2x00dev, 66, 0x1C);
	rt2800_bbp_write(rt2x00dev, 67, 0x20);
	rt2800_bbp_write(rt2x00dev, 68, 0xDD);
	rt2800_bbp_write(rt2x00dev, 69, 0x10);
	rt2800_bbp_write(rt2x00dev, 70, 0x05);
	rt2800_bbp_write(rt2x00dev, 73, 0x18);
	rt2800_bbp_write(rt2x00dev, 74, 0x0F);
	rt2800_bbp_write(rt2x00dev, 75, 0x60);
	rt2800_bbp_write(rt2x00dev, 76, 0x44);
	rt2800_bbp_write(rt2x00dev, 77, 0x59);
	rt2800_bbp_write(rt2x00dev, 78, 0x1E);
	rt2800_bbp_write(rt2x00dev, 79, 0x1C);
	rt2800_bbp_write(rt2x00dev, 80, 0x0C);
	rt2800_bbp_write(rt2x00dev, 81, 0x3A);
	rt2800_bbp_write(rt2x00dev, 82, 0xB6);
	rt2800_bbp_write(rt2x00dev, 83, 0x9A);
	rt2800_bbp_write(rt2x00dev, 84, 0x9A);
	rt2800_bbp_write(rt2x00dev, 86, 0x38);
	rt2800_bbp_write(rt2x00dev, 88, 0x90);
	rt2800_bbp_write(rt2x00dev, 91, 0x04);
	rt2800_bbp_write(rt2x00dev, 92, 0x02);
	rt2800_bbp_write(rt2x00dev, 95, 0x9A);
	rt2800_bbp_write(rt2x00dev, 96, 0x00);
	rt2800_bbp_write(rt2x00dev, 103, 0xC0);
	rt2800_bbp_write(rt2x00dev, 104, 0x92);
	/* FIXME BBP105 owerwrite */
	rt2800_bbp_write(rt2x00dev, 105, 0x3C);
	rt2800_bbp_write(rt2x00dev, 106, 0x12);
	rt2800_bbp_write(rt2x00dev, 109, 0x00);
	rt2800_bbp_write(rt2x00dev, 134, 0x10);
	rt2800_bbp_write(rt2x00dev, 135, 0xA6);
	rt2800_bbp_write(rt2x00dev, 137, 0x04);
	rt2800_bbp_write(rt2x00dev, 142, 0x30);
	rt2800_bbp_write(rt2x00dev, 143, 0xF7);
	rt2800_bbp_write(rt2x00dev, 160, 0xEC);
	rt2800_bbp_write(rt2x00dev, 161, 0xC4);
	rt2800_bbp_write(rt2x00dev, 162, 0x77);
	rt2800_bbp_write(rt2x00dev, 163, 0xF9);
	rt2800_bbp_write(rt2x00dev, 164, 0x00);
	rt2800_bbp_write(rt2x00dev, 165, 0x00);
	rt2800_bbp_write(rt2x00dev, 186, 0x00);
	rt2800_bbp_write(rt2x00dev, 187, 0x00);
	rt2800_bbp_write(rt2x00dev, 188, 0x00);
	rt2800_bbp_write(rt2x00dev, 186, 0x00);
	rt2800_bbp_write(rt2x00dev, 187, 0x01);
	rt2800_bbp_write(rt2x00dev, 188, 0x00);
	rt2800_bbp_write(rt2x00dev, 189, 0x00);

	rt2800_bbp_write(rt2x00dev, 91, 0x06);
	rt2800_bbp_write(rt2x00dev, 92, 0x04);
	rt2800_bbp_write(rt2x00dev, 93, 0x54);
	rt2800_bbp_write(rt2x00dev, 99, 0x50);
	rt2800_bbp_write(rt2x00dev, 148, 0x84);
	rt2800_bbp_write(rt2x00dev, 167, 0x80);
	rt2800_bbp_write(rt2x00dev, 178, 0xFF);
	rt2800_bbp_write(rt2x00dev, 106, 0x13);

	/* BBP for G band GLRT function (BBP_128 ~ BBP_221) */
	rt2800_bbp_glrt_write(rt2x00dev, 0, 0x00);
	rt2800_bbp_glrt_write(rt2x00dev, 1, 0x14);
	rt2800_bbp_glrt_write(rt2x00dev, 2, 0x20);
	rt2800_bbp_glrt_write(rt2x00dev, 3, 0x0A);
	rt2800_bbp_glrt_write(rt2x00dev, 10, 0x16);
	rt2800_bbp_glrt_write(rt2x00dev, 11, 0x06);
	rt2800_bbp_glrt_write(rt2x00dev, 12, 0x02);
	rt2800_bbp_glrt_write(rt2x00dev, 13, 0x07);
	rt2800_bbp_glrt_write(rt2x00dev, 14, 0x05);
	rt2800_bbp_glrt_write(rt2x00dev, 15, 0x09);
	rt2800_bbp_glrt_write(rt2x00dev, 16, 0x20);
	rt2800_bbp_glrt_write(rt2x00dev, 17, 0x08);
	rt2800_bbp_glrt_write(rt2x00dev, 18, 0x4A);
	rt2800_bbp_glrt_write(rt2x00dev, 19, 0x00);
	rt2800_bbp_glrt_write(rt2x00dev, 20, 0x00);
	rt2800_bbp_glrt_write(rt2x00dev, 128, 0xE0);
	rt2800_bbp_glrt_write(rt2x00dev, 129, 0x1F);
	rt2800_bbp_glrt_write(rt2x00dev, 130, 0x4F);
	rt2800_bbp_glrt_write(rt2x00dev, 131, 0x32);
	rt2800_bbp_glrt_write(rt2x00dev, 132, 0x08);
	rt2800_bbp_glrt_write(rt2x00dev, 133, 0x28);
	rt2800_bbp_glrt_write(rt2x00dev, 134, 0x19);
	rt2800_bbp_glrt_write(rt2x00dev, 135, 0x0A);
	rt2800_bbp_glrt_write(rt2x00dev, 138, 0x16);
	rt2800_bbp_glrt_write(rt2x00dev, 139, 0x10);
	rt2800_bbp_glrt_write(rt2x00dev, 140, 0x10);
	rt2800_bbp_glrt_write(rt2x00dev, 141, 0x1A);
	rt2800_bbp_glrt_write(rt2x00dev, 142, 0x36);
	rt2800_bbp_glrt_write(rt2x00dev, 143, 0x2C);
	rt2800_bbp_glrt_write(rt2x00dev, 144, 0x26);
	rt2800_bbp_glrt_write(rt2x00dev, 145, 0x24);
	rt2800_bbp_glrt_write(rt2x00dev, 146, 0x42);
	rt2800_bbp_glrt_write(rt2x00dev, 147, 0x40);
	rt2800_bbp_glrt_write(rt2x00dev, 148, 0x30);
	rt2800_bbp_glrt_write(rt2x00dev, 149, 0x29);
	rt2800_bbp_glrt_write(rt2x00dev, 150, 0x4C);
	rt2800_bbp_glrt_write(rt2x00dev, 151, 0x46);
	rt2800_bbp_glrt_write(rt2x00dev, 152, 0x3D);
	rt2800_bbp_glrt_write(rt2x00dev, 153, 0x40);
	rt2800_bbp_glrt_write(rt2x00dev, 154, 0x3E);
	rt2800_bbp_glrt_write(rt2x00dev, 155, 0x38);
	rt2800_bbp_glrt_write(rt2x00dev, 156, 0x3D);
	rt2800_bbp_glrt_write(rt2x00dev, 157, 0x2F);
	rt2800_bbp_glrt_write(rt2x00dev, 158, 0x3C);
	rt2800_bbp_glrt_write(rt2x00dev, 159, 0x34);
	rt2800_bbp_glrt_write(rt2x00dev, 160, 0x2C);
	rt2800_bbp_glrt_write(rt2x00dev, 161, 0x2F);
	rt2800_bbp_glrt_write(rt2x00dev, 162, 0x3C);
	rt2800_bbp_glrt_write(rt2x00dev, 163, 0x35);
	rt2800_bbp_glrt_write(rt2x00dev, 164, 0x2E);
	rt2800_bbp_glrt_write(rt2x00dev, 165, 0x2F);
	rt2800_bbp_glrt_write(rt2x00dev, 166, 0x49);
	rt2800_bbp_glrt_write(rt2x00dev, 167, 0x41);
	rt2800_bbp_glrt_write(rt2x00dev, 168, 0x36);
	rt2800_bbp_glrt_write(rt2x00dev, 169, 0x39);
	rt2800_bbp_glrt_write(rt2x00dev, 170, 0x30);
	rt2800_bbp_glrt_write(rt2x00dev, 171, 0x30);
	rt2800_bbp_glrt_write(rt2x00dev, 172, 0x0E);
	rt2800_bbp_glrt_write(rt2x00dev, 173, 0x0D);
	rt2800_bbp_glrt_write(rt2x00dev, 174, 0x28);
	rt2800_bbp_glrt_write(rt2x00dev, 175, 0x21);
	rt2800_bbp_glrt_write(rt2x00dev, 176, 0x1C);
	rt2800_bbp_glrt_write(rt2x00dev, 177, 0x16);
	rt2800_bbp_glrt_write(rt2x00dev, 178, 0x50);
	rt2800_bbp_glrt_write(rt2x00dev, 179, 0x4A);
	rt2800_bbp_glrt_write(rt2x00dev, 180, 0x43);
	rt2800_bbp_glrt_write(rt2x00dev, 181, 0x50);
	rt2800_bbp_glrt_write(rt2x00dev, 182, 0x10);
	rt2800_bbp_glrt_write(rt2x00dev, 183, 0x10);
	rt2800_bbp_glrt_write(rt2x00dev, 184, 0x10);
	rt2800_bbp_glrt_write(rt2x00dev, 185, 0x10);
	rt2800_bbp_glrt_write(rt2x00dev, 200, 0x7D);
	rt2800_bbp_glrt_write(rt2x00dev, 201, 0x14);
	rt2800_bbp_glrt_write(rt2x00dev, 202, 0x32);
	rt2800_bbp_glrt_write(rt2x00dev, 203, 0x2C);
	rt2800_bbp_glrt_write(rt2x00dev, 204, 0x36);
	rt2800_bbp_glrt_write(rt2x00dev, 205, 0x4C);
	rt2800_bbp_glrt_write(rt2x00dev, 206, 0x43);
	rt2800_bbp_glrt_write(rt2x00dev, 207, 0x2C);
	rt2800_bbp_glrt_write(rt2x00dev, 208, 0x2E);
	rt2800_bbp_glrt_write(rt2x00dev, 209, 0x36);
	rt2800_bbp_glrt_write(rt2x00dev, 210, 0x30);
	rt2800_bbp_glrt_write(rt2x00dev, 211, 0x6E);

	/* BBP for G band DCOC function */
	rt2800_bbp_dcoc_write(rt2x00dev, 140, 0x0C);
	rt2800_bbp_dcoc_write(rt2x00dev, 141, 0x00);
	rt2800_bbp_dcoc_write(rt2x00dev, 142, 0x10);
	rt2800_bbp_dcoc_write(rt2x00dev, 143, 0x10);
	rt2800_bbp_dcoc_write(rt2x00dev, 144, 0x10);
	rt2800_bbp_dcoc_write(rt2x00dev, 145, 0x10);
	rt2800_bbp_dcoc_write(rt2x00dev, 146, 0x08);
	rt2800_bbp_dcoc_write(rt2x00dev, 147, 0x40);
	rt2800_bbp_dcoc_write(rt2x00dev, 148, 0x04);
	rt2800_bbp_dcoc_write(rt2x00dev, 149, 0x04);
	rt2800_bbp_dcoc_write(rt2x00dev, 150, 0x08);
	rt2800_bbp_dcoc_write(rt2x00dev, 151, 0x08);
	rt2800_bbp_dcoc_write(rt2x00dev, 152, 0x03);
	rt2800_bbp_dcoc_write(rt2x00dev, 153, 0x03);
	rt2800_bbp_dcoc_write(rt2x00dev, 154, 0x03);
	rt2800_bbp_dcoc_write(rt2x00dev, 155, 0x02);
	rt2800_bbp_dcoc_write(rt2x00dev, 156, 0x40);
	rt2800_bbp_dcoc_write(rt2x00dev, 157, 0x40);
	rt2800_bbp_dcoc_write(rt2x00dev, 158, 0x64);
	rt2800_bbp_dcoc_write(rt2x00dev, 159, 0x64);

	rt2800_bbp4_mac_if_ctrl(rt2x00dev);
}

static void rt2800_init_bbp(struct rt2x00_dev *rt2x00dev)
{
	unsigned int i;
	u16 eeprom;
	u8 reg_id;
	u8 value;

	if (rt2800_is_305x_soc(rt2x00dev))
		rt2800_init_bbp_305x_soc(rt2x00dev);

	switch (rt2x00dev->chip.rt) {
	case RT2860:
	case RT2872:
	case RT2883:
		rt2800_init_bbp_28xx(rt2x00dev);
		break;
	case RT3070:
	case RT3071:
	case RT3090:
		rt2800_init_bbp_30xx(rt2x00dev);
		break;
	case RT3290:
		rt2800_init_bbp_3290(rt2x00dev);
		break;
	case RT3352:
	case RT5350:
		rt2800_init_bbp_3352(rt2x00dev);
		break;
	case RT3390:
		rt2800_init_bbp_3390(rt2x00dev);
		break;
	case RT3572:
		rt2800_init_bbp_3572(rt2x00dev);
		break;
	case RT3593:
		rt2800_init_bbp_3593(rt2x00dev);
		return;
	case RT5390:
	case RT5392:
		rt2800_init_bbp_53xx(rt2x00dev);
		break;
	case RT5592:
		rt2800_init_bbp_5592(rt2x00dev);
		return;
	case RT6352:
		rt2800_init_bbp_6352(rt2x00dev);
		break;
	}

	for (i = 0; i < EEPROM_BBP_SIZE; i++) {
		eeprom = rt2800_eeprom_read_from_array(rt2x00dev,
						       EEPROM_BBP_START, i);

		if (eeprom != 0xffff && eeprom != 0x0000) {
			reg_id = rt2x00_get_field16(eeprom, EEPROM_BBP_REG_ID);
			value = rt2x00_get_field16(eeprom, EEPROM_BBP_VALUE);
			rt2800_bbp_write(rt2x00dev, reg_id, value);
		}
	}
}

static void rt2800_led_open_drain_enable(struct rt2x00_dev *rt2x00dev)
{
	u32 reg;

	reg = rt2800_register_read(rt2x00dev, OPT_14_CSR);
	rt2x00_set_field32(&reg, OPT_14_CSR_BIT0, 1);
	rt2800_register_write(rt2x00dev, OPT_14_CSR, reg);
}

static u8 rt2800_init_rx_filter(struct rt2x00_dev *rt2x00dev, bool bw40,
				u8 filter_target)
{
	unsigned int i;
	u8 bbp;
	u8 rfcsr;
	u8 passband;
	u8 stopband;
	u8 overtuned = 0;
	u8 rfcsr24 = (bw40) ? 0x27 : 0x07;

	rt2800_rfcsr_write(rt2x00dev, 24, rfcsr24);

	bbp = rt2800_bbp_read(rt2x00dev, 4);
	rt2x00_set_field8(&bbp, BBP4_BANDWIDTH, 2 * bw40);
	rt2800_bbp_write(rt2x00dev, 4, bbp);

	rfcsr = rt2800_rfcsr_read(rt2x00dev, 31);
	rt2x00_set_field8(&rfcsr, RFCSR31_RX_H20M, bw40);
	rt2800_rfcsr_write(rt2x00dev, 31, rfcsr);

	rfcsr = rt2800_rfcsr_read(rt2x00dev, 22);
	rt2x00_set_field8(&rfcsr, RFCSR22_BASEBAND_LOOPBACK, 1);
	rt2800_rfcsr_write(rt2x00dev, 22, rfcsr);

	/*
	 * Set power & frequency of passband test tone
	 */
	rt2800_bbp_write(rt2x00dev, 24, 0);

	for (i = 0; i < 100; i++) {
		rt2800_bbp_write(rt2x00dev, 25, 0x90);
		msleep(1);

		passband = rt2800_bbp_read(rt2x00dev, 55);
		if (passband)
			break;
	}

	/*
	 * Set power & frequency of stopband test tone
	 */
	rt2800_bbp_write(rt2x00dev, 24, 0x06);

	for (i = 0; i < 100; i++) {
		rt2800_bbp_write(rt2x00dev, 25, 0x90);
		msleep(1);

		stopband = rt2800_bbp_read(rt2x00dev, 55);

		if ((passband - stopband) <= filter_target) {
			rfcsr24++;
			overtuned += ((passband - stopband) == filter_target);
		} else
			break;

		rt2800_rfcsr_write(rt2x00dev, 24, rfcsr24);
	}

	rfcsr24 -= !!overtuned;

	rt2800_rfcsr_write(rt2x00dev, 24, rfcsr24);
	return rfcsr24;
}

static void rt2800_rf_init_calibration(struct rt2x00_dev *rt2x00dev,
				       const unsigned int rf_reg)
{
	u8 rfcsr;

	rfcsr = rt2800_rfcsr_read(rt2x00dev, rf_reg);
	rt2x00_set_field8(&rfcsr, FIELD8(0x80), 1);
	rt2800_rfcsr_write(rt2x00dev, rf_reg, rfcsr);
	msleep(1);
	rt2x00_set_field8(&rfcsr, FIELD8(0x80), 0);
	rt2800_rfcsr_write(rt2x00dev, rf_reg, rfcsr);
}

static void rt2800_rx_filter_calibration(struct rt2x00_dev *rt2x00dev)
{
	struct rt2800_drv_data *drv_data = rt2x00dev->drv_data;
	u8 filter_tgt_bw20;
	u8 filter_tgt_bw40;
	u8 rfcsr, bbp;

	/*
	 * TODO: sync filter_tgt values with vendor driver
	 */
	if (rt2x00_rt(rt2x00dev, RT3070)) {
		filter_tgt_bw20 = 0x16;
		filter_tgt_bw40 = 0x19;
	} else {
		filter_tgt_bw20 = 0x13;
		filter_tgt_bw40 = 0x15;
	}

	drv_data->calibration_bw20 =
		rt2800_init_rx_filter(rt2x00dev, false, filter_tgt_bw20);
	drv_data->calibration_bw40 =
		rt2800_init_rx_filter(rt2x00dev, true, filter_tgt_bw40);

	/*
	 * Save BBP 25 & 26 values for later use in channel switching (for 3052)
	 */
	drv_data->bbp25 = rt2800_bbp_read(rt2x00dev, 25);
	drv_data->bbp26 = rt2800_bbp_read(rt2x00dev, 26);

	/*
	 * Set back to initial state
	 */
	rt2800_bbp_write(rt2x00dev, 24, 0);

	rfcsr = rt2800_rfcsr_read(rt2x00dev, 22);
	rt2x00_set_field8(&rfcsr, RFCSR22_BASEBAND_LOOPBACK, 0);
	rt2800_rfcsr_write(rt2x00dev, 22, rfcsr);

	/*
	 * Set BBP back to BW20
	 */
	bbp = rt2800_bbp_read(rt2x00dev, 4);
	rt2x00_set_field8(&bbp, BBP4_BANDWIDTH, 0);
	rt2800_bbp_write(rt2x00dev, 4, bbp);
}

static void rt2800_normal_mode_setup_3xxx(struct rt2x00_dev *rt2x00dev)
{
	struct rt2800_drv_data *drv_data = rt2x00dev->drv_data;
	u8 min_gain, rfcsr, bbp;
	u16 eeprom;

	rfcsr = rt2800_rfcsr_read(rt2x00dev, 17);

	rt2x00_set_field8(&rfcsr, RFCSR17_TX_LO1_EN, 0);
	if (rt2x00_rt(rt2x00dev, RT3070) ||
	    rt2x00_rt_rev_lt(rt2x00dev, RT3071, REV_RT3071E) ||
	    rt2x00_rt_rev_lt(rt2x00dev, RT3090, REV_RT3090E) ||
	    rt2x00_rt_rev_lt(rt2x00dev, RT3390, REV_RT3390E)) {
		if (!rt2x00_has_cap_external_lna_bg(rt2x00dev))
			rt2x00_set_field8(&rfcsr, RFCSR17_R, 1);
	}

	min_gain = rt2x00_rt(rt2x00dev, RT3070) ? 1 : 2;
	if (drv_data->txmixer_gain_24g >= min_gain) {
		rt2x00_set_field8(&rfcsr, RFCSR17_TXMIXER_GAIN,
				  drv_data->txmixer_gain_24g);
	}

	rt2800_rfcsr_write(rt2x00dev, 17, rfcsr);

	if (rt2x00_rt(rt2x00dev, RT3090)) {
		/*  Turn off unused DAC1 and ADC1 to reduce power consumption */
		bbp = rt2800_bbp_read(rt2x00dev, 138);
		eeprom = rt2800_eeprom_read(rt2x00dev, EEPROM_NIC_CONF0);
		if (rt2x00_get_field16(eeprom, EEPROM_NIC_CONF0_RXPATH) == 1)
			rt2x00_set_field8(&bbp, BBP138_RX_ADC1, 0);
		if (rt2x00_get_field16(eeprom, EEPROM_NIC_CONF0_TXPATH) == 1)
			rt2x00_set_field8(&bbp, BBP138_TX_DAC1, 1);
		rt2800_bbp_write(rt2x00dev, 138, bbp);
	}

	if (rt2x00_rt(rt2x00dev, RT3070)) {
		rfcsr = rt2800_rfcsr_read(rt2x00dev, 27);
		if (rt2x00_rt_rev_lt(rt2x00dev, RT3070, REV_RT3070F))
			rt2x00_set_field8(&rfcsr, RFCSR27_R1, 3);
		else
			rt2x00_set_field8(&rfcsr, RFCSR27_R1, 0);
		rt2x00_set_field8(&rfcsr, RFCSR27_R2, 0);
		rt2x00_set_field8(&rfcsr, RFCSR27_R3, 0);
		rt2x00_set_field8(&rfcsr, RFCSR27_R4, 0);
		rt2800_rfcsr_write(rt2x00dev, 27, rfcsr);
	} else if (rt2x00_rt(rt2x00dev, RT3071) ||
		   rt2x00_rt(rt2x00dev, RT3090) ||
		   rt2x00_rt(rt2x00dev, RT3390)) {
		rfcsr = rt2800_rfcsr_read(rt2x00dev, 1);
		rt2x00_set_field8(&rfcsr, RFCSR1_RF_BLOCK_EN, 1);
		rt2x00_set_field8(&rfcsr, RFCSR1_RX0_PD, 0);
		rt2x00_set_field8(&rfcsr, RFCSR1_TX0_PD, 0);
		rt2x00_set_field8(&rfcsr, RFCSR1_RX1_PD, 1);
		rt2x00_set_field8(&rfcsr, RFCSR1_TX1_PD, 1);
		rt2800_rfcsr_write(rt2x00dev, 1, rfcsr);

		rfcsr = rt2800_rfcsr_read(rt2x00dev, 15);
		rt2x00_set_field8(&rfcsr, RFCSR15_TX_LO2_EN, 0);
		rt2800_rfcsr_write(rt2x00dev, 15, rfcsr);

		rfcsr = rt2800_rfcsr_read(rt2x00dev, 20);
		rt2x00_set_field8(&rfcsr, RFCSR20_RX_LO1_EN, 0);
		rt2800_rfcsr_write(rt2x00dev, 20, rfcsr);

		rfcsr = rt2800_rfcsr_read(rt2x00dev, 21);
		rt2x00_set_field8(&rfcsr, RFCSR21_RX_LO2_EN, 0);
		rt2800_rfcsr_write(rt2x00dev, 21, rfcsr);
	}
}

static void rt2800_normal_mode_setup_3593(struct rt2x00_dev *rt2x00dev)
{
	struct rt2800_drv_data *drv_data = rt2x00dev->drv_data;
	u8 rfcsr;
	u8 tx_gain;

	rfcsr = rt2800_rfcsr_read(rt2x00dev, 50);
	rt2x00_set_field8(&rfcsr, RFCSR50_TX_LO2_EN, 0);
	rt2800_rfcsr_write(rt2x00dev, 50, rfcsr);

	rfcsr = rt2800_rfcsr_read(rt2x00dev, 51);
	tx_gain = rt2x00_get_field8(drv_data->txmixer_gain_24g,
				    RFCSR17_TXMIXER_GAIN);
	rt2x00_set_field8(&rfcsr, RFCSR51_BITS24, tx_gain);
	rt2800_rfcsr_write(rt2x00dev, 51, rfcsr);

	rfcsr = rt2800_rfcsr_read(rt2x00dev, 38);
	rt2x00_set_field8(&rfcsr, RFCSR38_RX_LO1_EN, 0);
	rt2800_rfcsr_write(rt2x00dev, 38, rfcsr);

	rfcsr = rt2800_rfcsr_read(rt2x00dev, 39);
	rt2x00_set_field8(&rfcsr, RFCSR39_RX_LO2_EN, 0);
	rt2800_rfcsr_write(rt2x00dev, 39, rfcsr);

	rfcsr = rt2800_rfcsr_read(rt2x00dev, 1);
	rt2x00_set_field8(&rfcsr, RFCSR1_RF_BLOCK_EN, 1);
	rt2x00_set_field8(&rfcsr, RFCSR1_PLL_PD, 1);
	rt2800_rfcsr_write(rt2x00dev, 1, rfcsr);

	rfcsr = rt2800_rfcsr_read(rt2x00dev, 30);
	rt2x00_set_field8(&rfcsr, RFCSR30_RX_VCM, 2);
	rt2800_rfcsr_write(rt2x00dev, 30, rfcsr);

	/* TODO: enable stream mode */
}

static void rt2800_normal_mode_setup_5xxx(struct rt2x00_dev *rt2x00dev)
{
	u8 reg;
	u16 eeprom;

	/*  Turn off unused DAC1 and ADC1 to reduce power consumption */
	reg = rt2800_bbp_read(rt2x00dev, 138);
	eeprom = rt2800_eeprom_read(rt2x00dev, EEPROM_NIC_CONF0);
	if (rt2x00_get_field16(eeprom, EEPROM_NIC_CONF0_RXPATH) == 1)
		rt2x00_set_field8(&reg, BBP138_RX_ADC1, 0);
	if (rt2x00_get_field16(eeprom, EEPROM_NIC_CONF0_TXPATH) == 1)
		rt2x00_set_field8(&reg, BBP138_TX_DAC1, 1);
	rt2800_bbp_write(rt2x00dev, 138, reg);

	reg = rt2800_rfcsr_read(rt2x00dev, 38);
	rt2x00_set_field8(&reg, RFCSR38_RX_LO1_EN, 0);
	rt2800_rfcsr_write(rt2x00dev, 38, reg);

	reg = rt2800_rfcsr_read(rt2x00dev, 39);
	rt2x00_set_field8(&reg, RFCSR39_RX_LO2_EN, 0);
	rt2800_rfcsr_write(rt2x00dev, 39, reg);

	rt2800_bbp4_mac_if_ctrl(rt2x00dev);

	reg = rt2800_rfcsr_read(rt2x00dev, 30);
	rt2x00_set_field8(&reg, RFCSR30_RX_VCM, 2);
	rt2800_rfcsr_write(rt2x00dev, 30, reg);
}

static void rt2800_init_rfcsr_305x_soc(struct rt2x00_dev *rt2x00dev)
{
	rt2800_rf_init_calibration(rt2x00dev, 30);

	rt2800_rfcsr_write(rt2x00dev, 0, 0x50);
	rt2800_rfcsr_write(rt2x00dev, 1, 0x01);
	rt2800_rfcsr_write(rt2x00dev, 2, 0xf7);
	rt2800_rfcsr_write(rt2x00dev, 3, 0x75);
	rt2800_rfcsr_write(rt2x00dev, 4, 0x40);
	rt2800_rfcsr_write(rt2x00dev, 5, 0x03);
	rt2800_rfcsr_write(rt2x00dev, 6, 0x02);
	rt2800_rfcsr_write(rt2x00dev, 7, 0x50);
	rt2800_rfcsr_write(rt2x00dev, 8, 0x39);
	rt2800_rfcsr_write(rt2x00dev, 9, 0x0f);
	rt2800_rfcsr_write(rt2x00dev, 10, 0x60);
	rt2800_rfcsr_write(rt2x00dev, 11, 0x21);
	rt2800_rfcsr_write(rt2x00dev, 12, 0x75);
	rt2800_rfcsr_write(rt2x00dev, 13, 0x75);
	rt2800_rfcsr_write(rt2x00dev, 14, 0x90);
	rt2800_rfcsr_write(rt2x00dev, 15, 0x58);
	rt2800_rfcsr_write(rt2x00dev, 16, 0xb3);
	rt2800_rfcsr_write(rt2x00dev, 17, 0x92);
	rt2800_rfcsr_write(rt2x00dev, 18, 0x2c);
	rt2800_rfcsr_write(rt2x00dev, 19, 0x02);
	rt2800_rfcsr_write(rt2x00dev, 20, 0xba);
	rt2800_rfcsr_write(rt2x00dev, 21, 0xdb);
	rt2800_rfcsr_write(rt2x00dev, 22, 0x00);
	rt2800_rfcsr_write(rt2x00dev, 23, 0x31);
	rt2800_rfcsr_write(rt2x00dev, 24, 0x08);
	rt2800_rfcsr_write(rt2x00dev, 25, 0x01);
	rt2800_rfcsr_write(rt2x00dev, 26, 0x25);
	rt2800_rfcsr_write(rt2x00dev, 27, 0x23);
	rt2800_rfcsr_write(rt2x00dev, 28, 0x13);
	rt2800_rfcsr_write(rt2x00dev, 29, 0x83);
	rt2800_rfcsr_write(rt2x00dev, 30, 0x00);
	rt2800_rfcsr_write(rt2x00dev, 31, 0x00);
}

static void rt2800_init_rfcsr_30xx(struct rt2x00_dev *rt2x00dev)
{
	u8 rfcsr;
	u16 eeprom;
	u32 reg;

	/* XXX vendor driver do this only for 3070 */
	rt2800_rf_init_calibration(rt2x00dev, 30);

	rt2800_rfcsr_write(rt2x00dev, 4, 0x40);
	rt2800_rfcsr_write(rt2x00dev, 5, 0x03);
	rt2800_rfcsr_write(rt2x00dev, 6, 0x02);
	rt2800_rfcsr_write(rt2x00dev, 7, 0x60);
	rt2800_rfcsr_write(rt2x00dev, 9, 0x0f);
	rt2800_rfcsr_write(rt2x00dev, 10, 0x41);
	rt2800_rfcsr_write(rt2x00dev, 11, 0x21);
	rt2800_rfcsr_write(rt2x00dev, 12, 0x7b);
	rt2800_rfcsr_write(rt2x00dev, 14, 0x90);
	rt2800_rfcsr_write(rt2x00dev, 15, 0x58);
	rt2800_rfcsr_write(rt2x00dev, 16, 0xb3);
	rt2800_rfcsr_write(rt2x00dev, 17, 0x92);
	rt2800_rfcsr_write(rt2x00dev, 18, 0x2c);
	rt2800_rfcsr_write(rt2x00dev, 19, 0x02);
	rt2800_rfcsr_write(rt2x00dev, 20, 0xba);
	rt2800_rfcsr_write(rt2x00dev, 21, 0xdb);
	rt2800_rfcsr_write(rt2x00dev, 24, 0x16);
	rt2800_rfcsr_write(rt2x00dev, 25, 0x03);
	rt2800_rfcsr_write(rt2x00dev, 29, 0x1f);

	if (rt2x00_rt_rev_lt(rt2x00dev, RT3070, REV_RT3070F)) {
		reg = rt2800_register_read(rt2x00dev, LDO_CFG0);
		rt2x00_set_field32(&reg, LDO_CFG0_BGSEL, 1);
		rt2x00_set_field32(&reg, LDO_CFG0_LDO_CORE_VLEVEL, 3);
		rt2800_register_write(rt2x00dev, LDO_CFG0, reg);
	} else if (rt2x00_rt(rt2x00dev, RT3071) ||
		   rt2x00_rt(rt2x00dev, RT3090)) {
		rt2800_rfcsr_write(rt2x00dev, 31, 0x14);

		rfcsr = rt2800_rfcsr_read(rt2x00dev, 6);
		rt2x00_set_field8(&rfcsr, RFCSR6_R2, 1);
		rt2800_rfcsr_write(rt2x00dev, 6, rfcsr);

		reg = rt2800_register_read(rt2x00dev, LDO_CFG0);
		rt2x00_set_field32(&reg, LDO_CFG0_BGSEL, 1);
		if (rt2x00_rt_rev_lt(rt2x00dev, RT3071, REV_RT3071E) ||
		    rt2x00_rt_rev_lt(rt2x00dev, RT3090, REV_RT3090E)) {
			eeprom = rt2800_eeprom_read(rt2x00dev, EEPROM_NIC_CONF1);
			if (rt2x00_get_field16(eeprom, EEPROM_NIC_CONF1_DAC_TEST))
				rt2x00_set_field32(&reg, LDO_CFG0_LDO_CORE_VLEVEL, 3);
			else
				rt2x00_set_field32(&reg, LDO_CFG0_LDO_CORE_VLEVEL, 0);
		}
		rt2800_register_write(rt2x00dev, LDO_CFG0, reg);

		reg = rt2800_register_read(rt2x00dev, GPIO_SWITCH);
		rt2x00_set_field32(&reg, GPIO_SWITCH_5, 0);
		rt2800_register_write(rt2x00dev, GPIO_SWITCH, reg);
	}

	rt2800_rx_filter_calibration(rt2x00dev);

	if (rt2x00_rt_rev_lt(rt2x00dev, RT3070, REV_RT3070F) ||
	    rt2x00_rt_rev_lt(rt2x00dev, RT3071, REV_RT3071E) ||
	    rt2x00_rt_rev_lt(rt2x00dev, RT3090, REV_RT3090E))
		rt2800_rfcsr_write(rt2x00dev, 27, 0x03);

	rt2800_led_open_drain_enable(rt2x00dev);
	rt2800_normal_mode_setup_3xxx(rt2x00dev);
}

static void rt2800_init_rfcsr_3290(struct rt2x00_dev *rt2x00dev)
{
	u8 rfcsr;

	rt2800_rf_init_calibration(rt2x00dev, 2);

	rt2800_rfcsr_write(rt2x00dev, 1, 0x0f);
	rt2800_rfcsr_write(rt2x00dev, 2, 0x80);
	rt2800_rfcsr_write(rt2x00dev, 3, 0x08);
	rt2800_rfcsr_write(rt2x00dev, 4, 0x00);
	rt2800_rfcsr_write(rt2x00dev, 6, 0xa0);
	rt2800_rfcsr_write(rt2x00dev, 8, 0xf3);
	rt2800_rfcsr_write(rt2x00dev, 9, 0x02);
	rt2800_rfcsr_write(rt2x00dev, 10, 0x53);
	rt2800_rfcsr_write(rt2x00dev, 11, 0x4a);
	rt2800_rfcsr_write(rt2x00dev, 12, 0x46);
	rt2800_rfcsr_write(rt2x00dev, 13, 0x9f);
	rt2800_rfcsr_write(rt2x00dev, 18, 0x02);
	rt2800_rfcsr_write(rt2x00dev, 22, 0x20);
	rt2800_rfcsr_write(rt2x00dev, 25, 0x83);
	rt2800_rfcsr_write(rt2x00dev, 26, 0x82);
	rt2800_rfcsr_write(rt2x00dev, 27, 0x09);
	rt2800_rfcsr_write(rt2x00dev, 29, 0x10);
	rt2800_rfcsr_write(rt2x00dev, 30, 0x10);
	rt2800_rfcsr_write(rt2x00dev, 31, 0x80);
	rt2800_rfcsr_write(rt2x00dev, 32, 0x80);
	rt2800_rfcsr_write(rt2x00dev, 33, 0x00);
	rt2800_rfcsr_write(rt2x00dev, 34, 0x05);
	rt2800_rfcsr_write(rt2x00dev, 35, 0x12);
	rt2800_rfcsr_write(rt2x00dev, 36, 0x00);
	rt2800_rfcsr_write(rt2x00dev, 38, 0x85);
	rt2800_rfcsr_write(rt2x00dev, 39, 0x1b);
	rt2800_rfcsr_write(rt2x00dev, 40, 0x0b);
	rt2800_rfcsr_write(rt2x00dev, 41, 0xbb);
	rt2800_rfcsr_write(rt2x00dev, 42, 0xd5);
	rt2800_rfcsr_write(rt2x00dev, 43, 0x7b);
	rt2800_rfcsr_write(rt2x00dev, 44, 0x0e);
	rt2800_rfcsr_write(rt2x00dev, 45, 0xa2);
	rt2800_rfcsr_write(rt2x00dev, 46, 0x73);
	rt2800_rfcsr_write(rt2x00dev, 47, 0x00);
	rt2800_rfcsr_write(rt2x00dev, 48, 0x10);
	rt2800_rfcsr_write(rt2x00dev, 49, 0x98);
	rt2800_rfcsr_write(rt2x00dev, 52, 0x38);
	rt2800_rfcsr_write(rt2x00dev, 53, 0x00);
	rt2800_rfcsr_write(rt2x00dev, 54, 0x78);
	rt2800_rfcsr_write(rt2x00dev, 55, 0x43);
	rt2800_rfcsr_write(rt2x00dev, 56, 0x02);
	rt2800_rfcsr_write(rt2x00dev, 57, 0x80);
	rt2800_rfcsr_write(rt2x00dev, 58, 0x7f);
	rt2800_rfcsr_write(rt2x00dev, 59, 0x09);
	rt2800_rfcsr_write(rt2x00dev, 60, 0x45);
	rt2800_rfcsr_write(rt2x00dev, 61, 0xc1);

	rfcsr = rt2800_rfcsr_read(rt2x00dev, 29);
	rt2x00_set_field8(&rfcsr, RFCSR29_RSSI_GAIN, 3);
	rt2800_rfcsr_write(rt2x00dev, 29, rfcsr);

	rt2800_led_open_drain_enable(rt2x00dev);
	rt2800_normal_mode_setup_3xxx(rt2x00dev);
}

static void rt2800_init_rfcsr_3352(struct rt2x00_dev *rt2x00dev)
{
	int tx0_ext_pa = test_bit(CAPABILITY_EXTERNAL_PA_TX0,
				  &rt2x00dev->cap_flags);
	int tx1_ext_pa = test_bit(CAPABILITY_EXTERNAL_PA_TX1,
				  &rt2x00dev->cap_flags);
	u8 rfcsr;

	rt2800_rf_init_calibration(rt2x00dev, 30);

	rt2800_rfcsr_write(rt2x00dev, 0, 0xf0);
	rt2800_rfcsr_write(rt2x00dev, 1, 0x23);
	rt2800_rfcsr_write(rt2x00dev, 2, 0x50);
	rt2800_rfcsr_write(rt2x00dev, 3, 0x18);
	rt2800_rfcsr_write(rt2x00dev, 4, 0x00);
	rt2800_rfcsr_write(rt2x00dev, 5, 0x00);
	rt2800_rfcsr_write(rt2x00dev, 6, 0x33);
	rt2800_rfcsr_write(rt2x00dev, 7, 0x00);
	rt2800_rfcsr_write(rt2x00dev, 8, 0xf1);
	rt2800_rfcsr_write(rt2x00dev, 9, 0x02);
	rt2800_rfcsr_write(rt2x00dev, 10, 0xd2);
	rt2800_rfcsr_write(rt2x00dev, 11, 0x42);
	rt2800_rfcsr_write(rt2x00dev, 12, 0x1c);
	rt2800_rfcsr_write(rt2x00dev, 13, 0x00);
	rt2800_rfcsr_write(rt2x00dev, 14, 0x5a);
	rt2800_rfcsr_write(rt2x00dev, 15, 0x00);
	rt2800_rfcsr_write(rt2x00dev, 16, 0x01);
	rt2800_rfcsr_write(rt2x00dev, 18, 0x45);
	rt2800_rfcsr_write(rt2x00dev, 19, 0x02);
	rt2800_rfcsr_write(rt2x00dev, 20, 0x00);
	rt2800_rfcsr_write(rt2x00dev, 21, 0x00);
	rt2800_rfcsr_write(rt2x00dev, 22, 0x00);
	rt2800_rfcsr_write(rt2x00dev, 23, 0x00);
	rt2800_rfcsr_write(rt2x00dev, 24, 0x00);
	rt2800_rfcsr_write(rt2x00dev, 25, 0x80);
	rt2800_rfcsr_write(rt2x00dev, 26, 0x00);
	rt2800_rfcsr_write(rt2x00dev, 27, 0x03);
	rt2800_rfcsr_write(rt2x00dev, 28, 0x03);
	rt2800_rfcsr_write(rt2x00dev, 29, 0x00);
	rt2800_rfcsr_write(rt2x00dev, 30, 0x10);
	rt2800_rfcsr_write(rt2x00dev, 31, 0x80);
	rt2800_rfcsr_write(rt2x00dev, 32, 0x80);
	rt2800_rfcsr_write(rt2x00dev, 33, 0x00);
	rfcsr = 0x01;
	if (tx0_ext_pa)
		rt2x00_set_field8(&rfcsr, RFCSR34_TX0_EXT_PA, 1);
	if (tx1_ext_pa)
		rt2x00_set_field8(&rfcsr, RFCSR34_TX1_EXT_PA, 1);
	rt2800_rfcsr_write(rt2x00dev, 34, rfcsr);
	rt2800_rfcsr_write(rt2x00dev, 35, 0x03);
	rt2800_rfcsr_write(rt2x00dev, 36, 0xbd);
	rt2800_rfcsr_write(rt2x00dev, 37, 0x3c);
	rt2800_rfcsr_write(rt2x00dev, 38, 0x5f);
	rt2800_rfcsr_write(rt2x00dev, 39, 0xc5);
	rt2800_rfcsr_write(rt2x00dev, 40, 0x33);
	rfcsr = 0x52;
	if (!tx0_ext_pa) {
		rt2x00_set_field8(&rfcsr, RFCSR41_BIT1, 1);
		rt2x00_set_field8(&rfcsr, RFCSR41_BIT4, 1);
	}
	rt2800_rfcsr_write(rt2x00dev, 41, rfcsr);
	rfcsr = 0x52;
	if (!tx1_ext_pa) {
		rt2x00_set_field8(&rfcsr, RFCSR42_BIT1, 1);
		rt2x00_set_field8(&rfcsr, RFCSR42_BIT4, 1);
	}
	rt2800_rfcsr_write(rt2x00dev, 42, rfcsr);
	rt2800_rfcsr_write(rt2x00dev, 43, 0xdb);
	rt2800_rfcsr_write(rt2x00dev, 44, 0xdb);
	rt2800_rfcsr_write(rt2x00dev, 45, 0xdb);
	rt2800_rfcsr_write(rt2x00dev, 46, 0xdd);
	rt2800_rfcsr_write(rt2x00dev, 47, 0x0d);
	rt2800_rfcsr_write(rt2x00dev, 48, 0x14);
	rt2800_rfcsr_write(rt2x00dev, 49, 0x00);
	rfcsr = 0x2d;
	if (tx0_ext_pa)
		rt2x00_set_field8(&rfcsr, RFCSR50_TX0_EXT_PA, 1);
	if (tx1_ext_pa)
		rt2x00_set_field8(&rfcsr, RFCSR50_TX1_EXT_PA, 1);
	rt2800_rfcsr_write(rt2x00dev, 50, rfcsr);
	rt2800_rfcsr_write(rt2x00dev, 51, (tx0_ext_pa ? 0x52 : 0x7f));
	rt2800_rfcsr_write(rt2x00dev, 52, (tx0_ext_pa ? 0xc0 : 0x00));
	rt2800_rfcsr_write(rt2x00dev, 53, (tx0_ext_pa ? 0xd2 : 0x52));
	rt2800_rfcsr_write(rt2x00dev, 54, (tx0_ext_pa ? 0xc0 : 0x1b));
	rt2800_rfcsr_write(rt2x00dev, 55, (tx1_ext_pa ? 0x52 : 0x7f));
	rt2800_rfcsr_write(rt2x00dev, 56, (tx1_ext_pa ? 0xc0 : 0x00));
	rt2800_rfcsr_write(rt2x00dev, 57, (tx0_ext_pa ? 0x49 : 0x52));
	rt2800_rfcsr_write(rt2x00dev, 58, (tx1_ext_pa ? 0xc0 : 0x1b));
	rt2800_rfcsr_write(rt2x00dev, 59, 0x00);
	rt2800_rfcsr_write(rt2x00dev, 60, 0x00);
	rt2800_rfcsr_write(rt2x00dev, 61, 0x00);
	rt2800_rfcsr_write(rt2x00dev, 62, 0x00);
	rt2800_rfcsr_write(rt2x00dev, 63, 0x00);

	rt2800_rx_filter_calibration(rt2x00dev);
	rt2800_led_open_drain_enable(rt2x00dev);
	rt2800_normal_mode_setup_3xxx(rt2x00dev);
}

static void rt2800_init_rfcsr_3390(struct rt2x00_dev *rt2x00dev)
{
	u32 reg;

	rt2800_rf_init_calibration(rt2x00dev, 30);

	rt2800_rfcsr_write(rt2x00dev, 0, 0xa0);
	rt2800_rfcsr_write(rt2x00dev, 1, 0xe1);
	rt2800_rfcsr_write(rt2x00dev, 2, 0xf1);
	rt2800_rfcsr_write(rt2x00dev, 3, 0x62);
	rt2800_rfcsr_write(rt2x00dev, 4, 0x40);
	rt2800_rfcsr_write(rt2x00dev, 5, 0x8b);
	rt2800_rfcsr_write(rt2x00dev, 6, 0x42);
	rt2800_rfcsr_write(rt2x00dev, 7, 0x34);
	rt2800_rfcsr_write(rt2x00dev, 8, 0x00);
	rt2800_rfcsr_write(rt2x00dev, 9, 0xc0);
	rt2800_rfcsr_write(rt2x00dev, 10, 0x61);
	rt2800_rfcsr_write(rt2x00dev, 11, 0x21);
	rt2800_rfcsr_write(rt2x00dev, 12, 0x3b);
	rt2800_rfcsr_write(rt2x00dev, 13, 0xe0);
	rt2800_rfcsr_write(rt2x00dev, 14, 0x90);
	rt2800_rfcsr_write(rt2x00dev, 15, 0x53);
	rt2800_rfcsr_write(rt2x00dev, 16, 0xe0);
	rt2800_rfcsr_write(rt2x00dev, 17, 0x94);
	rt2800_rfcsr_write(rt2x00dev, 18, 0x5c);
	rt2800_rfcsr_write(rt2x00dev, 19, 0x4a);
	rt2800_rfcsr_write(rt2x00dev, 20, 0xb2);
	rt2800_rfcsr_write(rt2x00dev, 21, 0xf6);
	rt2800_rfcsr_write(rt2x00dev, 22, 0x00);
	rt2800_rfcsr_write(rt2x00dev, 23, 0x14);
	rt2800_rfcsr_write(rt2x00dev, 24, 0x08);
	rt2800_rfcsr_write(rt2x00dev, 25, 0x3d);
	rt2800_rfcsr_write(rt2x00dev, 26, 0x85);
	rt2800_rfcsr_write(rt2x00dev, 27, 0x00);
	rt2800_rfcsr_write(rt2x00dev, 28, 0x41);
	rt2800_rfcsr_write(rt2x00dev, 29, 0x8f);
	rt2800_rfcsr_write(rt2x00dev, 30, 0x20);
	rt2800_rfcsr_write(rt2x00dev, 31, 0x0f);

	reg = rt2800_register_read(rt2x00dev, GPIO_SWITCH);
	rt2x00_set_field32(&reg, GPIO_SWITCH_5, 0);
	rt2800_register_write(rt2x00dev, GPIO_SWITCH, reg);

	rt2800_rx_filter_calibration(rt2x00dev);

	if (rt2x00_rt_rev_lt(rt2x00dev, RT3390, REV_RT3390E))
		rt2800_rfcsr_write(rt2x00dev, 27, 0x03);

	rt2800_led_open_drain_enable(rt2x00dev);
	rt2800_normal_mode_setup_3xxx(rt2x00dev);
}

static void rt2800_init_rfcsr_3572(struct rt2x00_dev *rt2x00dev)
{
	u8 rfcsr;
	u32 reg;

	rt2800_rf_init_calibration(rt2x00dev, 30);

	rt2800_rfcsr_write(rt2x00dev, 0, 0x70);
	rt2800_rfcsr_write(rt2x00dev, 1, 0x81);
	rt2800_rfcsr_write(rt2x00dev, 2, 0xf1);
	rt2800_rfcsr_write(rt2x00dev, 3, 0x02);
	rt2800_rfcsr_write(rt2x00dev, 4, 0x4c);
	rt2800_rfcsr_write(rt2x00dev, 5, 0x05);
	rt2800_rfcsr_write(rt2x00dev, 6, 0x4a);
	rt2800_rfcsr_write(rt2x00dev, 7, 0xd8);
	rt2800_rfcsr_write(rt2x00dev, 9, 0xc3);
	rt2800_rfcsr_write(rt2x00dev, 10, 0xf1);
	rt2800_rfcsr_write(rt2x00dev, 11, 0xb9);
	rt2800_rfcsr_write(rt2x00dev, 12, 0x70);
	rt2800_rfcsr_write(rt2x00dev, 13, 0x65);
	rt2800_rfcsr_write(rt2x00dev, 14, 0xa0);
	rt2800_rfcsr_write(rt2x00dev, 15, 0x53);
	rt2800_rfcsr_write(rt2x00dev, 16, 0x4c);
	rt2800_rfcsr_write(rt2x00dev, 17, 0x23);
	rt2800_rfcsr_write(rt2x00dev, 18, 0xac);
	rt2800_rfcsr_write(rt2x00dev, 19, 0x93);
	rt2800_rfcsr_write(rt2x00dev, 20, 0xb3);
	rt2800_rfcsr_write(rt2x00dev, 21, 0xd0);
	rt2800_rfcsr_write(rt2x00dev, 22, 0x00);
	rt2800_rfcsr_write(rt2x00dev, 23, 0x3c);
	rt2800_rfcsr_write(rt2x00dev, 24, 0x16);
	rt2800_rfcsr_write(rt2x00dev, 25, 0x15);
	rt2800_rfcsr_write(rt2x00dev, 26, 0x85);
	rt2800_rfcsr_write(rt2x00dev, 27, 0x00);
	rt2800_rfcsr_write(rt2x00dev, 28, 0x00);
	rt2800_rfcsr_write(rt2x00dev, 29, 0x9b);
	rt2800_rfcsr_write(rt2x00dev, 30, 0x09);
	rt2800_rfcsr_write(rt2x00dev, 31, 0x10);

	rfcsr = rt2800_rfcsr_read(rt2x00dev, 6);
	rt2x00_set_field8(&rfcsr, RFCSR6_R2, 1);
	rt2800_rfcsr_write(rt2x00dev, 6, rfcsr);

	reg = rt2800_register_read(rt2x00dev, LDO_CFG0);
	rt2x00_set_field32(&reg, LDO_CFG0_LDO_CORE_VLEVEL, 3);
	rt2x00_set_field32(&reg, LDO_CFG0_BGSEL, 1);
	rt2800_register_write(rt2x00dev, LDO_CFG0, reg);
	msleep(1);
	reg = rt2800_register_read(rt2x00dev, LDO_CFG0);
	rt2x00_set_field32(&reg, LDO_CFG0_LDO_CORE_VLEVEL, 0);
	rt2x00_set_field32(&reg, LDO_CFG0_BGSEL, 1);
	rt2800_register_write(rt2x00dev, LDO_CFG0, reg);

	rt2800_rx_filter_calibration(rt2x00dev);
	rt2800_led_open_drain_enable(rt2x00dev);
	rt2800_normal_mode_setup_3xxx(rt2x00dev);
}

static void rt3593_post_bbp_init(struct rt2x00_dev *rt2x00dev)
{
	u8 bbp;
	bool txbf_enabled = false; /* FIXME */

	bbp = rt2800_bbp_read(rt2x00dev, 105);
	if (rt2x00dev->default_ant.rx_chain_num == 1)
		rt2x00_set_field8(&bbp, BBP105_MLD, 0);
	else
		rt2x00_set_field8(&bbp, BBP105_MLD, 1);
	rt2800_bbp_write(rt2x00dev, 105, bbp);

	rt2800_bbp4_mac_if_ctrl(rt2x00dev);

	rt2800_bbp_write(rt2x00dev, 92, 0x02);
	rt2800_bbp_write(rt2x00dev, 82, 0x82);
	rt2800_bbp_write(rt2x00dev, 106, 0x05);
	rt2800_bbp_write(rt2x00dev, 104, 0x92);
	rt2800_bbp_write(rt2x00dev, 88, 0x90);
	rt2800_bbp_write(rt2x00dev, 148, 0xc8);
	rt2800_bbp_write(rt2x00dev, 47, 0x48);
	rt2800_bbp_write(rt2x00dev, 120, 0x50);

	if (txbf_enabled)
		rt2800_bbp_write(rt2x00dev, 163, 0xbd);
	else
		rt2800_bbp_write(rt2x00dev, 163, 0x9d);

	/* SNR mapping */
	rt2800_bbp_write(rt2x00dev, 142, 6);
	rt2800_bbp_write(rt2x00dev, 143, 160);
	rt2800_bbp_write(rt2x00dev, 142, 7);
	rt2800_bbp_write(rt2x00dev, 143, 161);
	rt2800_bbp_write(rt2x00dev, 142, 8);
	rt2800_bbp_write(rt2x00dev, 143, 162);

	/* ADC/DAC control */
	rt2800_bbp_write(rt2x00dev, 31, 0x08);

	/* RX AGC energy lower bound in log2 */
	rt2800_bbp_write(rt2x00dev, 68, 0x0b);

	/* FIXME: BBP 105 owerwrite? */
	rt2800_bbp_write(rt2x00dev, 105, 0x04);

}

static void rt2800_init_rfcsr_3593(struct rt2x00_dev *rt2x00dev)
{
	struct rt2800_drv_data *drv_data = rt2x00dev->drv_data;
	u32 reg;
	u8 rfcsr;

	/* Disable GPIO #4 and #7 function for LAN PE control */
	reg = rt2800_register_read(rt2x00dev, GPIO_SWITCH);
	rt2x00_set_field32(&reg, GPIO_SWITCH_4, 0);
	rt2x00_set_field32(&reg, GPIO_SWITCH_7, 0);
	rt2800_register_write(rt2x00dev, GPIO_SWITCH, reg);

	/* Initialize default register values */
	rt2800_rfcsr_write(rt2x00dev, 1, 0x03);
	rt2800_rfcsr_write(rt2x00dev, 3, 0x80);
	rt2800_rfcsr_write(rt2x00dev, 5, 0x00);
	rt2800_rfcsr_write(rt2x00dev, 6, 0x40);
	rt2800_rfcsr_write(rt2x00dev, 8, 0xf1);
	rt2800_rfcsr_write(rt2x00dev, 9, 0x02);
	rt2800_rfcsr_write(rt2x00dev, 10, 0xd3);
	rt2800_rfcsr_write(rt2x00dev, 11, 0x40);
	rt2800_rfcsr_write(rt2x00dev, 12, 0x4e);
	rt2800_rfcsr_write(rt2x00dev, 13, 0x12);
	rt2800_rfcsr_write(rt2x00dev, 18, 0x40);
	rt2800_rfcsr_write(rt2x00dev, 22, 0x20);
	rt2800_rfcsr_write(rt2x00dev, 30, 0x10);
	rt2800_rfcsr_write(rt2x00dev, 31, 0x80);
	rt2800_rfcsr_write(rt2x00dev, 32, 0x78);
	rt2800_rfcsr_write(rt2x00dev, 33, 0x3b);
	rt2800_rfcsr_write(rt2x00dev, 34, 0x3c);
	rt2800_rfcsr_write(rt2x00dev, 35, 0xe0);
	rt2800_rfcsr_write(rt2x00dev, 38, 0x86);
	rt2800_rfcsr_write(rt2x00dev, 39, 0x23);
	rt2800_rfcsr_write(rt2x00dev, 44, 0xd3);
	rt2800_rfcsr_write(rt2x00dev, 45, 0xbb);
	rt2800_rfcsr_write(rt2x00dev, 46, 0x60);
	rt2800_rfcsr_write(rt2x00dev, 49, 0x8e);
	rt2800_rfcsr_write(rt2x00dev, 50, 0x86);
	rt2800_rfcsr_write(rt2x00dev, 51, 0x75);
	rt2800_rfcsr_write(rt2x00dev, 52, 0x45);
	rt2800_rfcsr_write(rt2x00dev, 53, 0x18);
	rt2800_rfcsr_write(rt2x00dev, 54, 0x18);
	rt2800_rfcsr_write(rt2x00dev, 55, 0x18);
	rt2800_rfcsr_write(rt2x00dev, 56, 0xdb);
	rt2800_rfcsr_write(rt2x00dev, 57, 0x6e);

	/* Initiate calibration */
	/* TODO: use rt2800_rf_init_calibration ? */
	rfcsr = rt2800_rfcsr_read(rt2x00dev, 2);
	rt2x00_set_field8(&rfcsr, RFCSR2_RESCAL_EN, 1);
	rt2800_rfcsr_write(rt2x00dev, 2, rfcsr);

	rt2800_freq_cal_mode1(rt2x00dev);

	rfcsr = rt2800_rfcsr_read(rt2x00dev, 18);
	rt2x00_set_field8(&rfcsr, RFCSR18_XO_TUNE_BYPASS, 1);
	rt2800_rfcsr_write(rt2x00dev, 18, rfcsr);

	reg = rt2800_register_read(rt2x00dev, LDO_CFG0);
	rt2x00_set_field32(&reg, LDO_CFG0_LDO_CORE_VLEVEL, 3);
	rt2x00_set_field32(&reg, LDO_CFG0_BGSEL, 1);
	rt2800_register_write(rt2x00dev, LDO_CFG0, reg);
	usleep_range(1000, 1500);
	reg = rt2800_register_read(rt2x00dev, LDO_CFG0);
	rt2x00_set_field32(&reg, LDO_CFG0_LDO_CORE_VLEVEL, 0);
	rt2800_register_write(rt2x00dev, LDO_CFG0, reg);

	/* Set initial values for RX filter calibration */
	drv_data->calibration_bw20 = 0x1f;
	drv_data->calibration_bw40 = 0x2f;

	/* Save BBP 25 & 26 values for later use in channel switching */
	drv_data->bbp25 = rt2800_bbp_read(rt2x00dev, 25);
	drv_data->bbp26 = rt2800_bbp_read(rt2x00dev, 26);

	rt2800_led_open_drain_enable(rt2x00dev);
	rt2800_normal_mode_setup_3593(rt2x00dev);

	rt3593_post_bbp_init(rt2x00dev);

	/* TODO: enable stream mode support */
}

static void rt2800_init_rfcsr_5350(struct rt2x00_dev *rt2x00dev)
{
	rt2800_rfcsr_write(rt2x00dev, 0, 0xf0);
	rt2800_rfcsr_write(rt2x00dev, 1, 0x23);
	rt2800_rfcsr_write(rt2x00dev, 2, 0x50);
	rt2800_rfcsr_write(rt2x00dev, 3, 0x08);
	rt2800_rfcsr_write(rt2x00dev, 4, 0x49);
	rt2800_rfcsr_write(rt2x00dev, 5, 0x10);
	rt2800_rfcsr_write(rt2x00dev, 6, 0xe0);
	rt2800_rfcsr_write(rt2x00dev, 7, 0x00);
	rt2800_rfcsr_write(rt2x00dev, 8, 0xf1);
	rt2800_rfcsr_write(rt2x00dev, 9, 0x02);
	rt2800_rfcsr_write(rt2x00dev, 10, 0x53);
	rt2800_rfcsr_write(rt2x00dev, 11, 0x4a);
	rt2800_rfcsr_write(rt2x00dev, 12, 0x46);
	if (rt2800_clk_is_20mhz(rt2x00dev))
		rt2800_rfcsr_write(rt2x00dev, 13, 0x1f);
	else
		rt2800_rfcsr_write(rt2x00dev, 13, 0x9f);
	rt2800_rfcsr_write(rt2x00dev, 14, 0x00);
	rt2800_rfcsr_write(rt2x00dev, 15, 0x00);
	rt2800_rfcsr_write(rt2x00dev, 16, 0xc0);
	rt2800_rfcsr_write(rt2x00dev, 18, 0x03);
	rt2800_rfcsr_write(rt2x00dev, 19, 0x00);
	rt2800_rfcsr_write(rt2x00dev, 20, 0x00);
	rt2800_rfcsr_write(rt2x00dev, 21, 0x00);
	rt2800_rfcsr_write(rt2x00dev, 22, 0x20);
	rt2800_rfcsr_write(rt2x00dev, 23, 0x00);
	rt2800_rfcsr_write(rt2x00dev, 24, 0x00);
	rt2800_rfcsr_write(rt2x00dev, 25, 0x80);
	rt2800_rfcsr_write(rt2x00dev, 26, 0x00);
	rt2800_rfcsr_write(rt2x00dev, 27, 0x03);
	rt2800_rfcsr_write(rt2x00dev, 28, 0x00);
	rt2800_rfcsr_write(rt2x00dev, 29, 0xd0);
	rt2800_rfcsr_write(rt2x00dev, 30, 0x10);
	rt2800_rfcsr_write(rt2x00dev, 31, 0x80);
	rt2800_rfcsr_write(rt2x00dev, 32, 0x80);
	rt2800_rfcsr_write(rt2x00dev, 33, 0x00);
	rt2800_rfcsr_write(rt2x00dev, 34, 0x07);
	rt2800_rfcsr_write(rt2x00dev, 35, 0x12);
	rt2800_rfcsr_write(rt2x00dev, 36, 0x00);
	rt2800_rfcsr_write(rt2x00dev, 37, 0x08);
	rt2800_rfcsr_write(rt2x00dev, 38, 0x85);
	rt2800_rfcsr_write(rt2x00dev, 39, 0x1b);
	rt2800_rfcsr_write(rt2x00dev, 40, 0x0b);
	rt2800_rfcsr_write(rt2x00dev, 41, 0xbb);
	rt2800_rfcsr_write(rt2x00dev, 42, 0xd5);
	rt2800_rfcsr_write(rt2x00dev, 43, 0x9b);
	rt2800_rfcsr_write(rt2x00dev, 44, 0x0c);
	rt2800_rfcsr_write(rt2x00dev, 45, 0xa6);
	rt2800_rfcsr_write(rt2x00dev, 46, 0x73);
	rt2800_rfcsr_write(rt2x00dev, 47, 0x00);
	rt2800_rfcsr_write(rt2x00dev, 48, 0x10);
	rt2800_rfcsr_write(rt2x00dev, 49, 0x80);
	rt2800_rfcsr_write(rt2x00dev, 50, 0x00);
	rt2800_rfcsr_write(rt2x00dev, 51, 0x00);
	rt2800_rfcsr_write(rt2x00dev, 52, 0x38);
	rt2800_rfcsr_write(rt2x00dev, 53, 0x00);
	rt2800_rfcsr_write(rt2x00dev, 54, 0x38);
	rt2800_rfcsr_write(rt2x00dev, 55, 0x43);
	rt2800_rfcsr_write(rt2x00dev, 56, 0x82);
	rt2800_rfcsr_write(rt2x00dev, 57, 0x00);
	rt2800_rfcsr_write(rt2x00dev, 58, 0x39);
	rt2800_rfcsr_write(rt2x00dev, 59, 0x0b);
	rt2800_rfcsr_write(rt2x00dev, 60, 0x45);
	rt2800_rfcsr_write(rt2x00dev, 61, 0xd1);
	rt2800_rfcsr_write(rt2x00dev, 62, 0x00);
	rt2800_rfcsr_write(rt2x00dev, 63, 0x00);
}

static void rt2800_init_rfcsr_5390(struct rt2x00_dev *rt2x00dev)
{
	rt2800_rf_init_calibration(rt2x00dev, 2);

	rt2800_rfcsr_write(rt2x00dev, 1, 0x0f);
	rt2800_rfcsr_write(rt2x00dev, 2, 0x80);
	rt2800_rfcsr_write(rt2x00dev, 3, 0x88);
	rt2800_rfcsr_write(rt2x00dev, 5, 0x10);
	if (rt2x00_rt_rev_gte(rt2x00dev, RT5390, REV_RT5390F))
		rt2800_rfcsr_write(rt2x00dev, 6, 0xe0);
	else
		rt2800_rfcsr_write(rt2x00dev, 6, 0xa0);
	rt2800_rfcsr_write(rt2x00dev, 7, 0x00);
	rt2800_rfcsr_write(rt2x00dev, 10, 0x53);
	rt2800_rfcsr_write(rt2x00dev, 11, 0x4a);
	rt2800_rfcsr_write(rt2x00dev, 12, 0x46);
	rt2800_rfcsr_write(rt2x00dev, 13, 0x9f);
	rt2800_rfcsr_write(rt2x00dev, 14, 0x00);
	rt2800_rfcsr_write(rt2x00dev, 15, 0x00);
	rt2800_rfcsr_write(rt2x00dev, 16, 0x00);
	rt2800_rfcsr_write(rt2x00dev, 18, 0x03);
	rt2800_rfcsr_write(rt2x00dev, 19, 0x00);

	rt2800_rfcsr_write(rt2x00dev, 20, 0x00);
	rt2800_rfcsr_write(rt2x00dev, 21, 0x00);
	rt2800_rfcsr_write(rt2x00dev, 22, 0x20);
	rt2800_rfcsr_write(rt2x00dev, 23, 0x00);
	rt2800_rfcsr_write(rt2x00dev, 24, 0x00);
	if (rt2x00_is_usb(rt2x00dev) &&
	    rt2x00_rt_rev_gte(rt2x00dev, RT5390, REV_RT5390F))
		rt2800_rfcsr_write(rt2x00dev, 25, 0x80);
	else
		rt2800_rfcsr_write(rt2x00dev, 25, 0xc0);
	rt2800_rfcsr_write(rt2x00dev, 26, 0x00);
	rt2800_rfcsr_write(rt2x00dev, 27, 0x09);
	rt2800_rfcsr_write(rt2x00dev, 28, 0x00);
	rt2800_rfcsr_write(rt2x00dev, 29, 0x10);

	rt2800_rfcsr_write(rt2x00dev, 30, 0x10);
	rt2800_rfcsr_write(rt2x00dev, 31, 0x80);
	rt2800_rfcsr_write(rt2x00dev, 32, 0x80);
	rt2800_rfcsr_write(rt2x00dev, 33, 0x00);
	rt2800_rfcsr_write(rt2x00dev, 34, 0x07);
	rt2800_rfcsr_write(rt2x00dev, 35, 0x12);
	rt2800_rfcsr_write(rt2x00dev, 36, 0x00);
	rt2800_rfcsr_write(rt2x00dev, 37, 0x08);
	rt2800_rfcsr_write(rt2x00dev, 38, 0x85);
	rt2800_rfcsr_write(rt2x00dev, 39, 0x1b);

	rt2800_rfcsr_write(rt2x00dev, 40, 0x0b);
	rt2800_rfcsr_write(rt2x00dev, 41, 0xbb);
	rt2800_rfcsr_write(rt2x00dev, 42, 0xd2);
	rt2800_rfcsr_write(rt2x00dev, 43, 0x9a);
	rt2800_rfcsr_write(rt2x00dev, 44, 0x0e);
	rt2800_rfcsr_write(rt2x00dev, 45, 0xa2);
	if (rt2x00_rt_rev_gte(rt2x00dev, RT5390, REV_RT5390F))
		rt2800_rfcsr_write(rt2x00dev, 46, 0x73);
	else
		rt2800_rfcsr_write(rt2x00dev, 46, 0x7b);
	rt2800_rfcsr_write(rt2x00dev, 47, 0x00);
	rt2800_rfcsr_write(rt2x00dev, 48, 0x10);
	rt2800_rfcsr_write(rt2x00dev, 49, 0x94);

	rt2800_rfcsr_write(rt2x00dev, 52, 0x38);
	if (rt2x00_rt_rev_gte(rt2x00dev, RT5390, REV_RT5390F))
		rt2800_rfcsr_write(rt2x00dev, 53, 0x00);
	else
		rt2800_rfcsr_write(rt2x00dev, 53, 0x84);
	rt2800_rfcsr_write(rt2x00dev, 54, 0x78);
	rt2800_rfcsr_write(rt2x00dev, 55, 0x44);
	if (rt2x00_rt_rev_gte(rt2x00dev, RT5390, REV_RT5390F))
		rt2800_rfcsr_write(rt2x00dev, 56, 0x42);
	else
		rt2800_rfcsr_write(rt2x00dev, 56, 0x22);
	rt2800_rfcsr_write(rt2x00dev, 57, 0x80);
	rt2800_rfcsr_write(rt2x00dev, 58, 0x7f);
	rt2800_rfcsr_write(rt2x00dev, 59, 0x8f);

	rt2800_rfcsr_write(rt2x00dev, 60, 0x45);
	if (rt2x00_rt_rev_gte(rt2x00dev, RT5390, REV_RT5390F)) {
		if (rt2x00_is_usb(rt2x00dev))
			rt2800_rfcsr_write(rt2x00dev, 61, 0xd1);
		else
			rt2800_rfcsr_write(rt2x00dev, 61, 0xd5);
	} else {
		if (rt2x00_is_usb(rt2x00dev))
			rt2800_rfcsr_write(rt2x00dev, 61, 0xdd);
		else
			rt2800_rfcsr_write(rt2x00dev, 61, 0xb5);
	}
	rt2800_rfcsr_write(rt2x00dev, 62, 0x00);
	rt2800_rfcsr_write(rt2x00dev, 63, 0x00);

	rt2800_normal_mode_setup_5xxx(rt2x00dev);

	rt2800_led_open_drain_enable(rt2x00dev);
}

static void rt2800_init_rfcsr_5392(struct rt2x00_dev *rt2x00dev)
{
	rt2800_rf_init_calibration(rt2x00dev, 2);

	rt2800_rfcsr_write(rt2x00dev, 1, 0x17);
	rt2800_rfcsr_write(rt2x00dev, 3, 0x88);
	rt2800_rfcsr_write(rt2x00dev, 5, 0x10);
	rt2800_rfcsr_write(rt2x00dev, 6, 0xe0);
	rt2800_rfcsr_write(rt2x00dev, 7, 0x00);
	rt2800_rfcsr_write(rt2x00dev, 10, 0x53);
	rt2800_rfcsr_write(rt2x00dev, 11, 0x4a);
	rt2800_rfcsr_write(rt2x00dev, 12, 0x46);
	rt2800_rfcsr_write(rt2x00dev, 13, 0x9f);
	rt2800_rfcsr_write(rt2x00dev, 14, 0x00);
	rt2800_rfcsr_write(rt2x00dev, 15, 0x00);
	rt2800_rfcsr_write(rt2x00dev, 16, 0x00);
	rt2800_rfcsr_write(rt2x00dev, 18, 0x03);
	rt2800_rfcsr_write(rt2x00dev, 19, 0x4d);
	rt2800_rfcsr_write(rt2x00dev, 20, 0x00);
	rt2800_rfcsr_write(rt2x00dev, 21, 0x8d);
	rt2800_rfcsr_write(rt2x00dev, 22, 0x20);
	rt2800_rfcsr_write(rt2x00dev, 23, 0x0b);
	rt2800_rfcsr_write(rt2x00dev, 24, 0x44);
	rt2800_rfcsr_write(rt2x00dev, 25, 0x80);
	rt2800_rfcsr_write(rt2x00dev, 26, 0x82);
	rt2800_rfcsr_write(rt2x00dev, 27, 0x09);
	rt2800_rfcsr_write(rt2x00dev, 28, 0x00);
	rt2800_rfcsr_write(rt2x00dev, 29, 0x10);
	rt2800_rfcsr_write(rt2x00dev, 30, 0x10);
	rt2800_rfcsr_write(rt2x00dev, 31, 0x80);
	rt2800_rfcsr_write(rt2x00dev, 32, 0x20);
	rt2800_rfcsr_write(rt2x00dev, 33, 0xC0);
	rt2800_rfcsr_write(rt2x00dev, 34, 0x07);
	rt2800_rfcsr_write(rt2x00dev, 35, 0x12);
	rt2800_rfcsr_write(rt2x00dev, 36, 0x00);
	rt2800_rfcsr_write(rt2x00dev, 37, 0x08);
	rt2800_rfcsr_write(rt2x00dev, 38, 0x89);
	rt2800_rfcsr_write(rt2x00dev, 39, 0x1b);
	rt2800_rfcsr_write(rt2x00dev, 40, 0x0f);
	rt2800_rfcsr_write(rt2x00dev, 41, 0xbb);
	rt2800_rfcsr_write(rt2x00dev, 42, 0xd5);
	rt2800_rfcsr_write(rt2x00dev, 43, 0x9b);
	rt2800_rfcsr_write(rt2x00dev, 44, 0x0e);
	rt2800_rfcsr_write(rt2x00dev, 45, 0xa2);
	rt2800_rfcsr_write(rt2x00dev, 46, 0x73);
	rt2800_rfcsr_write(rt2x00dev, 47, 0x0c);
	rt2800_rfcsr_write(rt2x00dev, 48, 0x10);
	rt2800_rfcsr_write(rt2x00dev, 49, 0x94);
	rt2800_rfcsr_write(rt2x00dev, 50, 0x94);
	rt2800_rfcsr_write(rt2x00dev, 51, 0x3a);
	rt2800_rfcsr_write(rt2x00dev, 52, 0x48);
	rt2800_rfcsr_write(rt2x00dev, 53, 0x44);
	rt2800_rfcsr_write(rt2x00dev, 54, 0x38);
	rt2800_rfcsr_write(rt2x00dev, 55, 0x43);
	rt2800_rfcsr_write(rt2x00dev, 56, 0xa1);
	rt2800_rfcsr_write(rt2x00dev, 57, 0x00);
	rt2800_rfcsr_write(rt2x00dev, 58, 0x39);
	rt2800_rfcsr_write(rt2x00dev, 59, 0x07);
	rt2800_rfcsr_write(rt2x00dev, 60, 0x45);
	rt2800_rfcsr_write(rt2x00dev, 61, 0x91);
	rt2800_rfcsr_write(rt2x00dev, 62, 0x39);
	rt2800_rfcsr_write(rt2x00dev, 63, 0x07);

	rt2800_normal_mode_setup_5xxx(rt2x00dev);

	rt2800_led_open_drain_enable(rt2x00dev);
}

static void rt2800_init_rfcsr_5592(struct rt2x00_dev *rt2x00dev)
{
	rt2800_rf_init_calibration(rt2x00dev, 30);

	rt2800_rfcsr_write(rt2x00dev, 1, 0x3F);
	rt2800_rfcsr_write(rt2x00dev, 3, 0x08);
	rt2800_rfcsr_write(rt2x00dev, 5, 0x10);
	rt2800_rfcsr_write(rt2x00dev, 6, 0xE4);
	rt2800_rfcsr_write(rt2x00dev, 7, 0x00);
	rt2800_rfcsr_write(rt2x00dev, 14, 0x00);
	rt2800_rfcsr_write(rt2x00dev, 15, 0x00);
	rt2800_rfcsr_write(rt2x00dev, 16, 0x00);
	rt2800_rfcsr_write(rt2x00dev, 18, 0x03);
	rt2800_rfcsr_write(rt2x00dev, 19, 0x4D);
	rt2800_rfcsr_write(rt2x00dev, 20, 0x10);
	rt2800_rfcsr_write(rt2x00dev, 21, 0x8D);
	rt2800_rfcsr_write(rt2x00dev, 26, 0x82);
	rt2800_rfcsr_write(rt2x00dev, 28, 0x00);
	rt2800_rfcsr_write(rt2x00dev, 29, 0x10);
	rt2800_rfcsr_write(rt2x00dev, 33, 0xC0);
	rt2800_rfcsr_write(rt2x00dev, 34, 0x07);
	rt2800_rfcsr_write(rt2x00dev, 35, 0x12);
	rt2800_rfcsr_write(rt2x00dev, 47, 0x0C);
	rt2800_rfcsr_write(rt2x00dev, 53, 0x22);
	rt2800_rfcsr_write(rt2x00dev, 63, 0x07);

	rt2800_rfcsr_write(rt2x00dev, 2, 0x80);
	msleep(1);

	rt2800_freq_cal_mode1(rt2x00dev);

	/* Enable DC filter */
	if (rt2x00_rt_rev_gte(rt2x00dev, RT5592, REV_RT5592C))
		rt2800_bbp_write(rt2x00dev, 103, 0xc0);

	rt2800_normal_mode_setup_5xxx(rt2x00dev);

	if (rt2x00_rt_rev_lt(rt2x00dev, RT5592, REV_RT5592C))
		rt2800_rfcsr_write(rt2x00dev, 27, 0x03);

	rt2800_led_open_drain_enable(rt2x00dev);
}

static void rt2800_bbp_core_soft_reset(struct rt2x00_dev *rt2x00dev,
				       bool set_bw, bool is_ht40)
{
	u8 bbp_val;

	bbp_val = rt2800_bbp_read(rt2x00dev, 21);
	bbp_val |= 0x1;
	rt2800_bbp_write(rt2x00dev, 21, bbp_val);
	usleep_range(100, 200);

	if (set_bw) {
		bbp_val = rt2800_bbp_read(rt2x00dev, 4);
		rt2x00_set_field8(&bbp_val, BBP4_BANDWIDTH, 2 * is_ht40);
		rt2800_bbp_write(rt2x00dev, 4, bbp_val);
		usleep_range(100, 200);
	}

	bbp_val = rt2800_bbp_read(rt2x00dev, 21);
	bbp_val &= (~0x1);
	rt2800_bbp_write(rt2x00dev, 21, bbp_val);
	usleep_range(100, 200);
}

static int rt2800_rf_lp_config(struct rt2x00_dev *rt2x00dev, bool btxcal)
{
	u8 rf_val;

	if (btxcal)
		rt2800_register_write(rt2x00dev, RF_CONTROL0, 0x04);
	else
		rt2800_register_write(rt2x00dev, RF_CONTROL0, 0x02);

	rt2800_register_write(rt2x00dev, RF_BYPASS0, 0x06);

	rf_val = rt2800_rfcsr_read_bank(rt2x00dev, 5, 17);
	rf_val |= 0x80;
	rt2800_rfcsr_write_bank(rt2x00dev, 5, 17, rf_val);

	if (btxcal) {
		rt2800_rfcsr_write_bank(rt2x00dev, 5, 18, 0xC1);
		rt2800_rfcsr_write_bank(rt2x00dev, 5, 19, 0x20);
		rt2800_rfcsr_write_bank(rt2x00dev, 5, 20, 0x02);
		rf_val = rt2800_rfcsr_read_bank(rt2x00dev, 5, 3);
		rf_val &= (~0x3F);
		rf_val |= 0x3F;
		rt2800_rfcsr_write_bank(rt2x00dev, 5, 3, rf_val);
		rf_val = rt2800_rfcsr_read_bank(rt2x00dev, 5, 4);
		rf_val &= (~0x3F);
		rf_val |= 0x3F;
		rt2800_rfcsr_write_bank(rt2x00dev, 5, 4, rf_val);
		rt2800_rfcsr_write_bank(rt2x00dev, 5, 5, 0x31);
	} else {
		rt2800_rfcsr_write_bank(rt2x00dev, 5, 18, 0xF1);
		rt2800_rfcsr_write_bank(rt2x00dev, 5, 19, 0x18);
		rt2800_rfcsr_write_bank(rt2x00dev, 5, 20, 0x02);
		rf_val = rt2800_rfcsr_read_bank(rt2x00dev, 5, 3);
		rf_val &= (~0x3F);
		rf_val |= 0x34;
		rt2800_rfcsr_write_bank(rt2x00dev, 5, 3, rf_val);
		rf_val = rt2800_rfcsr_read_bank(rt2x00dev, 5, 4);
		rf_val &= (~0x3F);
		rf_val |= 0x34;
		rt2800_rfcsr_write_bank(rt2x00dev, 5, 4, rf_val);
	}

	return 0;
}

static char rt2800_lp_tx_filter_bw_cal(struct rt2x00_dev *rt2x00dev)
{
	unsigned int cnt;
	u8 bbp_val;
	char cal_val;

	rt2800_bbp_dcoc_write(rt2x00dev, 0, 0x82);

	cnt = 0;
	do {
		usleep_range(500, 2000);
		bbp_val = rt2800_bbp_read(rt2x00dev, 159);
		if (bbp_val == 0x02 || cnt == 20)
			break;

		cnt++;
	} while (cnt < 20);

	bbp_val = rt2800_bbp_dcoc_read(rt2x00dev, 0x39);
	cal_val = bbp_val & 0x7F;
	if (cal_val >= 0x40)
		cal_val -= 128;

	return cal_val;
}

static void rt2800_bw_filter_calibration(struct rt2x00_dev *rt2x00dev,
					 bool btxcal)
{
	struct rt2800_drv_data *drv_data = rt2x00dev->drv_data;
	u8 tx_agc_fc = 0, rx_agc_fc = 0, cmm_agc_fc;
	u8 filter_target;
	u8 tx_filter_target_20m = 0x09, tx_filter_target_40m = 0x02;
	u8 rx_filter_target_20m = 0x27, rx_filter_target_40m = 0x31;
	int loop = 0, is_ht40, cnt;
	u8 bbp_val, rf_val;
	char cal_r32_init, cal_r32_val, cal_diff;
	u8 saverfb5r00, saverfb5r01, saverfb5r03, saverfb5r04, saverfb5r05;
	u8 saverfb5r06, saverfb5r07;
	u8 saverfb5r08, saverfb5r17, saverfb5r18, saverfb5r19, saverfb5r20;
	u8 saverfb5r37, saverfb5r38, saverfb5r39, saverfb5r40, saverfb5r41;
	u8 saverfb5r42, saverfb5r43, saverfb5r44, saverfb5r45, saverfb5r46;
	u8 saverfb5r58, saverfb5r59;
	u8 savebbp159r0, savebbp159r2, savebbpr23;
	u32 MAC_RF_CONTROL0, MAC_RF_BYPASS0;

	/* Save MAC registers */
	MAC_RF_CONTROL0 = rt2800_register_read(rt2x00dev, RF_CONTROL0);
	MAC_RF_BYPASS0 = rt2800_register_read(rt2x00dev, RF_BYPASS0);

	/* save BBP registers */
	savebbpr23 = rt2800_bbp_read(rt2x00dev, 23);

	savebbp159r0 = rt2800_bbp_dcoc_read(rt2x00dev, 0);
	savebbp159r2 = rt2800_bbp_dcoc_read(rt2x00dev, 2);

	/* Save RF registers */
	saverfb5r00 = rt2800_rfcsr_read_bank(rt2x00dev, 5, 0);
	saverfb5r01 = rt2800_rfcsr_read_bank(rt2x00dev, 5, 1);
	saverfb5r03 = rt2800_rfcsr_read_bank(rt2x00dev, 5, 3);
	saverfb5r04 = rt2800_rfcsr_read_bank(rt2x00dev, 5, 4);
	saverfb5r05 = rt2800_rfcsr_read_bank(rt2x00dev, 5, 5);
	saverfb5r06 = rt2800_rfcsr_read_bank(rt2x00dev, 5, 6);
	saverfb5r07 = rt2800_rfcsr_read_bank(rt2x00dev, 5, 7);
	saverfb5r08 = rt2800_rfcsr_read_bank(rt2x00dev, 5, 8);
	saverfb5r17 = rt2800_rfcsr_read_bank(rt2x00dev, 5, 17);
	saverfb5r18 = rt2800_rfcsr_read_bank(rt2x00dev, 5, 18);
	saverfb5r19 = rt2800_rfcsr_read_bank(rt2x00dev, 5, 19);
	saverfb5r20 = rt2800_rfcsr_read_bank(rt2x00dev, 5, 20);

	saverfb5r37 = rt2800_rfcsr_read_bank(rt2x00dev, 5, 37);
	saverfb5r38 = rt2800_rfcsr_read_bank(rt2x00dev, 5, 38);
	saverfb5r39 = rt2800_rfcsr_read_bank(rt2x00dev, 5, 39);
	saverfb5r40 = rt2800_rfcsr_read_bank(rt2x00dev, 5, 40);
	saverfb5r41 = rt2800_rfcsr_read_bank(rt2x00dev, 5, 41);
	saverfb5r42 = rt2800_rfcsr_read_bank(rt2x00dev, 5, 42);
	saverfb5r43 = rt2800_rfcsr_read_bank(rt2x00dev, 5, 43);
	saverfb5r44 = rt2800_rfcsr_read_bank(rt2x00dev, 5, 44);
	saverfb5r45 = rt2800_rfcsr_read_bank(rt2x00dev, 5, 45);
	saverfb5r46 = rt2800_rfcsr_read_bank(rt2x00dev, 5, 46);

	saverfb5r58 = rt2800_rfcsr_read_bank(rt2x00dev, 5, 58);
	saverfb5r59 = rt2800_rfcsr_read_bank(rt2x00dev, 5, 59);

	rf_val = rt2800_rfcsr_read_bank(rt2x00dev, 5, 0);
	rf_val |= 0x3;
	rt2800_rfcsr_write_bank(rt2x00dev, 5, 0, rf_val);

	rf_val = rt2800_rfcsr_read_bank(rt2x00dev, 5, 1);
	rf_val |= 0x1;
	rt2800_rfcsr_write_bank(rt2x00dev, 5, 1, rf_val);

	cnt = 0;
	do {
		usleep_range(500, 2000);
		rf_val = rt2800_rfcsr_read_bank(rt2x00dev, 5, 1);
		if (((rf_val & 0x1) == 0x00) || (cnt == 40))
			break;
		cnt++;
	} while (cnt < 40);

	rf_val = rt2800_rfcsr_read_bank(rt2x00dev, 5, 0);
	rf_val &= (~0x3);
	rf_val |= 0x1;
	rt2800_rfcsr_write_bank(rt2x00dev, 5, 0, rf_val);

	/* I-3 */
	bbp_val = rt2800_bbp_read(rt2x00dev, 23);
	bbp_val &= (~0x1F);
	bbp_val |= 0x10;
	rt2800_bbp_write(rt2x00dev, 23, bbp_val);

	do {
		/* I-4,5,6,7,8,9 */
		if (loop == 0) {
			is_ht40 = false;

			if (btxcal)
				filter_target = tx_filter_target_20m;
			else
				filter_target = rx_filter_target_20m;
		} else {
			is_ht40 = true;

			if (btxcal)
				filter_target = tx_filter_target_40m;
			else
				filter_target = rx_filter_target_40m;
		}

		rf_val = rt2800_rfcsr_read_bank(rt2x00dev, 5, 8);
		rf_val &= (~0x04);
		if (loop == 1)
			rf_val |= 0x4;

		rt2800_rfcsr_write_bank(rt2x00dev, 5, 8, rf_val);

		rt2800_bbp_core_soft_reset(rt2x00dev, true, is_ht40);

		rt2800_rf_lp_config(rt2x00dev, btxcal);
		if (btxcal) {
			tx_agc_fc = 0;
			rf_val = rt2800_rfcsr_read_bank(rt2x00dev, 5, 58);
			rf_val &= (~0x7F);
			rt2800_rfcsr_write_bank(rt2x00dev, 5, 58, rf_val);
			rf_val = rt2800_rfcsr_read_bank(rt2x00dev, 5, 59);
			rf_val &= (~0x7F);
			rt2800_rfcsr_write_bank(rt2x00dev, 5, 59, rf_val);
		} else {
			rx_agc_fc = 0;
			rf_val = rt2800_rfcsr_read_bank(rt2x00dev, 5, 6);
			rf_val &= (~0x7F);
			rt2800_rfcsr_write_bank(rt2x00dev, 5, 6, rf_val);
			rf_val = rt2800_rfcsr_read_bank(rt2x00dev, 5, 7);
			rf_val &= (~0x7F);
			rt2800_rfcsr_write_bank(rt2x00dev, 5, 7, rf_val);
		}

		usleep_range(1000, 2000);

		bbp_val = rt2800_bbp_dcoc_read(rt2x00dev, 2);
		bbp_val &= (~0x6);
		rt2800_bbp_dcoc_write(rt2x00dev, 2, bbp_val);

		rt2800_bbp_core_soft_reset(rt2x00dev, false, is_ht40);

		cal_r32_init = rt2800_lp_tx_filter_bw_cal(rt2x00dev);

		bbp_val = rt2800_bbp_dcoc_read(rt2x00dev, 2);
		bbp_val |= 0x6;
		rt2800_bbp_dcoc_write(rt2x00dev, 2, bbp_val);
do_cal:
		if (btxcal) {
			rf_val = rt2800_rfcsr_read_bank(rt2x00dev, 5, 58);
			rf_val &= (~0x7F);
			rf_val |= tx_agc_fc;
			rt2800_rfcsr_write_bank(rt2x00dev, 5, 58, rf_val);
			rf_val = rt2800_rfcsr_read_bank(rt2x00dev, 5, 59);
			rf_val &= (~0x7F);
			rf_val |= tx_agc_fc;
			rt2800_rfcsr_write_bank(rt2x00dev, 5, 59, rf_val);
		} else {
			rf_val = rt2800_rfcsr_read_bank(rt2x00dev, 5, 6);
			rf_val &= (~0x7F);
			rf_val |= rx_agc_fc;
			rt2800_rfcsr_write_bank(rt2x00dev, 5, 6, rf_val);
			rf_val = rt2800_rfcsr_read_bank(rt2x00dev, 5, 7);
			rf_val &= (~0x7F);
			rf_val |= rx_agc_fc;
			rt2800_rfcsr_write_bank(rt2x00dev, 5, 7, rf_val);
		}

		usleep_range(500, 1000);

		rt2800_bbp_core_soft_reset(rt2x00dev, false, is_ht40);

		cal_r32_val = rt2800_lp_tx_filter_bw_cal(rt2x00dev);

		cal_diff = cal_r32_init - cal_r32_val;

		if (btxcal)
			cmm_agc_fc = tx_agc_fc;
		else
			cmm_agc_fc = rx_agc_fc;

		if (((cal_diff > filter_target) && (cmm_agc_fc == 0)) ||
		    ((cal_diff < filter_target) && (cmm_agc_fc == 0x3f))) {
			if (btxcal)
				tx_agc_fc = 0;
			else
				rx_agc_fc = 0;
		} else if ((cal_diff <= filter_target) && (cmm_agc_fc < 0x3f)) {
			if (btxcal)
				tx_agc_fc++;
			else
				rx_agc_fc++;
			goto do_cal;
		}

		if (btxcal) {
			if (loop == 0)
				drv_data->tx_calibration_bw20 = tx_agc_fc;
			else
				drv_data->tx_calibration_bw40 = tx_agc_fc;
		} else {
			if (loop == 0)
				drv_data->rx_calibration_bw20 = rx_agc_fc;
			else
				drv_data->rx_calibration_bw40 = rx_agc_fc;
		}

		loop++;
	} while (loop <= 1);

	rt2800_rfcsr_write_bank(rt2x00dev, 5, 0, saverfb5r00);
	rt2800_rfcsr_write_bank(rt2x00dev, 5, 1, saverfb5r01);
	rt2800_rfcsr_write_bank(rt2x00dev, 5, 3, saverfb5r03);
	rt2800_rfcsr_write_bank(rt2x00dev, 5, 4, saverfb5r04);
	rt2800_rfcsr_write_bank(rt2x00dev, 5, 5, saverfb5r05);
	rt2800_rfcsr_write_bank(rt2x00dev, 5, 6, saverfb5r06);
	rt2800_rfcsr_write_bank(rt2x00dev, 5, 7, saverfb5r07);
	rt2800_rfcsr_write_bank(rt2x00dev, 5, 8, saverfb5r08);
	rt2800_rfcsr_write_bank(rt2x00dev, 5, 17, saverfb5r17);
	rt2800_rfcsr_write_bank(rt2x00dev, 5, 18, saverfb5r18);
	rt2800_rfcsr_write_bank(rt2x00dev, 5, 19, saverfb5r19);
	rt2800_rfcsr_write_bank(rt2x00dev, 5, 20, saverfb5r20);

	rt2800_rfcsr_write_bank(rt2x00dev, 5, 37, saverfb5r37);
	rt2800_rfcsr_write_bank(rt2x00dev, 5, 38, saverfb5r38);
	rt2800_rfcsr_write_bank(rt2x00dev, 5, 39, saverfb5r39);
	rt2800_rfcsr_write_bank(rt2x00dev, 5, 40, saverfb5r40);
	rt2800_rfcsr_write_bank(rt2x00dev, 5, 41, saverfb5r41);
	rt2800_rfcsr_write_bank(rt2x00dev, 5, 42, saverfb5r42);
	rt2800_rfcsr_write_bank(rt2x00dev, 5, 43, saverfb5r43);
	rt2800_rfcsr_write_bank(rt2x00dev, 5, 44, saverfb5r44);
	rt2800_rfcsr_write_bank(rt2x00dev, 5, 45, saverfb5r45);
	rt2800_rfcsr_write_bank(rt2x00dev, 5, 46, saverfb5r46);

	rt2800_rfcsr_write_bank(rt2x00dev, 5, 58, saverfb5r58);
	rt2800_rfcsr_write_bank(rt2x00dev, 5, 59, saverfb5r59);

	rt2800_bbp_write(rt2x00dev, 23, savebbpr23);

	rt2800_bbp_dcoc_write(rt2x00dev, 0, savebbp159r0);
	rt2800_bbp_dcoc_write(rt2x00dev, 2, savebbp159r2);

	bbp_val = rt2800_bbp_read(rt2x00dev, 4);
	rt2x00_set_field8(&bbp_val, BBP4_BANDWIDTH,
			  2 * test_bit(CONFIG_CHANNEL_HT40, &rt2x00dev->flags));
	rt2800_bbp_write(rt2x00dev, 4, bbp_val);

	rt2800_register_write(rt2x00dev, RF_CONTROL0, MAC_RF_CONTROL0);
	rt2800_register_write(rt2x00dev, RF_BYPASS0, MAC_RF_BYPASS0);
}

static void rt2800_init_rfcsr_6352(struct rt2x00_dev *rt2x00dev)
{
	/* Initialize RF central register to default value */
	rt2800_rfcsr_write(rt2x00dev, 0, 0x02);
	rt2800_rfcsr_write(rt2x00dev, 1, 0x03);
	rt2800_rfcsr_write(rt2x00dev, 2, 0x33);
	rt2800_rfcsr_write(rt2x00dev, 3, 0xFF);
	rt2800_rfcsr_write(rt2x00dev, 4, 0x0C);
	rt2800_rfcsr_write(rt2x00dev, 5, 0x40);
	rt2800_rfcsr_write(rt2x00dev, 6, 0x00);
	rt2800_rfcsr_write(rt2x00dev, 7, 0x00);
	rt2800_rfcsr_write(rt2x00dev, 8, 0x00);
	rt2800_rfcsr_write(rt2x00dev, 9, 0x00);
	rt2800_rfcsr_write(rt2x00dev, 10, 0x00);
	rt2800_rfcsr_write(rt2x00dev, 11, 0x00);
	rt2800_rfcsr_write(rt2x00dev, 12, rt2x00dev->freq_offset);
	rt2800_rfcsr_write(rt2x00dev, 13, 0x00);
	rt2800_rfcsr_write(rt2x00dev, 14, 0x40);
	rt2800_rfcsr_write(rt2x00dev, 15, 0x22);
	rt2800_rfcsr_write(rt2x00dev, 16, 0x4C);
	rt2800_rfcsr_write(rt2x00dev, 17, 0x00);
	rt2800_rfcsr_write(rt2x00dev, 18, 0x00);
	rt2800_rfcsr_write(rt2x00dev, 19, 0x00);
	rt2800_rfcsr_write(rt2x00dev, 20, 0xA0);
	rt2800_rfcsr_write(rt2x00dev, 21, 0x12);
	rt2800_rfcsr_write(rt2x00dev, 22, 0x07);
	rt2800_rfcsr_write(rt2x00dev, 23, 0x13);
	rt2800_rfcsr_write(rt2x00dev, 24, 0xFE);
	rt2800_rfcsr_write(rt2x00dev, 25, 0x24);
	rt2800_rfcsr_write(rt2x00dev, 26, 0x7A);
	rt2800_rfcsr_write(rt2x00dev, 27, 0x00);
	rt2800_rfcsr_write(rt2x00dev, 28, 0x00);
	rt2800_rfcsr_write(rt2x00dev, 29, 0x05);
	rt2800_rfcsr_write(rt2x00dev, 30, 0x00);
	rt2800_rfcsr_write(rt2x00dev, 31, 0x00);
	rt2800_rfcsr_write(rt2x00dev, 32, 0x00);
	rt2800_rfcsr_write(rt2x00dev, 33, 0x00);
	rt2800_rfcsr_write(rt2x00dev, 34, 0x00);
	rt2800_rfcsr_write(rt2x00dev, 35, 0x00);
	rt2800_rfcsr_write(rt2x00dev, 36, 0x00);
	rt2800_rfcsr_write(rt2x00dev, 37, 0x00);
	rt2800_rfcsr_write(rt2x00dev, 38, 0x00);
	rt2800_rfcsr_write(rt2x00dev, 39, 0x00);
	rt2800_rfcsr_write(rt2x00dev, 40, 0x00);
	rt2800_rfcsr_write(rt2x00dev, 41, 0xD0);
	rt2800_rfcsr_write(rt2x00dev, 42, 0x5B);
	rt2800_rfcsr_write(rt2x00dev, 43, 0x00);

	rt2800_rfcsr_write(rt2x00dev, 11, 0x21);
	if (rt2800_clk_is_20mhz(rt2x00dev))
		rt2800_rfcsr_write(rt2x00dev, 13, 0x03);
	else
		rt2800_rfcsr_write(rt2x00dev, 13, 0x00);
	rt2800_rfcsr_write(rt2x00dev, 14, 0x7C);
	rt2800_rfcsr_write(rt2x00dev, 16, 0x80);
	rt2800_rfcsr_write(rt2x00dev, 17, 0x99);
	rt2800_rfcsr_write(rt2x00dev, 18, 0x99);
	rt2800_rfcsr_write(rt2x00dev, 19, 0x09);
	rt2800_rfcsr_write(rt2x00dev, 20, 0x50);
	rt2800_rfcsr_write(rt2x00dev, 21, 0xB0);
	rt2800_rfcsr_write(rt2x00dev, 22, 0x00);
	rt2800_rfcsr_write(rt2x00dev, 23, 0x06);
	rt2800_rfcsr_write(rt2x00dev, 24, 0x00);
	rt2800_rfcsr_write(rt2x00dev, 25, 0x00);
	rt2800_rfcsr_write(rt2x00dev, 26, 0x5D);
	rt2800_rfcsr_write(rt2x00dev, 27, 0x00);
	rt2800_rfcsr_write(rt2x00dev, 28, 0x61);
	rt2800_rfcsr_write(rt2x00dev, 29, 0xB5);
	rt2800_rfcsr_write(rt2x00dev, 43, 0x02);

	rt2800_rfcsr_write(rt2x00dev, 28, 0x62);
	rt2800_rfcsr_write(rt2x00dev, 29, 0xAD);
	rt2800_rfcsr_write(rt2x00dev, 39, 0x80);

	/* Initialize RF channel register to default value */
	rt2800_rfcsr_write_chanreg(rt2x00dev, 0, 0x03);
	rt2800_rfcsr_write_chanreg(rt2x00dev, 1, 0x00);
	rt2800_rfcsr_write_chanreg(rt2x00dev, 2, 0x00);
	rt2800_rfcsr_write_chanreg(rt2x00dev, 3, 0x00);
	rt2800_rfcsr_write_chanreg(rt2x00dev, 4, 0x00);
	rt2800_rfcsr_write_chanreg(rt2x00dev, 5, 0x08);
	rt2800_rfcsr_write_chanreg(rt2x00dev, 6, 0x00);
	rt2800_rfcsr_write_chanreg(rt2x00dev, 7, 0x51);
	rt2800_rfcsr_write_chanreg(rt2x00dev, 8, 0x53);
	rt2800_rfcsr_write_chanreg(rt2x00dev, 9, 0x16);
	rt2800_rfcsr_write_chanreg(rt2x00dev, 10, 0x61);
	rt2800_rfcsr_write_chanreg(rt2x00dev, 11, 0x53);
	rt2800_rfcsr_write_chanreg(rt2x00dev, 12, 0x22);
	rt2800_rfcsr_write_chanreg(rt2x00dev, 13, 0x3D);
	rt2800_rfcsr_write_chanreg(rt2x00dev, 14, 0x06);
	rt2800_rfcsr_write_chanreg(rt2x00dev, 15, 0x13);
	rt2800_rfcsr_write_chanreg(rt2x00dev, 16, 0x22);
	rt2800_rfcsr_write_chanreg(rt2x00dev, 17, 0x27);
	rt2800_rfcsr_write_chanreg(rt2x00dev, 18, 0x02);
	rt2800_rfcsr_write_chanreg(rt2x00dev, 19, 0xA7);
	rt2800_rfcsr_write_chanreg(rt2x00dev, 20, 0x01);
	rt2800_rfcsr_write_chanreg(rt2x00dev, 21, 0x52);
	rt2800_rfcsr_write_chanreg(rt2x00dev, 22, 0x80);
	rt2800_rfcsr_write_chanreg(rt2x00dev, 23, 0xB3);
	rt2800_rfcsr_write_chanreg(rt2x00dev, 24, 0x00);
	rt2800_rfcsr_write_chanreg(rt2x00dev, 25, 0x00);
	rt2800_rfcsr_write_chanreg(rt2x00dev, 26, 0x00);
	rt2800_rfcsr_write_chanreg(rt2x00dev, 27, 0x00);
	rt2800_rfcsr_write_chanreg(rt2x00dev, 28, 0x5C);
	rt2800_rfcsr_write_chanreg(rt2x00dev, 29, 0x6B);
	rt2800_rfcsr_write_chanreg(rt2x00dev, 30, 0x6B);
	rt2800_rfcsr_write_chanreg(rt2x00dev, 31, 0x31);
	rt2800_rfcsr_write_chanreg(rt2x00dev, 32, 0x5D);
	rt2800_rfcsr_write_chanreg(rt2x00dev, 33, 0x00);
	rt2800_rfcsr_write_chanreg(rt2x00dev, 34, 0xE6);
	rt2800_rfcsr_write_chanreg(rt2x00dev, 35, 0x55);
	rt2800_rfcsr_write_chanreg(rt2x00dev, 36, 0x00);
	rt2800_rfcsr_write_chanreg(rt2x00dev, 37, 0xBB);
	rt2800_rfcsr_write_chanreg(rt2x00dev, 38, 0xB3);
	rt2800_rfcsr_write_chanreg(rt2x00dev, 39, 0xB3);
	rt2800_rfcsr_write_chanreg(rt2x00dev, 40, 0x03);
	rt2800_rfcsr_write_chanreg(rt2x00dev, 41, 0x00);
	rt2800_rfcsr_write_chanreg(rt2x00dev, 42, 0x00);
	rt2800_rfcsr_write_chanreg(rt2x00dev, 43, 0xB3);
	rt2800_rfcsr_write_chanreg(rt2x00dev, 44, 0xD3);
	rt2800_rfcsr_write_chanreg(rt2x00dev, 45, 0xD5);
	rt2800_rfcsr_write_chanreg(rt2x00dev, 46, 0x07);
	rt2800_rfcsr_write_chanreg(rt2x00dev, 47, 0x68);
	rt2800_rfcsr_write_chanreg(rt2x00dev, 48, 0xEF);
	rt2800_rfcsr_write_chanreg(rt2x00dev, 49, 0x1C);
	rt2800_rfcsr_write_chanreg(rt2x00dev, 54, 0x07);
	rt2800_rfcsr_write_chanreg(rt2x00dev, 55, 0xA8);
	rt2800_rfcsr_write_chanreg(rt2x00dev, 56, 0x85);
	rt2800_rfcsr_write_chanreg(rt2x00dev, 57, 0x10);
	rt2800_rfcsr_write_chanreg(rt2x00dev, 58, 0x07);
	rt2800_rfcsr_write_chanreg(rt2x00dev, 59, 0x6A);
	rt2800_rfcsr_write_chanreg(rt2x00dev, 60, 0x85);
	rt2800_rfcsr_write_chanreg(rt2x00dev, 61, 0x10);
	rt2800_rfcsr_write_chanreg(rt2x00dev, 62, 0x1C);
	rt2800_rfcsr_write_chanreg(rt2x00dev, 63, 0x00);

	rt2800_rfcsr_write_bank(rt2x00dev, 6, 45, 0xC5);

	rt2800_rfcsr_write_chanreg(rt2x00dev, 9, 0x47);
	rt2800_rfcsr_write_chanreg(rt2x00dev, 10, 0x71);
	rt2800_rfcsr_write_chanreg(rt2x00dev, 11, 0x33);
	rt2800_rfcsr_write_chanreg(rt2x00dev, 14, 0x0E);
	rt2800_rfcsr_write_chanreg(rt2x00dev, 17, 0x23);
	rt2800_rfcsr_write_chanreg(rt2x00dev, 19, 0xA4);
	rt2800_rfcsr_write_chanreg(rt2x00dev, 20, 0x02);
	rt2800_rfcsr_write_chanreg(rt2x00dev, 21, 0x12);
	rt2800_rfcsr_write_chanreg(rt2x00dev, 28, 0x1C);
	rt2800_rfcsr_write_chanreg(rt2x00dev, 29, 0xEB);
	rt2800_rfcsr_write_chanreg(rt2x00dev, 32, 0x7D);
	rt2800_rfcsr_write_chanreg(rt2x00dev, 34, 0xD6);
	rt2800_rfcsr_write_chanreg(rt2x00dev, 36, 0x08);
	rt2800_rfcsr_write_chanreg(rt2x00dev, 38, 0xB4);
	rt2800_rfcsr_write_chanreg(rt2x00dev, 43, 0xD3);
	rt2800_rfcsr_write_chanreg(rt2x00dev, 44, 0xB3);
	rt2800_rfcsr_write_chanreg(rt2x00dev, 45, 0xD5);
	rt2800_rfcsr_write_chanreg(rt2x00dev, 46, 0x27);
	rt2800_rfcsr_write_bank(rt2x00dev, 4, 47, 0x67);
	rt2800_rfcsr_write_bank(rt2x00dev, 6, 47, 0x69);
	rt2800_rfcsr_write_chanreg(rt2x00dev, 48, 0xFF);
	rt2800_rfcsr_write_bank(rt2x00dev, 4, 54, 0x27);
	rt2800_rfcsr_write_bank(rt2x00dev, 6, 54, 0x20);
	rt2800_rfcsr_write_chanreg(rt2x00dev, 55, 0x66);
	rt2800_rfcsr_write_chanreg(rt2x00dev, 56, 0xFF);
	rt2800_rfcsr_write_chanreg(rt2x00dev, 57, 0x1C);
	rt2800_rfcsr_write_chanreg(rt2x00dev, 58, 0x20);
	rt2800_rfcsr_write_chanreg(rt2x00dev, 59, 0x6B);
	rt2800_rfcsr_write_chanreg(rt2x00dev, 60, 0xF7);
	rt2800_rfcsr_write_chanreg(rt2x00dev, 61, 0x09);

	rt2800_rfcsr_write_chanreg(rt2x00dev, 10, 0x51);
	rt2800_rfcsr_write_chanreg(rt2x00dev, 14, 0x06);
	rt2800_rfcsr_write_chanreg(rt2x00dev, 19, 0xA7);
	rt2800_rfcsr_write_chanreg(rt2x00dev, 28, 0x2C);
	rt2800_rfcsr_write_chanreg(rt2x00dev, 55, 0x64);
	rt2800_rfcsr_write_chanreg(rt2x00dev, 8, 0x51);
	rt2800_rfcsr_write_chanreg(rt2x00dev, 9, 0x36);
	rt2800_rfcsr_write_chanreg(rt2x00dev, 11, 0x53);
	rt2800_rfcsr_write_chanreg(rt2x00dev, 14, 0x16);

	rt2800_rfcsr_write_chanreg(rt2x00dev, 47, 0x6C);
	rt2800_rfcsr_write_chanreg(rt2x00dev, 48, 0xFC);
	rt2800_rfcsr_write_chanreg(rt2x00dev, 49, 0x1F);
	rt2800_rfcsr_write_chanreg(rt2x00dev, 54, 0x27);
	rt2800_rfcsr_write_chanreg(rt2x00dev, 55, 0x66);
	rt2800_rfcsr_write_chanreg(rt2x00dev, 59, 0x6B);

	/* Initialize RF channel register for DRQFN */
	rt2800_rfcsr_write_chanreg(rt2x00dev, 43, 0xD3);
	rt2800_rfcsr_write_chanreg(rt2x00dev, 44, 0xE3);
	rt2800_rfcsr_write_chanreg(rt2x00dev, 45, 0xE5);
	rt2800_rfcsr_write_chanreg(rt2x00dev, 47, 0x28);
	rt2800_rfcsr_write_chanreg(rt2x00dev, 55, 0x68);
	rt2800_rfcsr_write_chanreg(rt2x00dev, 56, 0xF7);
	rt2800_rfcsr_write_chanreg(rt2x00dev, 58, 0x02);
	rt2800_rfcsr_write_chanreg(rt2x00dev, 60, 0xC7);

	/* Initialize RF DC calibration register to default value */
	rt2800_rfcsr_write_dccal(rt2x00dev, 0, 0x47);
	rt2800_rfcsr_write_dccal(rt2x00dev, 1, 0x00);
	rt2800_rfcsr_write_dccal(rt2x00dev, 2, 0x00);
	rt2800_rfcsr_write_dccal(rt2x00dev, 3, 0x00);
	rt2800_rfcsr_write_dccal(rt2x00dev, 4, 0x00);
	rt2800_rfcsr_write_dccal(rt2x00dev, 5, 0x00);
	rt2800_rfcsr_write_dccal(rt2x00dev, 6, 0x10);
	rt2800_rfcsr_write_dccal(rt2x00dev, 7, 0x10);
	rt2800_rfcsr_write_dccal(rt2x00dev, 8, 0x04);
	rt2800_rfcsr_write_dccal(rt2x00dev, 9, 0x00);
	rt2800_rfcsr_write_dccal(rt2x00dev, 10, 0x07);
	rt2800_rfcsr_write_dccal(rt2x00dev, 11, 0x01);
	rt2800_rfcsr_write_dccal(rt2x00dev, 12, 0x07);
	rt2800_rfcsr_write_dccal(rt2x00dev, 13, 0x07);
	rt2800_rfcsr_write_dccal(rt2x00dev, 14, 0x07);
	rt2800_rfcsr_write_dccal(rt2x00dev, 15, 0x20);
	rt2800_rfcsr_write_dccal(rt2x00dev, 16, 0x22);
	rt2800_rfcsr_write_dccal(rt2x00dev, 17, 0x00);
	rt2800_rfcsr_write_dccal(rt2x00dev, 18, 0x00);
	rt2800_rfcsr_write_dccal(rt2x00dev, 19, 0x00);
	rt2800_rfcsr_write_dccal(rt2x00dev, 20, 0x00);
	rt2800_rfcsr_write_dccal(rt2x00dev, 21, 0xF1);
	rt2800_rfcsr_write_dccal(rt2x00dev, 22, 0x11);
	rt2800_rfcsr_write_dccal(rt2x00dev, 23, 0x02);
	rt2800_rfcsr_write_dccal(rt2x00dev, 24, 0x41);
	rt2800_rfcsr_write_dccal(rt2x00dev, 25, 0x20);
	rt2800_rfcsr_write_dccal(rt2x00dev, 26, 0x00);
	rt2800_rfcsr_write_dccal(rt2x00dev, 27, 0xD7);
	rt2800_rfcsr_write_dccal(rt2x00dev, 28, 0xA2);
	rt2800_rfcsr_write_dccal(rt2x00dev, 29, 0x20);
	rt2800_rfcsr_write_dccal(rt2x00dev, 30, 0x49);
	rt2800_rfcsr_write_dccal(rt2x00dev, 31, 0x20);
	rt2800_rfcsr_write_dccal(rt2x00dev, 32, 0x04);
	rt2800_rfcsr_write_dccal(rt2x00dev, 33, 0xF1);
	rt2800_rfcsr_write_dccal(rt2x00dev, 34, 0xA1);
	rt2800_rfcsr_write_dccal(rt2x00dev, 35, 0x01);
	rt2800_rfcsr_write_dccal(rt2x00dev, 41, 0x00);
	rt2800_rfcsr_write_dccal(rt2x00dev, 42, 0x00);
	rt2800_rfcsr_write_dccal(rt2x00dev, 43, 0x00);
	rt2800_rfcsr_write_dccal(rt2x00dev, 44, 0x00);
	rt2800_rfcsr_write_dccal(rt2x00dev, 45, 0x00);
	rt2800_rfcsr_write_dccal(rt2x00dev, 46, 0x00);
	rt2800_rfcsr_write_dccal(rt2x00dev, 47, 0x3E);
	rt2800_rfcsr_write_dccal(rt2x00dev, 48, 0x3D);
	rt2800_rfcsr_write_dccal(rt2x00dev, 49, 0x3E);
	rt2800_rfcsr_write_dccal(rt2x00dev, 50, 0x3D);
	rt2800_rfcsr_write_dccal(rt2x00dev, 51, 0x3E);
	rt2800_rfcsr_write_dccal(rt2x00dev, 52, 0x3D);
	rt2800_rfcsr_write_dccal(rt2x00dev, 53, 0x00);
	rt2800_rfcsr_write_dccal(rt2x00dev, 54, 0x00);
	rt2800_rfcsr_write_dccal(rt2x00dev, 55, 0x00);
	rt2800_rfcsr_write_dccal(rt2x00dev, 56, 0x00);
	rt2800_rfcsr_write_dccal(rt2x00dev, 57, 0x00);
	rt2800_rfcsr_write_dccal(rt2x00dev, 58, 0x10);
	rt2800_rfcsr_write_dccal(rt2x00dev, 59, 0x10);
	rt2800_rfcsr_write_dccal(rt2x00dev, 60, 0x0A);
	rt2800_rfcsr_write_dccal(rt2x00dev, 61, 0x00);
	rt2800_rfcsr_write_dccal(rt2x00dev, 62, 0x00);
	rt2800_rfcsr_write_dccal(rt2x00dev, 63, 0x00);

	rt2800_rfcsr_write_dccal(rt2x00dev, 3, 0x08);
	rt2800_rfcsr_write_dccal(rt2x00dev, 4, 0x04);
	rt2800_rfcsr_write_dccal(rt2x00dev, 5, 0x20);

	rt2800_rfcsr_write_dccal(rt2x00dev, 5, 0x00);
	rt2800_rfcsr_write_dccal(rt2x00dev, 17, 0x7C);

	rt2800_bw_filter_calibration(rt2x00dev, true);
	rt2800_bw_filter_calibration(rt2x00dev, false);
}

static void rt2800_init_rfcsr(struct rt2x00_dev *rt2x00dev)
{
	if (rt2800_is_305x_soc(rt2x00dev)) {
		rt2800_init_rfcsr_305x_soc(rt2x00dev);
		return;
	}

	switch (rt2x00dev->chip.rt) {
	case RT3070:
	case RT3071:
	case RT3090:
		rt2800_init_rfcsr_30xx(rt2x00dev);
		break;
	case RT3290:
		rt2800_init_rfcsr_3290(rt2x00dev);
		break;
	case RT3352:
		rt2800_init_rfcsr_3352(rt2x00dev);
		break;
	case RT3390:
		rt2800_init_rfcsr_3390(rt2x00dev);
		break;
	case RT3572:
		rt2800_init_rfcsr_3572(rt2x00dev);
		break;
	case RT3593:
		rt2800_init_rfcsr_3593(rt2x00dev);
		break;
	case RT5350:
		rt2800_init_rfcsr_5350(rt2x00dev);
		break;
	case RT5390:
		rt2800_init_rfcsr_5390(rt2x00dev);
		break;
	case RT5392:
		rt2800_init_rfcsr_5392(rt2x00dev);
		break;
	case RT5592:
		rt2800_init_rfcsr_5592(rt2x00dev);
		break;
	case RT6352:
		rt2800_init_rfcsr_6352(rt2x00dev);
		break;
	}
}

int rt2800_enable_radio(struct rt2x00_dev *rt2x00dev)
{
	u32 reg;
	u16 word;

	/*
	 * Initialize MAC registers.
	 */
	if (unlikely(rt2800_wait_wpdma_ready(rt2x00dev) ||
		     rt2800_init_registers(rt2x00dev)))
		return -EIO;

	/*
	 * Wait BBP/RF to wake up.
	 */
	if (unlikely(rt2800_wait_bbp_rf_ready(rt2x00dev)))
		return -EIO;

	/*
	 * Send signal during boot time to initialize firmware.
	 */
	rt2800_register_write(rt2x00dev, H2M_BBP_AGENT, 0);
	rt2800_register_write(rt2x00dev, H2M_MAILBOX_CSR, 0);
	if (rt2x00_is_usb(rt2x00dev))
		rt2800_register_write(rt2x00dev, H2M_INT_SRC, 0);
	rt2800_mcu_request(rt2x00dev, MCU_BOOT_SIGNAL, 0, 0, 0);
	msleep(1);

	/*
	 * Make sure BBP is up and running.
	 */
	if (unlikely(rt2800_wait_bbp_ready(rt2x00dev)))
		return -EIO;

	/*
	 * Initialize BBP/RF registers.
	 */
	rt2800_init_bbp(rt2x00dev);
	rt2800_init_rfcsr(rt2x00dev);

	if (rt2x00_is_usb(rt2x00dev) &&
	    (rt2x00_rt(rt2x00dev, RT3070) ||
	     rt2x00_rt(rt2x00dev, RT3071) ||
	     rt2x00_rt(rt2x00dev, RT3572))) {
		udelay(200);
		rt2800_mcu_request(rt2x00dev, MCU_CURRENT, 0, 0, 0);
		udelay(10);
	}

	/*
	 * Enable RX.
	 */
	reg = rt2800_register_read(rt2x00dev, MAC_SYS_CTRL);
	rt2x00_set_field32(&reg, MAC_SYS_CTRL_ENABLE_TX, 1);
	rt2x00_set_field32(&reg, MAC_SYS_CTRL_ENABLE_RX, 0);
	rt2800_register_write(rt2x00dev, MAC_SYS_CTRL, reg);

	udelay(50);

	reg = rt2800_register_read(rt2x00dev, WPDMA_GLO_CFG);
	rt2x00_set_field32(&reg, WPDMA_GLO_CFG_ENABLE_TX_DMA, 1);
	rt2x00_set_field32(&reg, WPDMA_GLO_CFG_ENABLE_RX_DMA, 1);
	rt2x00_set_field32(&reg, WPDMA_GLO_CFG_TX_WRITEBACK_DONE, 1);
	rt2800_register_write(rt2x00dev, WPDMA_GLO_CFG, reg);

	reg = rt2800_register_read(rt2x00dev, MAC_SYS_CTRL);
	rt2x00_set_field32(&reg, MAC_SYS_CTRL_ENABLE_TX, 1);
	rt2x00_set_field32(&reg, MAC_SYS_CTRL_ENABLE_RX, 1);
	rt2800_register_write(rt2x00dev, MAC_SYS_CTRL, reg);

	/*
	 * Initialize LED control
	 */
	word = rt2800_eeprom_read(rt2x00dev, EEPROM_LED_AG_CONF);
	rt2800_mcu_request(rt2x00dev, MCU_LED_AG_CONF, 0xff,
			   word & 0xff, (word >> 8) & 0xff);

	word = rt2800_eeprom_read(rt2x00dev, EEPROM_LED_ACT_CONF);
	rt2800_mcu_request(rt2x00dev, MCU_LED_ACT_CONF, 0xff,
			   word & 0xff, (word >> 8) & 0xff);

	word = rt2800_eeprom_read(rt2x00dev, EEPROM_LED_POLARITY);
	rt2800_mcu_request(rt2x00dev, MCU_LED_LED_POLARITY, 0xff,
			   word & 0xff, (word >> 8) & 0xff);

	return 0;
}
EXPORT_SYMBOL_GPL(rt2800_enable_radio);

void rt2800_disable_radio(struct rt2x00_dev *rt2x00dev)
{
	u32 reg;

	rt2800_disable_wpdma(rt2x00dev);

	/* Wait for DMA, ignore error */
	rt2800_wait_wpdma_ready(rt2x00dev);

	reg = rt2800_register_read(rt2x00dev, MAC_SYS_CTRL);
	rt2x00_set_field32(&reg, MAC_SYS_CTRL_ENABLE_TX, 0);
	rt2x00_set_field32(&reg, MAC_SYS_CTRL_ENABLE_RX, 0);
	rt2800_register_write(rt2x00dev, MAC_SYS_CTRL, reg);
}
EXPORT_SYMBOL_GPL(rt2800_disable_radio);

int rt2800_efuse_detect(struct rt2x00_dev *rt2x00dev)
{
	u32 reg;
	u16 efuse_ctrl_reg;

	if (rt2x00_rt(rt2x00dev, RT3290))
		efuse_ctrl_reg = EFUSE_CTRL_3290;
	else
		efuse_ctrl_reg = EFUSE_CTRL;

	reg = rt2800_register_read(rt2x00dev, efuse_ctrl_reg);
	return rt2x00_get_field32(reg, EFUSE_CTRL_PRESENT);
}
EXPORT_SYMBOL_GPL(rt2800_efuse_detect);

static void rt2800_efuse_read(struct rt2x00_dev *rt2x00dev, unsigned int i)
{
	u32 reg;
	u16 efuse_ctrl_reg;
	u16 efuse_data0_reg;
	u16 efuse_data1_reg;
	u16 efuse_data2_reg;
	u16 efuse_data3_reg;

	if (rt2x00_rt(rt2x00dev, RT3290)) {
		efuse_ctrl_reg = EFUSE_CTRL_3290;
		efuse_data0_reg = EFUSE_DATA0_3290;
		efuse_data1_reg = EFUSE_DATA1_3290;
		efuse_data2_reg = EFUSE_DATA2_3290;
		efuse_data3_reg = EFUSE_DATA3_3290;
	} else {
		efuse_ctrl_reg = EFUSE_CTRL;
		efuse_data0_reg = EFUSE_DATA0;
		efuse_data1_reg = EFUSE_DATA1;
		efuse_data2_reg = EFUSE_DATA2;
		efuse_data3_reg = EFUSE_DATA3;
	}
	mutex_lock(&rt2x00dev->csr_mutex);

	reg = rt2800_register_read_lock(rt2x00dev, efuse_ctrl_reg);
	rt2x00_set_field32(&reg, EFUSE_CTRL_ADDRESS_IN, i);
	rt2x00_set_field32(&reg, EFUSE_CTRL_MODE, 0);
	rt2x00_set_field32(&reg, EFUSE_CTRL_KICK, 1);
	rt2800_register_write_lock(rt2x00dev, efuse_ctrl_reg, reg);

	/* Wait until the EEPROM has been loaded */
	rt2800_regbusy_read(rt2x00dev, efuse_ctrl_reg, EFUSE_CTRL_KICK, &reg);
	/* Apparently the data is read from end to start */
	reg = rt2800_register_read_lock(rt2x00dev, efuse_data3_reg);
	/* The returned value is in CPU order, but eeprom is le */
	*(u32 *)&rt2x00dev->eeprom[i] = cpu_to_le32(reg);
	reg = rt2800_register_read_lock(rt2x00dev, efuse_data2_reg);
	*(u32 *)&rt2x00dev->eeprom[i + 2] = cpu_to_le32(reg);
	reg = rt2800_register_read_lock(rt2x00dev, efuse_data1_reg);
	*(u32 *)&rt2x00dev->eeprom[i + 4] = cpu_to_le32(reg);
	reg = rt2800_register_read_lock(rt2x00dev, efuse_data0_reg);
	*(u32 *)&rt2x00dev->eeprom[i + 6] = cpu_to_le32(reg);

	mutex_unlock(&rt2x00dev->csr_mutex);
}

int rt2800_read_eeprom_efuse(struct rt2x00_dev *rt2x00dev)
{
	unsigned int i;

	for (i = 0; i < EEPROM_SIZE / sizeof(u16); i += 8)
		rt2800_efuse_read(rt2x00dev, i);

	return 0;
}
EXPORT_SYMBOL_GPL(rt2800_read_eeprom_efuse);

static u8 rt2800_get_txmixer_gain_24g(struct rt2x00_dev *rt2x00dev)
{
	u16 word;

	if (rt2x00_rt(rt2x00dev, RT3593))
		return 0;

	word = rt2800_eeprom_read(rt2x00dev, EEPROM_TXMIXER_GAIN_BG);
	if ((word & 0x00ff) != 0x00ff)
		return rt2x00_get_field16(word, EEPROM_TXMIXER_GAIN_BG_VAL);

	return 0;
}

static u8 rt2800_get_txmixer_gain_5g(struct rt2x00_dev *rt2x00dev)
{
	u16 word;

	if (rt2x00_rt(rt2x00dev, RT3593))
		return 0;

	word = rt2800_eeprom_read(rt2x00dev, EEPROM_TXMIXER_GAIN_A);
	if ((word & 0x00ff) != 0x00ff)
		return rt2x00_get_field16(word, EEPROM_TXMIXER_GAIN_A_VAL);

	return 0;
}

static int rt2800_validate_eeprom(struct rt2x00_dev *rt2x00dev)
{
	struct rt2800_drv_data *drv_data = rt2x00dev->drv_data;
	u16 word;
	u8 *mac;
	u8 default_lna_gain;
	int retval;

	/*
	 * Read the EEPROM.
	 */
	retval = rt2800_read_eeprom(rt2x00dev);
	if (retval)
		return retval;

	/*
	 * Start validation of the data that has been read.
	 */
	mac = rt2800_eeprom_addr(rt2x00dev, EEPROM_MAC_ADDR_0);
	rt2x00lib_set_mac_address(rt2x00dev, mac);

	word = rt2800_eeprom_read(rt2x00dev, EEPROM_NIC_CONF0);
	if (word == 0xffff) {
		rt2x00_set_field16(&word, EEPROM_NIC_CONF0_RXPATH, 2);
		rt2x00_set_field16(&word, EEPROM_NIC_CONF0_TXPATH, 1);
		rt2x00_set_field16(&word, EEPROM_NIC_CONF0_RF_TYPE, RF2820);
		rt2800_eeprom_write(rt2x00dev, EEPROM_NIC_CONF0, word);
		rt2x00_eeprom_dbg(rt2x00dev, "Antenna: 0x%04x\n", word);
	} else if (rt2x00_rt(rt2x00dev, RT2860) ||
		   rt2x00_rt(rt2x00dev, RT2872)) {
		/*
		 * There is a max of 2 RX streams for RT28x0 series
		 */
		if (rt2x00_get_field16(word, EEPROM_NIC_CONF0_RXPATH) > 2)
			rt2x00_set_field16(&word, EEPROM_NIC_CONF0_RXPATH, 2);
		rt2800_eeprom_write(rt2x00dev, EEPROM_NIC_CONF0, word);
	}

	word = rt2800_eeprom_read(rt2x00dev, EEPROM_NIC_CONF1);
	if (word == 0xffff) {
		rt2x00_set_field16(&word, EEPROM_NIC_CONF1_HW_RADIO, 0);
		rt2x00_set_field16(&word, EEPROM_NIC_CONF1_EXTERNAL_TX_ALC, 0);
		rt2x00_set_field16(&word, EEPROM_NIC_CONF1_EXTERNAL_LNA_2G, 0);
		rt2x00_set_field16(&word, EEPROM_NIC_CONF1_EXTERNAL_LNA_5G, 0);
		rt2x00_set_field16(&word, EEPROM_NIC_CONF1_CARDBUS_ACCEL, 0);
		rt2x00_set_field16(&word, EEPROM_NIC_CONF1_BW40M_SB_2G, 0);
		rt2x00_set_field16(&word, EEPROM_NIC_CONF1_BW40M_SB_5G, 0);
		rt2x00_set_field16(&word, EEPROM_NIC_CONF1_WPS_PBC, 0);
		rt2x00_set_field16(&word, EEPROM_NIC_CONF1_BW40M_2G, 0);
		rt2x00_set_field16(&word, EEPROM_NIC_CONF1_BW40M_5G, 0);
		rt2x00_set_field16(&word, EEPROM_NIC_CONF1_BROADBAND_EXT_LNA, 0);
		rt2x00_set_field16(&word, EEPROM_NIC_CONF1_ANT_DIVERSITY, 0);
		rt2x00_set_field16(&word, EEPROM_NIC_CONF1_INTERNAL_TX_ALC, 0);
		rt2x00_set_field16(&word, EEPROM_NIC_CONF1_BT_COEXIST, 0);
		rt2x00_set_field16(&word, EEPROM_NIC_CONF1_DAC_TEST, 0);
		rt2800_eeprom_write(rt2x00dev, EEPROM_NIC_CONF1, word);
		rt2x00_eeprom_dbg(rt2x00dev, "NIC: 0x%04x\n", word);
	}

	word = rt2800_eeprom_read(rt2x00dev, EEPROM_FREQ);
	if ((word & 0x00ff) == 0x00ff) {
		rt2x00_set_field16(&word, EEPROM_FREQ_OFFSET, 0);
		rt2800_eeprom_write(rt2x00dev, EEPROM_FREQ, word);
		rt2x00_eeprom_dbg(rt2x00dev, "Freq: 0x%04x\n", word);
	}
	if ((word & 0xff00) == 0xff00) {
		rt2x00_set_field16(&word, EEPROM_FREQ_LED_MODE,
				   LED_MODE_TXRX_ACTIVITY);
		rt2x00_set_field16(&word, EEPROM_FREQ_LED_POLARITY, 0);
		rt2800_eeprom_write(rt2x00dev, EEPROM_FREQ, word);
		rt2800_eeprom_write(rt2x00dev, EEPROM_LED_AG_CONF, 0x5555);
		rt2800_eeprom_write(rt2x00dev, EEPROM_LED_ACT_CONF, 0x2221);
		rt2800_eeprom_write(rt2x00dev, EEPROM_LED_POLARITY, 0xa9f8);
		rt2x00_eeprom_dbg(rt2x00dev, "Led Mode: 0x%04x\n", word);
	}

	/*
	 * During the LNA validation we are going to use
	 * lna0 as correct value. Note that EEPROM_LNA
	 * is never validated.
	 */
	word = rt2800_eeprom_read(rt2x00dev, EEPROM_LNA);
	default_lna_gain = rt2x00_get_field16(word, EEPROM_LNA_A0);

	word = rt2800_eeprom_read(rt2x00dev, EEPROM_RSSI_BG);
	if (abs(rt2x00_get_field16(word, EEPROM_RSSI_BG_OFFSET0)) > 10)
		rt2x00_set_field16(&word, EEPROM_RSSI_BG_OFFSET0, 0);
	if (abs(rt2x00_get_field16(word, EEPROM_RSSI_BG_OFFSET1)) > 10)
		rt2x00_set_field16(&word, EEPROM_RSSI_BG_OFFSET1, 0);
	rt2800_eeprom_write(rt2x00dev, EEPROM_RSSI_BG, word);

	drv_data->txmixer_gain_24g = rt2800_get_txmixer_gain_24g(rt2x00dev);

	word = rt2800_eeprom_read(rt2x00dev, EEPROM_RSSI_BG2);
	if (abs(rt2x00_get_field16(word, EEPROM_RSSI_BG2_OFFSET2)) > 10)
		rt2x00_set_field16(&word, EEPROM_RSSI_BG2_OFFSET2, 0);
	if (!rt2x00_rt(rt2x00dev, RT3593)) {
		if (rt2x00_get_field16(word, EEPROM_RSSI_BG2_LNA_A1) == 0x00 ||
		    rt2x00_get_field16(word, EEPROM_RSSI_BG2_LNA_A1) == 0xff)
			rt2x00_set_field16(&word, EEPROM_RSSI_BG2_LNA_A1,
					   default_lna_gain);
	}
	rt2800_eeprom_write(rt2x00dev, EEPROM_RSSI_BG2, word);

	drv_data->txmixer_gain_5g = rt2800_get_txmixer_gain_5g(rt2x00dev);

	word = rt2800_eeprom_read(rt2x00dev, EEPROM_RSSI_A);
	if (abs(rt2x00_get_field16(word, EEPROM_RSSI_A_OFFSET0)) > 10)
		rt2x00_set_field16(&word, EEPROM_RSSI_A_OFFSET0, 0);
	if (abs(rt2x00_get_field16(word, EEPROM_RSSI_A_OFFSET1)) > 10)
		rt2x00_set_field16(&word, EEPROM_RSSI_A_OFFSET1, 0);
	rt2800_eeprom_write(rt2x00dev, EEPROM_RSSI_A, word);

	word = rt2800_eeprom_read(rt2x00dev, EEPROM_RSSI_A2);
	if (abs(rt2x00_get_field16(word, EEPROM_RSSI_A2_OFFSET2)) > 10)
		rt2x00_set_field16(&word, EEPROM_RSSI_A2_OFFSET2, 0);
	if (!rt2x00_rt(rt2x00dev, RT3593)) {
		if (rt2x00_get_field16(word, EEPROM_RSSI_A2_LNA_A2) == 0x00 ||
		    rt2x00_get_field16(word, EEPROM_RSSI_A2_LNA_A2) == 0xff)
			rt2x00_set_field16(&word, EEPROM_RSSI_A2_LNA_A2,
					   default_lna_gain);
	}
	rt2800_eeprom_write(rt2x00dev, EEPROM_RSSI_A2, word);

	if (rt2x00_rt(rt2x00dev, RT3593)) {
		word = rt2800_eeprom_read(rt2x00dev, EEPROM_EXT_LNA2);
		if (rt2x00_get_field16(word, EEPROM_EXT_LNA2_A1) == 0x00 ||
		    rt2x00_get_field16(word, EEPROM_EXT_LNA2_A1) == 0xff)
			rt2x00_set_field16(&word, EEPROM_EXT_LNA2_A1,
					   default_lna_gain);
		if (rt2x00_get_field16(word, EEPROM_EXT_LNA2_A2) == 0x00 ||
		    rt2x00_get_field16(word, EEPROM_EXT_LNA2_A2) == 0xff)
			rt2x00_set_field16(&word, EEPROM_EXT_LNA2_A1,
					   default_lna_gain);
		rt2800_eeprom_write(rt2x00dev, EEPROM_EXT_LNA2, word);
	}

	return 0;
}

static int rt2800_init_eeprom(struct rt2x00_dev *rt2x00dev)
{
	u16 value;
	u16 eeprom;
	u16 rf;

	/*
	 * Read EEPROM word for configuration.
	 */
	eeprom = rt2800_eeprom_read(rt2x00dev, EEPROM_NIC_CONF0);

	/*
	 * Identify RF chipset by EEPROM value
	 * RT28xx/RT30xx: defined in "EEPROM_NIC_CONF0_RF_TYPE" field
	 * RT53xx: defined in "EEPROM_CHIP_ID" field
	 */
	if (rt2x00_rt(rt2x00dev, RT3290) ||
	    rt2x00_rt(rt2x00dev, RT5390) ||
	    rt2x00_rt(rt2x00dev, RT5392) ||
	    rt2x00_rt(rt2x00dev, RT6352))
		rf = rt2800_eeprom_read(rt2x00dev, EEPROM_CHIP_ID);
	else if (rt2x00_rt(rt2x00dev, RT3352))
		rf = RF3322;
	else if (rt2x00_rt(rt2x00dev, RT5350))
		rf = RF5350;
	else
		rf = rt2x00_get_field16(eeprom, EEPROM_NIC_CONF0_RF_TYPE);

	switch (rf) {
	case RF2820:
	case RF2850:
	case RF2720:
	case RF2750:
	case RF3020:
	case RF2020:
	case RF3021:
	case RF3022:
	case RF3052:
	case RF3053:
	case RF3070:
	case RF3290:
	case RF3320:
	case RF3322:
	case RF5350:
	case RF5360:
	case RF5362:
	case RF5370:
	case RF5372:
	case RF5390:
	case RF5392:
	case RF5592:
	case RF7620:
		break;
	default:
		rt2x00_err(rt2x00dev, "Invalid RF chipset 0x%04x detected\n",
			   rf);
		return -ENODEV;
	}

	rt2x00_set_rf(rt2x00dev, rf);

	/*
	 * Identify default antenna configuration.
	 */
	rt2x00dev->default_ant.tx_chain_num =
	    rt2x00_get_field16(eeprom, EEPROM_NIC_CONF0_TXPATH);
	rt2x00dev->default_ant.rx_chain_num =
	    rt2x00_get_field16(eeprom, EEPROM_NIC_CONF0_RXPATH);

	eeprom = rt2800_eeprom_read(rt2x00dev, EEPROM_NIC_CONF1);

	if (rt2x00_rt(rt2x00dev, RT3070) ||
	    rt2x00_rt(rt2x00dev, RT3090) ||
	    rt2x00_rt(rt2x00dev, RT3352) ||
	    rt2x00_rt(rt2x00dev, RT3390)) {
		value = rt2x00_get_field16(eeprom,
				EEPROM_NIC_CONF1_ANT_DIVERSITY);
		switch (value) {
		case 0:
		case 1:
		case 2:
			rt2x00dev->default_ant.tx = ANTENNA_A;
			rt2x00dev->default_ant.rx = ANTENNA_A;
			break;
		case 3:
			rt2x00dev->default_ant.tx = ANTENNA_A;
			rt2x00dev->default_ant.rx = ANTENNA_B;
			break;
		}
	} else {
		rt2x00dev->default_ant.tx = ANTENNA_A;
		rt2x00dev->default_ant.rx = ANTENNA_A;
	}

	if (rt2x00_rt_rev_gte(rt2x00dev, RT5390, REV_RT5390R)) {
		rt2x00dev->default_ant.tx = ANTENNA_HW_DIVERSITY; /* Unused */
		rt2x00dev->default_ant.rx = ANTENNA_HW_DIVERSITY; /* Unused */
	}

	/*
	 * Determine external LNA informations.
	 */
	if (rt2x00_get_field16(eeprom, EEPROM_NIC_CONF1_EXTERNAL_LNA_5G))
		__set_bit(CAPABILITY_EXTERNAL_LNA_A, &rt2x00dev->cap_flags);
	if (rt2x00_get_field16(eeprom, EEPROM_NIC_CONF1_EXTERNAL_LNA_2G))
		__set_bit(CAPABILITY_EXTERNAL_LNA_BG, &rt2x00dev->cap_flags);

	/*
	 * Detect if this device has an hardware controlled radio.
	 */
	if (rt2x00_get_field16(eeprom, EEPROM_NIC_CONF1_HW_RADIO))
		__set_bit(CAPABILITY_HW_BUTTON, &rt2x00dev->cap_flags);

	/*
	 * Detect if this device has Bluetooth co-existence.
	 */
	if (!rt2x00_rt(rt2x00dev, RT3352) &&
	    rt2x00_get_field16(eeprom, EEPROM_NIC_CONF1_BT_COEXIST))
		__set_bit(CAPABILITY_BT_COEXIST, &rt2x00dev->cap_flags);

	/*
	 * Read frequency offset and RF programming sequence.
	 */
	eeprom = rt2800_eeprom_read(rt2x00dev, EEPROM_FREQ);
	rt2x00dev->freq_offset = rt2x00_get_field16(eeprom, EEPROM_FREQ_OFFSET);

	/*
	 * Store led settings, for correct led behaviour.
	 */
#ifdef CONFIG_RT2X00_LIB_LEDS
	rt2800_init_led(rt2x00dev, &rt2x00dev->led_radio, LED_TYPE_RADIO);
	rt2800_init_led(rt2x00dev, &rt2x00dev->led_assoc, LED_TYPE_ASSOC);
	rt2800_init_led(rt2x00dev, &rt2x00dev->led_qual, LED_TYPE_QUALITY);

	rt2x00dev->led_mcu_reg = eeprom;
#endif /* CONFIG_RT2X00_LIB_LEDS */

	/*
	 * Check if support EIRP tx power limit feature.
	 */
	eeprom = rt2800_eeprom_read(rt2x00dev, EEPROM_EIRP_MAX_TX_POWER);

	if (rt2x00_get_field16(eeprom, EEPROM_EIRP_MAX_TX_POWER_2GHZ) <
					EIRP_MAX_TX_POWER_LIMIT)
		__set_bit(CAPABILITY_POWER_LIMIT, &rt2x00dev->cap_flags);

	/*
	 * Detect if device uses internal or external PA
	 */
	eeprom = rt2800_eeprom_read(rt2x00dev, EEPROM_NIC_CONF1);

	if (rt2x00_rt(rt2x00dev, RT3352)) {
		if (rt2x00_get_field16(eeprom,
		    EEPROM_NIC_CONF1_EXTERNAL_TX0_PA_3352))
		    __set_bit(CAPABILITY_EXTERNAL_PA_TX0,
			      &rt2x00dev->cap_flags);
		if (rt2x00_get_field16(eeprom,
		    EEPROM_NIC_CONF1_EXTERNAL_TX1_PA_3352))
		    __set_bit(CAPABILITY_EXTERNAL_PA_TX1,
			      &rt2x00dev->cap_flags);
	}

	return 0;
}

/*
 * RF value list for rt28xx
 * Supports: 2.4 GHz (all) & 5.2 GHz (RF2850 & RF2750)
 */
static const struct rf_channel rf_vals[] = {
	{ 1,  0x18402ecc, 0x184c0786, 0x1816b455, 0x1800510b },
	{ 2,  0x18402ecc, 0x184c0786, 0x18168a55, 0x1800519f },
	{ 3,  0x18402ecc, 0x184c078a, 0x18168a55, 0x1800518b },
	{ 4,  0x18402ecc, 0x184c078a, 0x18168a55, 0x1800519f },
	{ 5,  0x18402ecc, 0x184c078e, 0x18168a55, 0x1800518b },
	{ 6,  0x18402ecc, 0x184c078e, 0x18168a55, 0x1800519f },
	{ 7,  0x18402ecc, 0x184c0792, 0x18168a55, 0x1800518b },
	{ 8,  0x18402ecc, 0x184c0792, 0x18168a55, 0x1800519f },
	{ 9,  0x18402ecc, 0x184c0796, 0x18168a55, 0x1800518b },
	{ 10, 0x18402ecc, 0x184c0796, 0x18168a55, 0x1800519f },
	{ 11, 0x18402ecc, 0x184c079a, 0x18168a55, 0x1800518b },
	{ 12, 0x18402ecc, 0x184c079a, 0x18168a55, 0x1800519f },
	{ 13, 0x18402ecc, 0x184c079e, 0x18168a55, 0x1800518b },
	{ 14, 0x18402ecc, 0x184c07a2, 0x18168a55, 0x18005193 },

	/* 802.11 UNI / HyperLan 2 */
	{ 36, 0x18402ecc, 0x184c099a, 0x18158a55, 0x180ed1a3 },
	{ 38, 0x18402ecc, 0x184c099e, 0x18158a55, 0x180ed193 },
	{ 40, 0x18402ec8, 0x184c0682, 0x18158a55, 0x180ed183 },
	{ 44, 0x18402ec8, 0x184c0682, 0x18158a55, 0x180ed1a3 },
	{ 46, 0x18402ec8, 0x184c0686, 0x18158a55, 0x180ed18b },
	{ 48, 0x18402ec8, 0x184c0686, 0x18158a55, 0x180ed19b },
	{ 52, 0x18402ec8, 0x184c068a, 0x18158a55, 0x180ed193 },
	{ 54, 0x18402ec8, 0x184c068a, 0x18158a55, 0x180ed1a3 },
	{ 56, 0x18402ec8, 0x184c068e, 0x18158a55, 0x180ed18b },
	{ 60, 0x18402ec8, 0x184c0692, 0x18158a55, 0x180ed183 },
	{ 62, 0x18402ec8, 0x184c0692, 0x18158a55, 0x180ed193 },
	{ 64, 0x18402ec8, 0x184c0692, 0x18158a55, 0x180ed1a3 },

	/* 802.11 HyperLan 2 */
	{ 100, 0x18402ec8, 0x184c06b2, 0x18178a55, 0x180ed783 },
	{ 102, 0x18402ec8, 0x184c06b2, 0x18578a55, 0x180ed793 },
	{ 104, 0x18402ec8, 0x185c06b2, 0x18578a55, 0x180ed1a3 },
	{ 108, 0x18402ecc, 0x185c0a32, 0x18578a55, 0x180ed193 },
	{ 110, 0x18402ecc, 0x184c0a36, 0x18178a55, 0x180ed183 },
	{ 112, 0x18402ecc, 0x184c0a36, 0x18178a55, 0x180ed19b },
	{ 116, 0x18402ecc, 0x184c0a3a, 0x18178a55, 0x180ed1a3 },
	{ 118, 0x18402ecc, 0x184c0a3e, 0x18178a55, 0x180ed193 },
	{ 120, 0x18402ec4, 0x184c0382, 0x18178a55, 0x180ed183 },
	{ 124, 0x18402ec4, 0x184c0382, 0x18178a55, 0x180ed193 },
	{ 126, 0x18402ec4, 0x184c0382, 0x18178a55, 0x180ed15b },
	{ 128, 0x18402ec4, 0x184c0382, 0x18178a55, 0x180ed1a3 },
	{ 132, 0x18402ec4, 0x184c0386, 0x18178a55, 0x180ed18b },
	{ 134, 0x18402ec4, 0x184c0386, 0x18178a55, 0x180ed193 },
	{ 136, 0x18402ec4, 0x184c0386, 0x18178a55, 0x180ed19b },
	{ 140, 0x18402ec4, 0x184c038a, 0x18178a55, 0x180ed183 },

	/* 802.11 UNII */
	{ 149, 0x18402ec4, 0x184c038a, 0x18178a55, 0x180ed1a7 },
	{ 151, 0x18402ec4, 0x184c038e, 0x18178a55, 0x180ed187 },
	{ 153, 0x18402ec4, 0x184c038e, 0x18178a55, 0x180ed18f },
	{ 157, 0x18402ec4, 0x184c038e, 0x18178a55, 0x180ed19f },
	{ 159, 0x18402ec4, 0x184c038e, 0x18178a55, 0x180ed1a7 },
	{ 161, 0x18402ec4, 0x184c0392, 0x18178a55, 0x180ed187 },
	{ 165, 0x18402ec4, 0x184c0392, 0x18178a55, 0x180ed197 },
	{ 167, 0x18402ec4, 0x184c03d2, 0x18179855, 0x1815531f },
	{ 169, 0x18402ec4, 0x184c03d2, 0x18179855, 0x18155327 },
	{ 171, 0x18402ec4, 0x184c03d6, 0x18179855, 0x18155307 },
	{ 173, 0x18402ec4, 0x184c03d6, 0x18179855, 0x1815530f },

	/* 802.11 Japan */
	{ 184, 0x15002ccc, 0x1500491e, 0x1509be55, 0x150c0a0b },
	{ 188, 0x15002ccc, 0x15004922, 0x1509be55, 0x150c0a13 },
	{ 192, 0x15002ccc, 0x15004926, 0x1509be55, 0x150c0a1b },
	{ 196, 0x15002ccc, 0x1500492a, 0x1509be55, 0x150c0a23 },
	{ 208, 0x15002ccc, 0x1500493a, 0x1509be55, 0x150c0a13 },
	{ 212, 0x15002ccc, 0x1500493e, 0x1509be55, 0x150c0a1b },
	{ 216, 0x15002ccc, 0x15004982, 0x1509be55, 0x150c0a23 },
};

/*
 * RF value list for rt3xxx
 * Supports: 2.4 GHz (all) & 5.2 GHz (RF3052 & RF3053)
 */
static const struct rf_channel rf_vals_3x[] = {
	{1,  241, 2, 2 },
	{2,  241, 2, 7 },
	{3,  242, 2, 2 },
	{4,  242, 2, 7 },
	{5,  243, 2, 2 },
	{6,  243, 2, 7 },
	{7,  244, 2, 2 },
	{8,  244, 2, 7 },
	{9,  245, 2, 2 },
	{10, 245, 2, 7 },
	{11, 246, 2, 2 },
	{12, 246, 2, 7 },
	{13, 247, 2, 2 },
	{14, 248, 2, 4 },

	/* 802.11 UNI / HyperLan 2 */
	{36, 0x56, 0, 4},
	{38, 0x56, 0, 6},
	{40, 0x56, 0, 8},
	{44, 0x57, 0, 0},
	{46, 0x57, 0, 2},
	{48, 0x57, 0, 4},
	{52, 0x57, 0, 8},
	{54, 0x57, 0, 10},
	{56, 0x58, 0, 0},
	{60, 0x58, 0, 4},
	{62, 0x58, 0, 6},
	{64, 0x58, 0, 8},

	/* 802.11 HyperLan 2 */
	{100, 0x5b, 0, 8},
	{102, 0x5b, 0, 10},
	{104, 0x5c, 0, 0},
	{108, 0x5c, 0, 4},
	{110, 0x5c, 0, 6},
	{112, 0x5c, 0, 8},
	{116, 0x5d, 0, 0},
	{118, 0x5d, 0, 2},
	{120, 0x5d, 0, 4},
	{124, 0x5d, 0, 8},
	{126, 0x5d, 0, 10},
	{128, 0x5e, 0, 0},
	{132, 0x5e, 0, 4},
	{134, 0x5e, 0, 6},
	{136, 0x5e, 0, 8},
	{140, 0x5f, 0, 0},

	/* 802.11 UNII */
	{149, 0x5f, 0, 9},
	{151, 0x5f, 0, 11},
	{153, 0x60, 0, 1},
	{157, 0x60, 0, 5},
	{159, 0x60, 0, 7},
	{161, 0x60, 0, 9},
	{165, 0x61, 0, 1},
	{167, 0x61, 0, 3},
	{169, 0x61, 0, 5},
	{171, 0x61, 0, 7},
	{173, 0x61, 0, 9},
};

/*
 * RF value list for rt3xxx with Xtal20MHz
 * Supports: 2.4 GHz (all) (RF3322)
 */
static const struct rf_channel rf_vals_3x_xtal20[] = {
	{1,    0xE2,	 2,  0x14},
	{2,    0xE3,	 2,  0x14},
	{3,    0xE4,	 2,  0x14},
	{4,    0xE5,	 2,  0x14},
	{5,    0xE6,	 2,  0x14},
	{6,    0xE7,	 2,  0x14},
	{7,    0xE8,	 2,  0x14},
	{8,    0xE9,	 2,  0x14},
	{9,    0xEA,	 2,  0x14},
	{10,   0xEB,	 2,  0x14},
	{11,   0xEC,	 2,  0x14},
	{12,   0xED,	 2,  0x14},
	{13,   0xEE,	 2,  0x14},
	{14,   0xF0,	 2,  0x18},
};

static const struct rf_channel rf_vals_5592_xtal20[] = {
	/* Channel, N, K, mod, R */
	{1, 482, 4, 10, 3},
	{2, 483, 4, 10, 3},
	{3, 484, 4, 10, 3},
	{4, 485, 4, 10, 3},
	{5, 486, 4, 10, 3},
	{6, 487, 4, 10, 3},
	{7, 488, 4, 10, 3},
	{8, 489, 4, 10, 3},
	{9, 490, 4, 10, 3},
	{10, 491, 4, 10, 3},
	{11, 492, 4, 10, 3},
	{12, 493, 4, 10, 3},
	{13, 494, 4, 10, 3},
	{14, 496, 8, 10, 3},
	{36, 172, 8, 12, 1},
	{38, 173, 0, 12, 1},
	{40, 173, 4, 12, 1},
	{42, 173, 8, 12, 1},
	{44, 174, 0, 12, 1},
	{46, 174, 4, 12, 1},
	{48, 174, 8, 12, 1},
	{50, 175, 0, 12, 1},
	{52, 175, 4, 12, 1},
	{54, 175, 8, 12, 1},
	{56, 176, 0, 12, 1},
	{58, 176, 4, 12, 1},
	{60, 176, 8, 12, 1},
	{62, 177, 0, 12, 1},
	{64, 177, 4, 12, 1},
	{100, 183, 4, 12, 1},
	{102, 183, 8, 12, 1},
	{104, 184, 0, 12, 1},
	{106, 184, 4, 12, 1},
	{108, 184, 8, 12, 1},
	{110, 185, 0, 12, 1},
	{112, 185, 4, 12, 1},
	{114, 185, 8, 12, 1},
	{116, 186, 0, 12, 1},
	{118, 186, 4, 12, 1},
	{120, 186, 8, 12, 1},
	{122, 187, 0, 12, 1},
	{124, 187, 4, 12, 1},
	{126, 187, 8, 12, 1},
	{128, 188, 0, 12, 1},
	{130, 188, 4, 12, 1},
	{132, 188, 8, 12, 1},
	{134, 189, 0, 12, 1},
	{136, 189, 4, 12, 1},
	{138, 189, 8, 12, 1},
	{140, 190, 0, 12, 1},
	{149, 191, 6, 12, 1},
	{151, 191, 10, 12, 1},
	{153, 192, 2, 12, 1},
	{155, 192, 6, 12, 1},
	{157, 192, 10, 12, 1},
	{159, 193, 2, 12, 1},
	{161, 193, 6, 12, 1},
	{165, 194, 2, 12, 1},
	{184, 164, 0, 12, 1},
	{188, 164, 4, 12, 1},
	{192, 165, 8, 12, 1},
	{196, 166, 0, 12, 1},
};

static const struct rf_channel rf_vals_5592_xtal40[] = {
	/* Channel, N, K, mod, R */
	{1, 241, 2, 10, 3},
	{2, 241, 7, 10, 3},
	{3, 242, 2, 10, 3},
	{4, 242, 7, 10, 3},
	{5, 243, 2, 10, 3},
	{6, 243, 7, 10, 3},
	{7, 244, 2, 10, 3},
	{8, 244, 7, 10, 3},
	{9, 245, 2, 10, 3},
	{10, 245, 7, 10, 3},
	{11, 246, 2, 10, 3},
	{12, 246, 7, 10, 3},
	{13, 247, 2, 10, 3},
	{14, 248, 4, 10, 3},
	{36, 86, 4, 12, 1},
	{38, 86, 6, 12, 1},
	{40, 86, 8, 12, 1},
	{42, 86, 10, 12, 1},
	{44, 87, 0, 12, 1},
	{46, 87, 2, 12, 1},
	{48, 87, 4, 12, 1},
	{50, 87, 6, 12, 1},
	{52, 87, 8, 12, 1},
	{54, 87, 10, 12, 1},
	{56, 88, 0, 12, 1},
	{58, 88, 2, 12, 1},
	{60, 88, 4, 12, 1},
	{62, 88, 6, 12, 1},
	{64, 88, 8, 12, 1},
	{100, 91, 8, 12, 1},
	{102, 91, 10, 12, 1},
	{104, 92, 0, 12, 1},
	{106, 92, 2, 12, 1},
	{108, 92, 4, 12, 1},
	{110, 92, 6, 12, 1},
	{112, 92, 8, 12, 1},
	{114, 92, 10, 12, 1},
	{116, 93, 0, 12, 1},
	{118, 93, 2, 12, 1},
	{120, 93, 4, 12, 1},
	{122, 93, 6, 12, 1},
	{124, 93, 8, 12, 1},
	{126, 93, 10, 12, 1},
	{128, 94, 0, 12, 1},
	{130, 94, 2, 12, 1},
	{132, 94, 4, 12, 1},
	{134, 94, 6, 12, 1},
	{136, 94, 8, 12, 1},
	{138, 94, 10, 12, 1},
	{140, 95, 0, 12, 1},
	{149, 95, 9, 12, 1},
	{151, 95, 11, 12, 1},
	{153, 96, 1, 12, 1},
	{155, 96, 3, 12, 1},
	{157, 96, 5, 12, 1},
	{159, 96, 7, 12, 1},
	{161, 96, 9, 12, 1},
	{165, 97, 1, 12, 1},
	{184, 82, 0, 12, 1},
	{188, 82, 4, 12, 1},
	{192, 82, 8, 12, 1},
	{196, 83, 0, 12, 1},
};

static const struct rf_channel rf_vals_7620[] = {
	{1, 0x50, 0x99, 0x99, 1},
	{2, 0x50, 0x44, 0x44, 2},
	{3, 0x50, 0xEE, 0xEE, 2},
	{4, 0x50, 0x99, 0x99, 3},
	{5, 0x51, 0x44, 0x44, 0},
	{6, 0x51, 0xEE, 0xEE, 0},
	{7, 0x51, 0x99, 0x99, 1},
	{8, 0x51, 0x44, 0x44, 2},
	{9, 0x51, 0xEE, 0xEE, 2},
	{10, 0x51, 0x99, 0x99, 3},
	{11, 0x52, 0x44, 0x44, 0},
	{12, 0x52, 0xEE, 0xEE, 0},
	{13, 0x52, 0x99, 0x99, 1},
	{14, 0x52, 0x33, 0x33, 3},
};

static int rt2800_probe_hw_mode(struct rt2x00_dev *rt2x00dev)
{
	struct hw_mode_spec *spec = &rt2x00dev->spec;
	struct channel_info *info;
	char *default_power1;
	char *default_power2;
	char *default_power3;
	unsigned int i, tx_chains, rx_chains;
	u32 reg;

	/*
	 * Disable powersaving as default.
	 */
	rt2x00dev->hw->wiphy->flags &= ~WIPHY_FLAG_PS_ON_BY_DEFAULT;

	/*
	 * Change default retry settings to values corresponding more closely
	 * to rate[0].count setting of minstrel rate control algorithm.
	 */
	rt2x00dev->hw->wiphy->retry_short = 2;
	rt2x00dev->hw->wiphy->retry_long = 2;

	/*
	 * Initialize all hw fields.
	 */
	ieee80211_hw_set(rt2x00dev->hw, REPORTS_TX_ACK_STATUS);
	ieee80211_hw_set(rt2x00dev->hw, AMPDU_AGGREGATION);
	ieee80211_hw_set(rt2x00dev->hw, PS_NULLFUNC_STACK);
	ieee80211_hw_set(rt2x00dev->hw, SIGNAL_DBM);
	ieee80211_hw_set(rt2x00dev->hw, SUPPORTS_PS);

	/*
	 * Don't set IEEE80211_HW_HOST_BROADCAST_PS_BUFFERING for USB devices
	 * unless we are capable of sending the buffered frames out after the
	 * DTIM transmission using rt2x00lib_beacondone. This will send out
	 * multicast and broadcast traffic immediately instead of buffering it
	 * infinitly and thus dropping it after some time.
	 */
	if (!rt2x00_is_usb(rt2x00dev))
		ieee80211_hw_set(rt2x00dev->hw, HOST_BROADCAST_PS_BUFFERING);

	/* Set MFP if HW crypto is disabled. */
	if (rt2800_hwcrypt_disabled(rt2x00dev))
		ieee80211_hw_set(rt2x00dev->hw, MFP_CAPABLE);

	SET_IEEE80211_DEV(rt2x00dev->hw, rt2x00dev->dev);
	SET_IEEE80211_PERM_ADDR(rt2x00dev->hw,
				rt2800_eeprom_addr(rt2x00dev,
						   EEPROM_MAC_ADDR_0));

	/*
	 * As rt2800 has a global fallback table we cannot specify
	 * more then one tx rate per frame but since the hw will
	 * try several rates (based on the fallback table) we should
	 * initialize max_report_rates to the maximum number of rates
	 * we are going to try. Otherwise mac80211 will truncate our
	 * reported tx rates and the rc algortihm will end up with
	 * incorrect data.
	 */
	rt2x00dev->hw->max_rates = 1;
	rt2x00dev->hw->max_report_rates = 7;
	rt2x00dev->hw->max_rate_tries = 1;

	/*
	 * Initialize hw_mode information.
	 */
	spec->supported_rates = SUPPORT_RATE_CCK | SUPPORT_RATE_OFDM;

	switch (rt2x00dev->chip.rf) {
	case RF2720:
	case RF2820:
		spec->num_channels = 14;
		spec->channels = rf_vals;
		break;

	case RF2750:
	case RF2850:
		spec->num_channels = ARRAY_SIZE(rf_vals);
		spec->channels = rf_vals;
		break;

	case RF2020:
	case RF3020:
	case RF3021:
	case RF3022:
	case RF3070:
	case RF3290:
	case RF3320:
	case RF3322:
	case RF5350:
	case RF5360:
	case RF5362:
	case RF5370:
	case RF5372:
	case RF5390:
	case RF5392:
		spec->num_channels = 14;
		if (rt2800_clk_is_20mhz(rt2x00dev))
			spec->channels = rf_vals_3x_xtal20;
		else
			spec->channels = rf_vals_3x;
		break;

	case RF7620:
		spec->num_channels = ARRAY_SIZE(rf_vals_7620);
		spec->channels = rf_vals_7620;
		break;

	case RF3052:
	case RF3053:
		spec->num_channels = ARRAY_SIZE(rf_vals_3x);
		spec->channels = rf_vals_3x;
		break;

	case RF5592:
		reg = rt2800_register_read(rt2x00dev, MAC_DEBUG_INDEX);
		if (rt2x00_get_field32(reg, MAC_DEBUG_INDEX_XTAL)) {
			spec->num_channels = ARRAY_SIZE(rf_vals_5592_xtal40);
			spec->channels = rf_vals_5592_xtal40;
		} else {
			spec->num_channels = ARRAY_SIZE(rf_vals_5592_xtal20);
			spec->channels = rf_vals_5592_xtal20;
		}
		break;
	}

	if (WARN_ON_ONCE(!spec->channels))
		return -ENODEV;

	spec->supported_bands = SUPPORT_BAND_2GHZ;
	if (spec->num_channels > 14)
		spec->supported_bands |= SUPPORT_BAND_5GHZ;

	/*
	 * Initialize HT information.
	 */
	if (!rt2x00_rf(rt2x00dev, RF2020))
		spec->ht.ht_supported = true;
	else
		spec->ht.ht_supported = false;

	spec->ht.cap =
	    IEEE80211_HT_CAP_SUP_WIDTH_20_40 |
	    IEEE80211_HT_CAP_GRN_FLD |
	    IEEE80211_HT_CAP_SGI_20 |
	    IEEE80211_HT_CAP_SGI_40;

	tx_chains = rt2x00dev->default_ant.tx_chain_num;
	rx_chains = rt2x00dev->default_ant.rx_chain_num;

	if (tx_chains >= 2)
		spec->ht.cap |= IEEE80211_HT_CAP_TX_STBC;

	spec->ht.cap |= rx_chains << IEEE80211_HT_CAP_RX_STBC_SHIFT;

	spec->ht.ampdu_factor = (rx_chains > 1) ? 3 : 2;
	spec->ht.ampdu_density = 4;
	spec->ht.mcs.tx_params = IEEE80211_HT_MCS_TX_DEFINED;
	if (tx_chains != rx_chains) {
		spec->ht.mcs.tx_params |= IEEE80211_HT_MCS_TX_RX_DIFF;
		spec->ht.mcs.tx_params |=
		    (tx_chains - 1) << IEEE80211_HT_MCS_TX_MAX_STREAMS_SHIFT;
	}

	switch (rx_chains) {
	case 3:
		spec->ht.mcs.rx_mask[2] = 0xff;
	case 2:
		spec->ht.mcs.rx_mask[1] = 0xff;
	case 1:
		spec->ht.mcs.rx_mask[0] = 0xff;
		spec->ht.mcs.rx_mask[4] = 0x1; /* MCS32 */
		break;
	}

	/*
	 * Create channel information array
	 */
	info = kcalloc(spec->num_channels, sizeof(*info), GFP_KERNEL);
	if (!info)
		return -ENOMEM;

	spec->channels_info = info;

	default_power1 = rt2800_eeprom_addr(rt2x00dev, EEPROM_TXPOWER_BG1);
	default_power2 = rt2800_eeprom_addr(rt2x00dev, EEPROM_TXPOWER_BG2);

	if (rt2x00dev->default_ant.tx_chain_num > 2)
		default_power3 = rt2800_eeprom_addr(rt2x00dev,
						    EEPROM_EXT_TXPOWER_BG3);
	else
		default_power3 = NULL;

	for (i = 0; i < 14; i++) {
		info[i].default_power1 = default_power1[i];
		info[i].default_power2 = default_power2[i];
		if (default_power3)
			info[i].default_power3 = default_power3[i];
	}

	if (spec->num_channels > 14) {
		default_power1 = rt2800_eeprom_addr(rt2x00dev,
						    EEPROM_TXPOWER_A1);
		default_power2 = rt2800_eeprom_addr(rt2x00dev,
						    EEPROM_TXPOWER_A2);

		if (rt2x00dev->default_ant.tx_chain_num > 2)
			default_power3 =
				rt2800_eeprom_addr(rt2x00dev,
						   EEPROM_EXT_TXPOWER_A3);
		else
			default_power3 = NULL;

		for (i = 14; i < spec->num_channels; i++) {
			info[i].default_power1 = default_power1[i - 14];
			info[i].default_power2 = default_power2[i - 14];
			if (default_power3)
				info[i].default_power3 = default_power3[i - 14];
		}
	}

	switch (rt2x00dev->chip.rf) {
	case RF2020:
	case RF3020:
	case RF3021:
	case RF3022:
	case RF3320:
	case RF3052:
	case RF3053:
	case RF3070:
	case RF3290:
	case RF5350:
	case RF5360:
	case RF5362:
	case RF5370:
	case RF5372:
	case RF5390:
	case RF5392:
	case RF5592:
	case RF7620:
		__set_bit(CAPABILITY_VCO_RECALIBRATION, &rt2x00dev->cap_flags);
		break;
	}

	return 0;
}

static int rt2800_probe_rt(struct rt2x00_dev *rt2x00dev)
{
	u32 reg;
	u32 rt;
	u32 rev;

	if (rt2x00_rt(rt2x00dev, RT3290))
		reg = rt2800_register_read(rt2x00dev, MAC_CSR0_3290);
	else
		reg = rt2800_register_read(rt2x00dev, MAC_CSR0);

	rt = rt2x00_get_field32(reg, MAC_CSR0_CHIPSET);
	rev = rt2x00_get_field32(reg, MAC_CSR0_REVISION);

	switch (rt) {
	case RT2860:
	case RT2872:
	case RT2883:
	case RT3070:
	case RT3071:
	case RT3090:
	case RT3290:
	case RT3352:
	case RT3390:
	case RT3572:
	case RT3593:
	case RT5350:
	case RT5390:
	case RT5392:
	case RT5592:
		break;
	default:
		rt2x00_err(rt2x00dev, "Invalid RT chipset 0x%04x, rev %04x detected\n",
			   rt, rev);
		return -ENODEV;
	}

	if (rt == RT5390 && rt2x00_is_soc(rt2x00dev))
		rt = RT6352;

	rt2x00_set_rt(rt2x00dev, rt, rev);

	return 0;
}

int rt2800_probe_hw(struct rt2x00_dev *rt2x00dev)
{
	int retval;
	u32 reg;

	retval = rt2800_probe_rt(rt2x00dev);
	if (retval)
		return retval;

	/*
	 * Allocate eeprom data.
	 */
	retval = rt2800_validate_eeprom(rt2x00dev);
	if (retval)
		return retval;

	retval = rt2800_init_eeprom(rt2x00dev);
	if (retval)
		return retval;

	/*
	 * Enable rfkill polling by setting GPIO direction of the
	 * rfkill switch GPIO pin correctly.
	 */
	reg = rt2800_register_read(rt2x00dev, GPIO_CTRL);
	rt2x00_set_field32(&reg, GPIO_CTRL_DIR2, 1);
	rt2800_register_write(rt2x00dev, GPIO_CTRL, reg);

	/*
	 * Initialize hw specifications.
	 */
	retval = rt2800_probe_hw_mode(rt2x00dev);
	if (retval)
		return retval;

	/*
	 * Set device capabilities.
	 */
	__set_bit(CAPABILITY_CONTROL_FILTERS, &rt2x00dev->cap_flags);
	__set_bit(CAPABILITY_CONTROL_FILTER_PSPOLL, &rt2x00dev->cap_flags);
	if (!rt2x00_is_usb(rt2x00dev))
		__set_bit(CAPABILITY_PRE_TBTT_INTERRUPT, &rt2x00dev->cap_flags);

	/*
	 * Set device requirements.
	 */
	if (!rt2x00_is_soc(rt2x00dev))
		__set_bit(REQUIRE_FIRMWARE, &rt2x00dev->cap_flags);
	__set_bit(REQUIRE_L2PAD, &rt2x00dev->cap_flags);
	__set_bit(REQUIRE_TXSTATUS_FIFO, &rt2x00dev->cap_flags);
	if (!rt2800_hwcrypt_disabled(rt2x00dev))
		__set_bit(CAPABILITY_HW_CRYPTO, &rt2x00dev->cap_flags);
	__set_bit(CAPABILITY_LINK_TUNING, &rt2x00dev->cap_flags);
	__set_bit(REQUIRE_HT_TX_DESC, &rt2x00dev->cap_flags);
	if (rt2x00_is_usb(rt2x00dev))
		__set_bit(REQUIRE_PS_AUTOWAKE, &rt2x00dev->cap_flags);
	else {
		__set_bit(REQUIRE_DMA, &rt2x00dev->cap_flags);
		__set_bit(REQUIRE_TASKLET_CONTEXT, &rt2x00dev->cap_flags);
	}

	/*
	 * Set the rssi offset.
	 */
	rt2x00dev->rssi_offset = DEFAULT_RSSI_OFFSET;

	return 0;
}
EXPORT_SYMBOL_GPL(rt2800_probe_hw);

/*
 * IEEE80211 stack callback functions.
 */
void rt2800_get_key_seq(struct ieee80211_hw *hw,
			struct ieee80211_key_conf *key,
			struct ieee80211_key_seq *seq)
{
	struct rt2x00_dev *rt2x00dev = hw->priv;
	struct mac_iveiv_entry iveiv_entry;
	u32 offset;

	if (key->cipher != WLAN_CIPHER_SUITE_TKIP)
		return;

	offset = MAC_IVEIV_ENTRY(key->hw_key_idx);
	rt2800_register_multiread(rt2x00dev, offset,
				      &iveiv_entry, sizeof(iveiv_entry));

	memcpy(&seq->tkip.iv16, &iveiv_entry.iv[0], 2);
	memcpy(&seq->tkip.iv32, &iveiv_entry.iv[4], 4);
}
EXPORT_SYMBOL_GPL(rt2800_get_key_seq);

int rt2800_set_rts_threshold(struct ieee80211_hw *hw, u32 value)
{
	struct rt2x00_dev *rt2x00dev = hw->priv;
	u32 reg;
	bool enabled = (value < IEEE80211_MAX_RTS_THRESHOLD);

	reg = rt2800_register_read(rt2x00dev, TX_RTS_CFG);
	rt2x00_set_field32(&reg, TX_RTS_CFG_RTS_THRES, value);
	rt2800_register_write(rt2x00dev, TX_RTS_CFG, reg);

	reg = rt2800_register_read(rt2x00dev, CCK_PROT_CFG);
	rt2x00_set_field32(&reg, CCK_PROT_CFG_RTS_TH_EN, enabled);
	rt2800_register_write(rt2x00dev, CCK_PROT_CFG, reg);

	reg = rt2800_register_read(rt2x00dev, OFDM_PROT_CFG);
	rt2x00_set_field32(&reg, OFDM_PROT_CFG_RTS_TH_EN, enabled);
	rt2800_register_write(rt2x00dev, OFDM_PROT_CFG, reg);

	reg = rt2800_register_read(rt2x00dev, MM20_PROT_CFG);
	rt2x00_set_field32(&reg, MM20_PROT_CFG_RTS_TH_EN, enabled);
	rt2800_register_write(rt2x00dev, MM20_PROT_CFG, reg);

	reg = rt2800_register_read(rt2x00dev, MM40_PROT_CFG);
	rt2x00_set_field32(&reg, MM40_PROT_CFG_RTS_TH_EN, enabled);
	rt2800_register_write(rt2x00dev, MM40_PROT_CFG, reg);

	reg = rt2800_register_read(rt2x00dev, GF20_PROT_CFG);
	rt2x00_set_field32(&reg, GF20_PROT_CFG_RTS_TH_EN, enabled);
	rt2800_register_write(rt2x00dev, GF20_PROT_CFG, reg);

	reg = rt2800_register_read(rt2x00dev, GF40_PROT_CFG);
	rt2x00_set_field32(&reg, GF40_PROT_CFG_RTS_TH_EN, enabled);
	rt2800_register_write(rt2x00dev, GF40_PROT_CFG, reg);

	return 0;
}
EXPORT_SYMBOL_GPL(rt2800_set_rts_threshold);

int rt2800_conf_tx(struct ieee80211_hw *hw,
		   struct ieee80211_vif *vif, u16 queue_idx,
		   const struct ieee80211_tx_queue_params *params)
{
	struct rt2x00_dev *rt2x00dev = hw->priv;
	struct data_queue *queue;
	struct rt2x00_field32 field;
	int retval;
	u32 reg;
	u32 offset;

	/*
	 * First pass the configuration through rt2x00lib, that will
	 * update the queue settings and validate the input. After that
	 * we are free to update the registers based on the value
	 * in the queue parameter.
	 */
	retval = rt2x00mac_conf_tx(hw, vif, queue_idx, params);
	if (retval)
		return retval;

	/*
	 * We only need to perform additional register initialization
	 * for WMM queues/
	 */
	if (queue_idx >= 4)
		return 0;

	queue = rt2x00queue_get_tx_queue(rt2x00dev, queue_idx);

	/* Update WMM TXOP register */
	offset = WMM_TXOP0_CFG + (sizeof(u32) * (!!(queue_idx & 2)));
	field.bit_offset = (queue_idx & 1) * 16;
	field.bit_mask = 0xffff << field.bit_offset;

	reg = rt2800_register_read(rt2x00dev, offset);
	rt2x00_set_field32(&reg, field, queue->txop);
	rt2800_register_write(rt2x00dev, offset, reg);

	/* Update WMM registers */
	field.bit_offset = queue_idx * 4;
	field.bit_mask = 0xf << field.bit_offset;

	reg = rt2800_register_read(rt2x00dev, WMM_AIFSN_CFG);
	rt2x00_set_field32(&reg, field, queue->aifs);
	rt2800_register_write(rt2x00dev, WMM_AIFSN_CFG, reg);

	reg = rt2800_register_read(rt2x00dev, WMM_CWMIN_CFG);
	rt2x00_set_field32(&reg, field, queue->cw_min);
	rt2800_register_write(rt2x00dev, WMM_CWMIN_CFG, reg);

	reg = rt2800_register_read(rt2x00dev, WMM_CWMAX_CFG);
	rt2x00_set_field32(&reg, field, queue->cw_max);
	rt2800_register_write(rt2x00dev, WMM_CWMAX_CFG, reg);

	/* Update EDCA registers */
	offset = EDCA_AC0_CFG + (sizeof(u32) * queue_idx);

	reg = rt2800_register_read(rt2x00dev, offset);
	rt2x00_set_field32(&reg, EDCA_AC0_CFG_TX_OP, queue->txop);
	rt2x00_set_field32(&reg, EDCA_AC0_CFG_AIFSN, queue->aifs);
	rt2x00_set_field32(&reg, EDCA_AC0_CFG_CWMIN, queue->cw_min);
	rt2x00_set_field32(&reg, EDCA_AC0_CFG_CWMAX, queue->cw_max);
	rt2800_register_write(rt2x00dev, offset, reg);

	return 0;
}
EXPORT_SYMBOL_GPL(rt2800_conf_tx);

u64 rt2800_get_tsf(struct ieee80211_hw *hw, struct ieee80211_vif *vif)
{
	struct rt2x00_dev *rt2x00dev = hw->priv;
	u64 tsf;
	u32 reg;

	reg = rt2800_register_read(rt2x00dev, TSF_TIMER_DW1);
	tsf = (u64) rt2x00_get_field32(reg, TSF_TIMER_DW1_HIGH_WORD) << 32;
	reg = rt2800_register_read(rt2x00dev, TSF_TIMER_DW0);
	tsf |= rt2x00_get_field32(reg, TSF_TIMER_DW0_LOW_WORD);

	return tsf;
}
EXPORT_SYMBOL_GPL(rt2800_get_tsf);

int rt2800_ampdu_action(struct ieee80211_hw *hw, struct ieee80211_vif *vif,
			struct ieee80211_ampdu_params *params)
{
	struct ieee80211_sta *sta = params->sta;
	enum ieee80211_ampdu_mlme_action action = params->action;
	u16 tid = params->tid;
	struct rt2x00_sta *sta_priv = (struct rt2x00_sta *)sta->drv_priv;
	int ret = 0;

	/*
	 * Don't allow aggregation for stations the hardware isn't aware
	 * of because tx status reports for frames to an unknown station
	 * always contain wcid=WCID_END+1 and thus we can't distinguish
	 * between multiple stations which leads to unwanted situations
	 * when the hw reorders frames due to aggregation.
	 */
	if (sta_priv->wcid > WCID_END)
		return 1;

	switch (action) {
	case IEEE80211_AMPDU_RX_START:
	case IEEE80211_AMPDU_RX_STOP:
		/*
		 * The hw itself takes care of setting up BlockAck mechanisms.
		 * So, we only have to allow mac80211 to nagotiate a BlockAck
		 * agreement. Once that is done, the hw will BlockAck incoming
		 * AMPDUs without further setup.
		 */
		break;
	case IEEE80211_AMPDU_TX_START:
		ieee80211_start_tx_ba_cb_irqsafe(vif, sta->addr, tid);
		break;
	case IEEE80211_AMPDU_TX_STOP_CONT:
	case IEEE80211_AMPDU_TX_STOP_FLUSH:
	case IEEE80211_AMPDU_TX_STOP_FLUSH_CONT:
		ieee80211_stop_tx_ba_cb_irqsafe(vif, sta->addr, tid);
		break;
	case IEEE80211_AMPDU_TX_OPERATIONAL:
		break;
	default:
		rt2x00_warn((struct rt2x00_dev *)hw->priv,
			    "Unknown AMPDU action\n");
	}

	return ret;
}
EXPORT_SYMBOL_GPL(rt2800_ampdu_action);

int rt2800_get_survey(struct ieee80211_hw *hw, int idx,
		      struct survey_info *survey)
{
	struct rt2x00_dev *rt2x00dev = hw->priv;
	struct ieee80211_conf *conf = &hw->conf;
	u32 idle, busy, busy_ext;

	if (idx != 0)
		return -ENOENT;

	survey->channel = conf->chandef.chan;

	idle = rt2800_register_read(rt2x00dev, CH_IDLE_STA);
	busy = rt2800_register_read(rt2x00dev, CH_BUSY_STA);
	busy_ext = rt2800_register_read(rt2x00dev, CH_BUSY_STA_SEC);

	if (idle || busy) {
		survey->filled = SURVEY_INFO_TIME |
				 SURVEY_INFO_TIME_BUSY |
				 SURVEY_INFO_TIME_EXT_BUSY;

		survey->time = (idle + busy) / 1000;
		survey->time_busy = busy / 1000;
		survey->time_ext_busy = busy_ext / 1000;
	}

	if (!(hw->conf.flags & IEEE80211_CONF_OFFCHANNEL))
		survey->filled |= SURVEY_INFO_IN_USE;

	return 0;

}
EXPORT_SYMBOL_GPL(rt2800_get_survey);

MODULE_AUTHOR(DRV_PROJECT ", Bartlomiej Zolnierkiewicz");
MODULE_VERSION(DRV_VERSION);
MODULE_DESCRIPTION("Ralink RT2800 library");
MODULE_LICENSE("GPL");<|MERGE_RESOLUTION|>--- conflicted
+++ resolved
@@ -3702,14 +3702,10 @@
 	if (rt2x00_rt(rt2x00dev, RT3572))
 		rt2800_rfcsr_write(rt2x00dev, 8, 0);
 
-<<<<<<< HEAD
-	tx_pin = rt2800_register_read(rt2x00dev, TX_PIN_CFG);
-=======
 	if (rt2x00_rt(rt2x00dev, RT6352))
 		tx_pin = rt2800_register_read(rt2x00dev, TX_PIN_CFG);
 	else
 		tx_pin = 0;
->>>>>>> bb176f67
 
 	switch (rt2x00dev->default_ant.tx_chain_num) {
 	case 3:
