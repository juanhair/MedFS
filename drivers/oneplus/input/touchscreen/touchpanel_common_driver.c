#include <asm/uaccess.h>
#include <linux/irq.h>
#include <linux/kernel.h>
#include <linux/slab.h>
#include <linux/task_work.h>
#include <linux/rtc.h>
#include <linux/syscalls.h>
#include <linux/timer.h>
#include <linux/of_gpio.h>
#include <linux/time.h>
#include <linux/delay.h>
#include <linux/regulator/consumer.h>
#include <linux/oem/project_info.h>
#include <linux/time.h>
#include <linux/pm_wakeup.h>
#include <linux/oem/boot_mode.h>


#ifndef TPD_USE_EINT
#include <linux/hrtimer.h>
#endif

#ifdef CONFIG_FB
#include <linux/fb.h>
#include <linux/notifier.h>
#endif

//#ifdef CONFIG_DRM_MSM
//#include <linux/msm_drm_notify.h>
#include <drm/drm_panel.h>
//#endif

#include "touchpanel_common.h"
#include "samsung/s6sy761/sec_drivers_s6sy761.h"
#include "util_interface/touch_interfaces.h"

/*******Part0:LOG TAG Declear************************/
#define TPD_PRINT_POINT_NUM 150
#define TPD_DEVICE "touchpanel"
#define TPD_INFO(a, arg...)  pr_err("[TP]"TPD_DEVICE ": " a, ##arg)
#define TPD_DEBUG(a, arg...)\
	do{\
		if (LEVEL_DEBUG == tp_debug)\
		pr_err("[TP]"TPD_DEVICE ": " a, ##arg);\
	}while(0)

#define TPD_DETAIL(a, arg...)\
	do{\
		if (LEVEL_BASIC != tp_debug)\
		pr_err("[TP]"TPD_DEVICE ": " a, ##arg);\
	}while(0)

#define TPD_SPECIFIC_PRINT(count, a, arg...)\
	do{\
		if (count++ == TPD_PRINT_POINT_NUM || LEVEL_DEBUG == tp_debug) {\
			TPD_INFO(TPD_DEVICE ": " a, ##arg);\
			count = 0;\
		}\
	}while(0)

/*******Part1:Global variables Area********************/
unsigned int tp_debug = 0;
unsigned int tp_register_times = 0;
//unsigned int probe_time = 0;
struct touchpanel_data *g_tp = NULL;
<<<<<<< HEAD
struct point_info *pre_points = NULL;
int tp_1v8_power = 1;
=======
int tp_1v8_power = 0;
>>>>>>> 33a4946e
static DECLARE_WAIT_QUEUE_HEAD(waiter);
static struct input_dev *ps_input_dev = NULL;
static int lcd_id = 0;
static int gesture_switch_value = 0;
struct drm_panel *lcd_active_panel;


int sigle_num = 0;
struct timeval tpstart, tpend;
int pointx[2] = {0, 0};
int pointy[2] = {0, 0};
#define ABS(a,b) ((a - b > 0) ? a - b : b - a)

uint8_t DouTap_enable = 0;				 // double tap
uint8_t UpVee_enable  = 0;				 // V
uint8_t LeftVee_enable = 0; 			 // >
uint8_t RightVee_enable = 0;			 // <
uint8_t Circle_enable = 0;				 // O
uint8_t DouSwip_enable = 0; 			 // ||
uint8_t Mgestrue_enable = 0;			 // M
uint8_t Wgestrue_enable = 0;			 // W
uint8_t Sgestrue_enable = 0;			 // S
uint8_t SingleTap_enable = 0;			 // single tap
uint8_t Enable_gesture = 0;

/*******Part2:declear Area********************************/
static void speedup_resume(struct work_struct *work);
void esd_handle_switch(struct esd_information *esd_info, bool flag);
int opticalfp_irq_handler(struct fp_underscreen_info* tp_info);


#ifdef TPD_USE_EINT
static irqreturn_t tp_irq_thread_fn(int irq, void *dev_id);
#endif

//#if defined(CONFIG_FB) || defined(CONFIG_DRM_MSM)
static int tfb_notifier_callback(struct notifier_block *self, unsigned long event, void *data);
//#endif
static int reverse_charge_notifier_callback(struct notifier_block *self, unsigned long event, void *data);
static int tp_delta_print_notifier_callback(struct notifier_block *self, unsigned long event, void *data);

static void tp_touch_release(struct touchpanel_data *ts);
static void tp_btnkey_release(struct touchpanel_data *ts);
static void tp_fw_update_work(struct work_struct *work);
static int init_debug_info_proc(struct touchpanel_data *ts);
static void tp_work_func(struct touchpanel_data *ts);
__attribute__((weak)) int request_firmware_select(const struct firmware **firmware_p, const char *name, struct device *device) {return 1;}
__attribute__((weak)) int register_devinfo(char *name, struct manufacture_info *info) {return 1;}
__attribute__((weak)) int preconfig_power_control(struct touchpanel_data *ts) {return 0;}
__attribute__((weak)) int reconfig_power_control(struct touchpanel_data *ts) {return 0;}

static int __init get_cmdlinelcd_id(char *str)
{
	TPD_INFO("%s enter %s\n", __func__, str);
	if (str) {
		if (strncmp(str, "qcom,mdss_dsi_samsung_oneplus_dsc_cmd:", 33) == 0) { //using 18821 TP
			lcd_id = 0;
		} else if (strncmp(str, "qcom,mdss_dsi_samsung_ana6706_dsc_cmd:", 33) == 0) { //using 19811 TP
			lcd_id = 1;
		}
	}
	return 0;
}
__setup("msm_drm.dsi_display0=", get_cmdlinelcd_id);


int check_touchirq_triggerd(void)
{
	int value = -1;

	if (!g_tp) {
		return 0;
	}
	if (!g_tp->gesture_enable) {
		return 0;
	}
	value = gpio_get_value(g_tp->hw_res.irq_gpio);
	if ((value == 0) && (g_tp->irq_flags & IRQF_TRIGGER_LOW)) {
		return 1;
	}

	return 0;
}

/*******Part3:Function  Area********************************/
/**
 * operate_mode_switch - switch work mode based on current params
 * @ts: touchpanel_data struct using for common driver
 *
 * switch work mode based on current params(gesture_enable, limit_enable, glove_enable)
 * Do not care the result: Return void type
 */
void operate_mode_switch(struct touchpanel_data *ts)
{
	if (!ts->ts_ops->mode_switch) {
		TPD_INFO("not support ts_ops->mode_switch callback\n");
		return;
	}

	TPD_INFO("%s:enter", __func__);

	if (ts->is_suspended) {
		if (ts->game_switch_support)
			ts->ts_ops->mode_switch(ts->chip_data, MODE_GAME, false);

		if (ts->black_gesture_support) {
			if (ts->gesture_enable == 1) {
				ts->ts_ops->mode_switch(ts->chip_data, MODE_GESTURE, true);
				if (ts->mode_switch_type == SEQUENCE)
					ts->ts_ops->mode_switch(ts->chip_data, MODE_NORMAL, true);
				//if (ts->touch_hold_support){
				//	if(ts->ts_ops->enable_fingerprint){
				//		ts->ts_ops->enable_fingerprint(ts->chip_data, ts->touch_hold_enable);
				//	}
				//}
			} else {
				ts->ts_ops->mode_switch(ts->chip_data, MODE_GESTURE, false);
				if (ts->mode_switch_type == SEQUENCE)
					ts->ts_ops->mode_switch(ts->chip_data, MODE_SLEEP, true);
			}
		} else
			ts->ts_ops->mode_switch(ts->chip_data, MODE_SLEEP, true);
	} else {
		if (ts->ear_sense_support) {
			ts->ts_ops->mode_switch(ts->chip_data, MODE_EARSENSE, ts->es_enable == 1);
			ts->ts_ops->mode_switch(ts->chip_data, MODE_PALM_REJECTION, ts->palm_enable);
		}

		if (ts->face_detect_support) {
			//ts->ts_ops->mode_switch(ts->chip_data, MODE_FACE_DETECT, ts->fd_enable == 1);
		}

		//if (ts->touch_hold_support) {
		//	if(ts->ts_ops->enable_fingerprint){
		//		ts->ts_ops->enable_fingerprint(ts->chip_data, ts->touch_hold_enable);
		//	}
		//}
		if (ts->mode_switch_type == SEQUENCE) {
			if (ts->black_gesture_support)
				ts->ts_ops->mode_switch(ts->chip_data, MODE_GESTURE, false);
		}
		if (ts->edge_limit_support)
			ts->ts_ops->mode_switch(ts->chip_data, MODE_EDGE, ts->limit_edge);

		if (ts->glove_mode_support)
			ts->ts_ops->mode_switch(ts->chip_data, MODE_GLOVE, ts->glove_enable);

		if (ts->charge_detect_support) {
			if (ts->charge_detect == 1)//if in charge status,enable charge mode
				ts->ts_ops->mode_switch(ts->chip_data, MODE_CHARGE, true);
		}
		if (ts->wireless_charge_support) {
			if (ts->wireless_charge_detect == 1)//if in wireless sstatus, enable wireless mode
				ts->ts_ops->mode_switch(ts->chip_data, MODE_WIRELESS_CHARGE, true);
		}
		if (ts->touch_hold_support)
			if (!ts->skip_enable_touchhold)//fingerprint is lock, enable touchhold when resume.
				ts->ts_ops->mode_switch(ts->chip_data, MODE_TOUCH_HOLD, ts->touch_hold_enable);

		if (ts->reverse_charge_status)
			ts->ts_ops->mode_switch(ts->chip_data, MODE_REVERSE_WIRELESS_CHARGE, ts->reverse_charge_status);

		if (ts->audio_noise_support)
			ts->ts_ops->mode_switch(ts->chip_data, MODE_AUDIO_NOISE, ts->audio_noise_detect);

		if (ts->wet_mode_status)
			ts->ts_ops->mode_switch(ts->chip_data, MODE_WET_DETECT, ts->wet_mode_status);

		ts->ts_ops->mode_switch(ts->chip_data, MODE_LIMIT_SWITCH, ts->limit_switch);

		ts->ts_ops->mode_switch(ts->chip_data, MODE_NORMAL, true);
	}
}

static void tp_touch_down(struct touchpanel_data *ts, struct point_info points, int touch_report_num, int id)
{
	static int last_width_major;
	static int point_num = 0;

	if (ts->input_dev == NULL)
		return;

	input_report_key(ts->input_dev, BTN_TOUCH, 1);
	input_report_key(ts->input_dev, BTN_TOOL_FINGER, 1);
#ifdef CONFIG_TOUCHPANEL_MTK_PLATFORM
	if (ts->boot_mode == RECOVERY_BOOT)
#else
		if (ts->boot_mode == MSM_BOOT_MODE_RECOVERY)
#endif
			input_report_abs(ts->input_dev, ABS_MT_TOUCH_MAJOR, points.z);
		else {
			if (touch_report_num == 1) {
				input_report_abs(ts->input_dev, ABS_MT_WIDTH_MAJOR, points.width_major);
				last_width_major = points.width_major;
			} else if (!(touch_report_num & 0x7f) || touch_report_num == 30) {	//avoid same point info getevent cannot report
				//if touch_report_num == 127, every 127 points, change width_major
				//down and keep long time, auto repeat per 5 seconds, for weixing
				//report move event after down event, for weixing voice delay problem, 30 -> 300ms in order to avoid the intercept by shortcut
				if (last_width_major == points.width_major)
					last_width_major = points.width_major + 1;
				else
					last_width_major = points.width_major;
				input_report_abs(ts->input_dev, ABS_MT_WIDTH_MAJOR, last_width_major);
			}
			if (ts->smart_gesture_support && (points.touch_major > 0x12) &&\
					(points.x > ts->touch_major_limit.width_range) && (points.x < ts->resolution_info.max_x - ts->touch_major_limit.width_range) &&\
					(points.y > ts->touch_major_limit.height_range) && (points.y < ts->resolution_info.max_y - ts->touch_major_limit.height_range)) {
				input_report_abs(ts->input_dev, ABS_MT_TOUCH_MAJOR, points.touch_major);
			}
			if(!CHK_BIT(ts->irq_slot, (1<<id)))
				TPD_DETAIL("first touch point id %d [%4d %4d %4d]\n", id, points.x, points.y, points.z);
		}
	input_report_abs(ts->input_dev, ABS_MT_POSITION_X, points.x);
	input_report_abs(ts->input_dev, ABS_MT_POSITION_Y, points.y);

	TPD_SPECIFIC_PRINT(point_num, "Touchpanel id %d :Down[%4d %4d %4d]\n", id, points.x, points.y, points.z);

#ifndef TYPE_B_PROTOCOL
	input_mt_sync(ts->input_dev);
#endif
}

static void tp_touch_up(struct touchpanel_data *ts)
{
	if (ts->input_dev == NULL)
		return;

	input_report_key(ts->input_dev, BTN_TOUCH, 0);
	input_report_key(ts->input_dev, BTN_TOOL_FINGER, 0);
#ifndef TYPE_B_PROTOCOL
	input_mt_sync(ts->input_dev);
#endif
}

static void tp_exception_handle(struct touchpanel_data *ts)
{
	if (!ts->ts_ops->reset) {
		TPD_INFO("not support ts->ts_ops->reset callback\n");
		return;
	}

	ts->ts_ops->reset(ts->chip_data);    // after reset, all registers set to default
	operate_mode_switch(ts);

	tp_btnkey_release(ts);
	tp_touch_release(ts);
}

static void tp_fw_auto_reset_handle(struct touchpanel_data *ts)
{
	TPD_INFO("%s\n", __func__);

	if(ts->ts_ops->write_ps_status) {
		ts->ts_ops->write_ps_status(ts->chip_data, ts->ps_status);

		if (!ts->ps_status) {
			if (ts->ts_ops->exit_esd_mode) {
				ts->ts_ops->exit_esd_mode(ts->chip_data);
			}
		}
	}

	operate_mode_switch(ts);

	tp_btnkey_release(ts);
	tp_touch_release(ts);
}

static void tp_geture_info_transform(struct gesture_info * gesture, struct resolution_info *resolution_info)
{
	gesture->Point_start.x = gesture->Point_start.x * resolution_info->LCD_WIDTH  / (resolution_info->max_x);
	gesture->Point_start.y = gesture->Point_start.y * resolution_info->LCD_HEIGHT / (resolution_info->max_y);
	gesture->Point_end.x   = gesture->Point_end.x   * resolution_info->LCD_WIDTH  / (resolution_info->max_x);
	gesture->Point_end.y   = gesture->Point_end.y   * resolution_info->LCD_HEIGHT / (resolution_info->max_y);
	gesture->Point_1st.x   = gesture->Point_1st.x   * resolution_info->LCD_WIDTH  / (resolution_info->max_x);
	gesture->Point_1st.y   = gesture->Point_1st.y   * resolution_info->LCD_HEIGHT / (resolution_info->max_y);
	gesture->Point_2nd.x   = gesture->Point_2nd.x   * resolution_info->LCD_WIDTH  / (resolution_info->max_x);
	gesture->Point_2nd.y   = gesture->Point_2nd.y   * resolution_info->LCD_HEIGHT / (resolution_info->max_y);
	gesture->Point_3rd.x   = gesture->Point_3rd.x   * resolution_info->LCD_WIDTH  / (resolution_info->max_x);
	gesture->Point_3rd.y   = gesture->Point_3rd.y   * resolution_info->LCD_HEIGHT / (resolution_info->max_y);
	gesture->Point_4th.x   = gesture->Point_4th.x   * resolution_info->LCD_WIDTH  / (resolution_info->max_x);
	gesture->Point_4th.y   = gesture->Point_4th.y   * resolution_info->LCD_HEIGHT / (resolution_info->max_y);
}

int sec_double_tap(struct gesture_info *gesture)
{
	uint32_t timeuse = 0;

	if (sigle_num == 0) {
		do_gettimeofday(&tpstart);
		pointx[0] = gesture->Point_start.x;
		pointy[0] = gesture->Point_start.y;
		sigle_num ++;
		TPD_DEBUG("first enter double tap\n");
	} else if (sigle_num == 1) {
		do_gettimeofday(&tpend);
		pointx[1] = gesture->Point_start.x;
		pointy[1] = gesture->Point_start.y;
		sigle_num = 0;
		timeuse = 1000000 * (tpend.tv_sec-tpstart.tv_sec)
			+ tpend.tv_usec-tpstart.tv_usec;
		TPD_DEBUG("timeuse = %d, distance[x] = %d, distance[y] = %d\n", timeuse, ABS(pointx[0], pointx[1]), ABS(pointy[0], pointy[1]));
		if((ABS(pointx[0], pointx[1]) < 150) && (ABS(pointy[0], pointy[1]) < 200) && (timeuse < 500000)){
			return 1;
		}else {
			TPD_DEBUG("not match double tap\n");
			do_gettimeofday(&tpstart);
			pointx[0] = gesture->Point_start.x;
			pointy[0] = gesture->Point_start.y;
			sigle_num = 1;
		}
	}
	return 0;

}

static void tp_gesture_handle(struct touchpanel_data *ts)
{
	struct gesture_info gesture_info_temp;
	bool enabled = false;
	int key = -1;

	if (!ts->ts_ops->get_gesture_info) {
		TPD_INFO("not support ts->ts_ops->get_gesture_info callback\n");
		return;
	}

	memset(&gesture_info_temp, 0, sizeof(struct gesture_info));
	ts->ts_ops->get_gesture_info(ts->chip_data, &gesture_info_temp);
	tp_geture_info_transform(&gesture_info_temp, &ts->resolution_info);
	if (DouTap_enable) {
		if(gesture_info_temp.gesture_type == SingleTap) {
			if (sec_double_tap(&gesture_info_temp) == 1)
			{
				gesture_info_temp.gesture_type  = DouTap;
			}
		}
	}

	TPD_INFO("detect %s gesture\n", gesture_info_temp.gesture_type == DouTap ? "double tap" :
			gesture_info_temp.gesture_type == UpVee ? "up vee" :
			gesture_info_temp.gesture_type == DownVee ? "down vee" :
			gesture_info_temp.gesture_type == LeftVee ? "(>)" :
			gesture_info_temp.gesture_type == RightVee ? "(<)" :
			gesture_info_temp.gesture_type == Circle ? "o" :
			gesture_info_temp.gesture_type == DouSwip ? "(||)" :
			gesture_info_temp.gesture_type == Left2RightSwip ? "(-->)" :
			gesture_info_temp.gesture_type == Right2LeftSwip ? "(<--)" :
			gesture_info_temp.gesture_type == Up2DownSwip ? "up to down |" :
			gesture_info_temp.gesture_type == Down2UpSwip ? "down to up |" :
			gesture_info_temp.gesture_type == Mgestrue ? "(M)" :
			gesture_info_temp.gesture_type == Sgestrue ? "(S)" :
			gesture_info_temp.gesture_type == SingleTap ? "(single tap)" :
			gesture_info_temp.gesture_type == Wgestrue ? "(W)" : "unknown");

	switch (gesture_info_temp.gesture_type) {
		case DouTap:
			enabled = DouTap_enable;
			key = KEY_DOUBLE_TAP;
			break;
		case UpVee:
			enabled = UpVee_enable;
			key = KEY_GESTURE_DOWN_ARROW;
			break;
		case LeftVee:
			enabled = LeftVee_enable;
			key = KEY_GESTURE_RIGHT_ARROW;
			break;
		case RightVee:
			enabled = RightVee_enable;
			key = KEY_GESTURE_LEFT_ARROW;
			break;
		case Circle:
			enabled = Circle_enable;
			key = KEY_GESTURE_CIRCLE;
			break;
		case DouSwip:
			enabled = DouSwip_enable;
			key = KEY_GESTURE_TWO_SWIPE;
			break;
		case Mgestrue:
			enabled = Mgestrue_enable;
			key = KEY_GESTURE_M;
			break;
		case Sgestrue:
			enabled = Sgestrue_enable;
			key = KEY_GESTURE_S;
			break;
		case SingleTap:
			enabled = SingleTap_enable;
			key = KEY_GESTURE_SINGLE_TAP;
			break;
		case Wgestrue:
			enabled = Wgestrue_enable;
			key = KEY_GESTURE_W;
			break;
	}

	if (enabled) {
		memcpy(&ts->gesture, &gesture_info_temp, sizeof(struct gesture_info));
		input_report_key(ts->input_dev, key, 1);
		input_sync(ts->input_dev);
		input_report_key(ts->input_dev, key, 0);
		input_sync(ts->input_dev);
	}
}

void tp_touch_btnkey_release(void)
{
	struct touchpanel_data *ts = g_tp;

	if (!ts) {
		TPD_INFO("ts is NULL\n");
		return ;
	}

	tp_touch_release(ts);
	tp_btnkey_release(ts);
}

static void tp_touch_release(struct touchpanel_data *ts)
{
	int i = 0;

#ifdef TYPE_B_PROTOCOL
	if (ts->report_flow_unlock_support) {
		mutex_lock(&ts->report_mutex);
	}
	for (i = 0; i < ts->max_num; i++) {
		input_mt_slot(ts->input_dev, i);
		input_mt_report_slot_state(ts->input_dev, MT_TOOL_FINGER, 0);
	}
	input_report_key(ts->input_dev, BTN_TOUCH, 0);
	input_report_key(ts->input_dev, BTN_TOOL_FINGER, 0);
	input_sync(ts->input_dev);
	if (ts->report_flow_unlock_support) {
                mutex_unlock(&ts->report_mutex);
        }
#else
	input_report_key(ts->input_dev, BTN_TOUCH, 0);
	input_report_key(ts->input_dev, BTN_TOOL_FINGER, 0);
	input_mt_sync(ts->input_dev);
	input_sync(ts->input_dev);
#endif
	TPD_INFO("release all touch point and key, clear tp touch down flag\n");
	ts->view_area_touched = 0; //realse all touch point,must clear this flag
	ts->touch_count = 0;
	ts->irq_slot = 0;
	ts->corner_delay_up = -1;
}

static bool edge_point_process(struct touchpanel_data *ts, struct point_info points)
{
	if (ts->limit_edge) {
		if (points.x > ts->edge_limit.left_x2 && points.x < ts->edge_limit.right_x2) {
			if (ts->edge_limit.in_which_area == AREA_EDGE)
				tp_touch_release(ts);
			ts->edge_limit.in_which_area = AREA_NORMAL;
		} else if ((points.x > ts->edge_limit.left_x1 && points.x < ts->edge_limit.left_x2) || (points.x >ts->edge_limit.right_x2 && points.x < ts->edge_limit.right_x1)) {//area2
			if (ts->edge_limit.in_which_area == AREA_EDGE) {
				ts->edge_limit.in_which_area = AREA_CRITICAL;
			}
		} else if (points.x < ts->edge_limit.left_x1 || points.x > ts->edge_limit.right_x1) {        //area 1
			if (ts->edge_limit.in_which_area == AREA_CRITICAL) {
				ts->edge_limit.in_which_area = AREA_EDGE;
				return true;
			}
			if (ts->edge_limit.in_which_area ==  AREA_NORMAL)
				return true;

			ts->edge_limit.in_which_area = AREA_EDGE;
		}
	}

	return false;
}

static bool corner_point_process(struct touchpanel_data *ts, struct corner_info *corner, struct point_info *points, int i)
{
	int j;
	if (ts->limit_corner) {
		if ((ts->limit_corner & (1 << CORNER_TOPLEFT)) && (points[i].x < ts->edge_limit.left_x3 && points[i].y < ts->edge_limit.left_y1)) {
			points[i].type  = AREA_CORNER;
			if (ts->edge_limit.in_which_area == AREA_NORMAL)
				return true;

			corner[CORNER_TOPLEFT].id = i;
			corner[CORNER_TOPLEFT].point = points[i];
			corner[CORNER_TOPLEFT].flag = true;

			ts->edge_limit.in_which_area = points[i].type;
		}
		if ((ts->limit_corner & (1 << CORNER_TOPRIGHT))  && (points[i].x < ts->edge_limit.left_x3 && points[i].y > ts->edge_limit.right_y1)) {
			points[i].type  = AREA_CORNER;
			if (ts->edge_limit.in_which_area == AREA_NORMAL)
				return true;

			corner[CORNER_TOPRIGHT].id = i;
			corner[CORNER_TOPRIGHT].point = points[i];
			corner[CORNER_TOPRIGHT].flag = true;

			ts->edge_limit.in_which_area = points[i].type;
		}
		if ((ts->limit_corner & (1 << CORNER_BOTTOMLEFT))  && (points[i].x > ts->edge_limit.right_x3 && points[i].y < ts->edge_limit.left_y1)) {
			points[i].type  = AREA_CORNER;
			if (ts->edge_limit.in_which_area == AREA_NORMAL)
				return true;

			corner[CORNER_BOTTOMLEFT].id = i;
			corner[CORNER_BOTTOMLEFT].point = points[i];
			corner[CORNER_BOTTOMLEFT].flag = true;

			ts->edge_limit.in_which_area = points[i].type;
		}
		if ((ts->limit_corner & (1 << CORNER_BOTTOMRIGHT))  && (points[i].x > ts->edge_limit.right_x3 && points[i].y > ts->edge_limit.right_y1)) {
			points[i].type  = AREA_CORNER;
			if (ts->edge_limit.in_which_area == AREA_NORMAL)
				return true;

			corner[CORNER_BOTTOMRIGHT].id = i;
			corner[CORNER_BOTTOMRIGHT].point = points[i];
			corner[CORNER_BOTTOMRIGHT].flag = true;

			ts->edge_limit.in_which_area = points[i].type;
		}

		if (points[i].type != AREA_CORNER) {
			if (ts->edge_limit.in_which_area == AREA_CORNER) {
				if(ts->corner_delay_up == 0) {
					for (j = 0; j < 4; j++) {
						if (corner[j].flag) {
#ifdef TYPE_B_PROTOCOL
							input_mt_slot(ts->input_dev, corner[j].id);
							input_mt_report_slot_state(ts->input_dev, MT_TOOL_FINGER, 0);
#endif
						}
					}
					ts->corner_delay_up = -1;
				} else {
					ts->corner_delay_up = 1;
				}
			}
			if(ts->corner_delay_up == -1) {
				points[i].type = AREA_NORMAL;
				ts->edge_limit.in_which_area = points[i].type;
			}
		}

	}

	return false;
}

static void tp_touch_handle(struct touchpanel_data *ts)
{
	int i = 0;
	uint8_t finger_num = 0, touch_near_edge = 0;
	int obj_attention = 0;
	struct point_info *points;
	struct corner_info corner[4];
	static bool up_status = false;
	static struct point_info last_point = {.x = 0, .y = 0};
	static int touch_report_num = 0;

	if (!ts->ts_ops->get_touch_points) {
		TPD_INFO("not support ts->ts_ops->get_touch_points callback\n");
		return;
	}

	points= kzalloc(sizeof(struct point_info)*ts->max_num, GFP_KERNEL);
	if (!points) {
		TPD_INFO("points kzalloc failed\n");
		return;
	}
	memset(corner, 0, sizeof(corner));
	if (ts->reject_point) {		//sensor will reject point when call mode.
		if (ts->touch_count) {
#ifdef TYPE_B_PROTOCOL
			for (i = 0; i < ts->max_num; i++) {
				input_mt_slot(ts->input_dev, i);
				input_mt_report_slot_state(ts->input_dev, MT_TOOL_FINGER, 0);
			}
#endif
			input_report_key(ts->input_dev, BTN_TOUCH, 0);
			input_report_key(ts->input_dev, BTN_TOOL_FINGER, 0);
#ifndef TYPE_B_PROTOCOL
			input_mt_sync(ts->input_dev);
#endif
			input_sync(ts->input_dev);
		}
		kfree(points);
		return;
	}
	obj_attention = ts->ts_ops->get_touch_points(ts->chip_data, points, ts->max_num);
	mutex_lock(&ts->report_mutex);
	if ((obj_attention & TOUCH_BIT_CHECK) != 0) {
		up_status = false;
		for (i = 0; i < ts->max_num; i++) {
			if (((obj_attention & TOUCH_BIT_CHECK) >> i) & 0x01 && (points[i].status == 0)) // buf[0] == 0 is wrong point, no process
				continue;
			if (((obj_attention & TOUCH_BIT_CHECK) >> i) & 0x01 && (points[i].status != 0)) {
				//Edge process before report abs
				if (ts->edge_limit_support) {
					if (ts->corner_delay_up < 1 && corner_point_process(ts, corner, points, i))
						continue;
					if (edge_point_process(ts, points[i]))
						continue;
				}
#ifdef TYPE_B_PROTOCOL
				input_mt_slot(ts->input_dev, i);
				input_mt_report_slot_state(ts->input_dev, MT_TOOL_FINGER, 1);
#endif
				touch_report_num++;
				tp_touch_down(ts, points[i], touch_report_num, i);
				SET_BIT(ts->irq_slot, (1<<i));
				finger_num++;
				if (points[i].x > ts->resolution_info.max_x / 100 && points[i].x < ts->resolution_info.max_x * 99 / 100) {
					ts->view_area_touched = finger_num;
				} else {
					touch_near_edge++;
				}
				/*strore  the last point data*/
				memcpy(&last_point, &points[i], sizeof(struct point_info));
			}
#ifdef TYPE_B_PROTOCOL
			else {
				input_mt_slot(ts->input_dev, i);
				input_mt_report_slot_state(ts->input_dev, MT_TOOL_FINGER, 0);
			}
#endif
		}

		if(ts->corner_delay_up > -1) {
			TPD_DETAIL("corner_delay_up is %d\n", ts->corner_delay_up);
		}
		ts->corner_delay_up = ts->corner_delay_up > 0 ? ts->corner_delay_up - 1 : ts->corner_delay_up;
		if (touch_near_edge == finger_num) {        //means all the touchpoint is near the edge
			ts->view_area_touched = 0;
		}
		if(ts->ear_sense_support && ts->es_enable && (finger_num > ts->touch_count)) {
			ts->delta_state = TYPE_DELTA_BUSY;
			queue_work(ts->delta_read_wq, &ts->read_delta_work);
		}
	} else {
		if (up_status) {
			tp_touch_up(ts);
			mutex_unlock(&ts->report_mutex);
			return;
		}
		finger_num = 0;
		touch_report_num = 0;
#ifdef TYPE_B_PROTOCOL
		for (i = 0; i < ts->max_num; i++) {
			input_mt_slot(ts->input_dev, i);
			input_mt_report_slot_state(ts->input_dev, MT_TOOL_FINGER, 0);
		}
#endif
		tp_touch_up(ts);
		ts->view_area_touched = 0;
		ts->irq_slot = 0;
		up_status = true;
		ts->corner_delay_up = -1;
		TPD_DETAIL("all touch up,view_area_touched=%d finger_num=%d\n",ts->view_area_touched, finger_num);
		TPD_INFO("last point x:%d y:%d\n", last_point.x, last_point.y);
		if (ts->edge_limit_support)
			ts->edge_limit.in_which_area = AREA_NOTOUCH;
	}
	input_sync(ts->input_dev);
	ts->touch_count = finger_num;
	kfree(points);
	mutex_unlock(&ts->report_mutex);
}

static void tp_btnkey_release(struct touchpanel_data *ts)
{
	if (CHK_BIT(ts->vk_bitmap, BIT_MENU))
		input_report_key_reduce(ts->kpd_input_dev, KEY_MENU, 0);
	if (CHK_BIT(ts->vk_bitmap, BIT_HOME))
		input_report_key_reduce(ts->kpd_input_dev, KEY_HOMEPAGE, 0);
	if (CHK_BIT(ts->vk_bitmap, BIT_BACK))
		input_report_key_reduce(ts->kpd_input_dev, KEY_BACK, 0);
	input_sync(ts->kpd_input_dev);
}

static void tp_btnkey_handle(struct touchpanel_data *ts)
{
	u8 touch_state = 0;

	if (ts->vk_type != TYPE_AREA_SEPRATE) {
		TPD_DEBUG("TP vk_type not proper, checktouchpanel, button-type\n");

		return;
	}
	if (!ts->ts_ops->get_keycode) {
		TPD_INFO("not support ts->ts_ops->get_keycode callback\n");

		return;
	}
	touch_state = ts->ts_ops->get_keycode(ts->chip_data);

	if (CHK_BIT(ts->vk_bitmap, BIT_MENU))
		input_report_key_reduce(ts->kpd_input_dev, KEY_MENU, CHK_BIT(touch_state, BIT_MENU));
	if (CHK_BIT(ts->vk_bitmap, BIT_HOME))
		input_report_key_reduce(ts->kpd_input_dev, KEY_HOMEPAGE, CHK_BIT(touch_state, BIT_HOME));
	if (CHK_BIT(ts->vk_bitmap, BIT_BACK))
		input_report_key_reduce(ts->kpd_input_dev, KEY_BACK, CHK_BIT(touch_state, BIT_BACK));
	input_sync(ts->kpd_input_dev);
}

static void tp_config_handle(struct touchpanel_data *ts)
{
	int ret = 0;
	if (!ts->ts_ops->fw_handle) {
		TPD_INFO("not support ts->ts_ops->fw_handle callback\n");
		return;
	}

	ret = ts->ts_ops->fw_handle(ts->chip_data);
}

static void tp_datalogger_handle(struct touchpanel_data *ts)
{
	if (!ts->ts_ops->data_logger_get) {
		TPD_INFO("not support ts->ts_ops->data_logger_get callback\n");
		return;
	}

	ts->ts_ops->data_logger_get(ts->chip_data);
}

static void tp_healthreport_handle(struct touchpanel_data *ts)
{
	if (!ts->ts_ops->health_report) {
		TPD_INFO("not support ts->ts_ops->health_report callback\n");
		return;
	}

	ts->ts_ops->health_report(ts->chip_data);
}


static void tp_face_detect_handle(struct touchpanel_data *ts)
{
	int ps_state = 0;

	if (!ts->ts_ops->get_face_state) {
		TPD_INFO("not support ts->ts_ops->get_face_state callback\n");
		return;
	}
	TPD_INFO("enter tp_face_detect_handle\n");
	ps_state = ts->ts_ops->get_face_state(ts->chip_data);
	TPD_DETAIL("ps state: %s\n", ps_state > 0 ? "near" : "far");

	input_event(ps_input_dev, EV_MSC, MSC_RAW, ps_state > 0);
	input_sync(ps_input_dev);
}

static void tp_fingerprint_handle(struct touchpanel_data *ts)
{
	struct fp_underscreen_info fp_tpinfo;

	TPD_INFO("%s: enter\n", __func__);

	if (!ts->ts_ops->screenon_fingerprint_info) {
		TPD_INFO("not support screenon_fingerprint_info callback.\n");
		return;
	}

	ts->ts_ops->screenon_fingerprint_info(ts->chip_data, &fp_tpinfo);
	ts->fp_info.area_rate = fp_tpinfo.area_rate;
	ts->fp_info.x = fp_tpinfo.x;
	ts->fp_info.y = fp_tpinfo.y;
	if(fp_tpinfo.touch_state == FINGERPRINT_DOWN_DETECT) {
		TPD_INFO("screen on down : (%d, %d)\n", ts->fp_info.x, ts->fp_info.y);
		ts->fp_info.touch_state = 1;
		g_tp->touchold_event = 1;
		opticalfp_irq_handler(&ts->fp_info);
	} else if(fp_tpinfo.touch_state == FINGERPRINT_UP_DETECT) {
		TPD_INFO("screen on up : (%d, %d)\n", ts->fp_info.x, ts->fp_info.y);
		ts->fp_info.touch_state = 0;
		g_tp->touchold_event = 0;
		opticalfp_irq_handler(&ts->fp_info);
	} else if (ts->fp_info.touch_state) {
		TPD_DEBUG("fingerprint.touch_state = %d", ts->fp_info.touch_state);
		//opticalfp_irq_handler(&ts->fp_info);
	}
}


static void tp_async_work_callback(void)
{
	struct touchpanel_data *ts = g_tp;

	if (ts == NULL)
		return;

#ifdef CONFIG_TOUCHPANEL_MTK_PLATFORM
	if ((ts->boot_mode == META_BOOT || ts->boot_mode == FACTORY_BOOT))
#else
		if ((ts->boot_mode == MSM_BOOT_MODE_FACTORY || ts->boot_mode == MSM_BOOT_MODE_RF))
#endif

		{
			TPD_INFO("%s: in ftm mode, no need to call back\n", __func__);
			return;
		}


	TPD_INFO("%s: async work\n", __func__);
	if (ts->use_resume_notify && ts->suspend_state == TP_RESUME_COMPLETE) {
		complete(&ts->resume_complete);
		return;
	}

	if (ts->in_test_process) {
		TPD_INFO("%s: In test process, do not switch mode\n", __func__);
		return;
	}

	queue_work(ts->async_workqueue, &ts->async_work);
}

static void tp_async_work_lock(struct work_struct *work)
{
	struct touchpanel_data *ts = container_of(work, struct touchpanel_data, async_work);
	mutex_lock(&ts->mutex);
	if (ts->ts_ops->async_work) {
		ts->ts_ops->async_work(ts->chip_data);
	}
	mutex_unlock(&ts->mutex);
}

static void tp_work_common_callback(void)
{
	struct touchpanel_data *ts;

	TPD_DEBUG("%s:enter\n", __func__);

	if (g_tp == NULL)
		return;
	ts = g_tp;
	tp_work_func(ts);
}

static void tp_work_func(struct touchpanel_data *ts)
{
	u32 cur_event = 0;

	if (!ts->ts_ops->trigger_reason && !ts->ts_ops->u32_trigger_reason) {
		TPD_INFO("not support ts_ops->trigger_reason callback\n");
		return;
	}
	/*
	 *  trigger_reason:this callback determine which trigger reason should be
	 *  The value returned has some policy!
	 *  1.IRQ_EXCEPTION /IRQ_GESTURE /IRQ_IGNORE /IRQ_FW_CONFIG --->should be only reported  individually
	 *  2.IRQ_TOUCH && IRQ_BTN_KEY --->should depends on real situation && set correspond bit on trigger_reason
	 */
	if (ts->ts_ops->u32_trigger_reason)
		cur_event = ts->ts_ops->u32_trigger_reason(ts->chip_data, ts->gesture_enable, ts->is_suspended);
	else
		cur_event = ts->ts_ops->trigger_reason(ts->chip_data, ts->gesture_enable, ts->is_suspended);

	if (CHK_BIT(cur_event, IRQ_TOUCH) || CHK_BIT(cur_event, IRQ_BTN_KEY) || CHK_BIT(cur_event, IRQ_DATA_LOGGER) || \
		CHK_BIT(cur_event, IRQ_FACE_STATE) || CHK_BIT(cur_event, IRQ_FINGERPRINT)) {
		if (CHK_BIT(cur_event, IRQ_BTN_KEY)) {
			tp_btnkey_handle(ts);
		}
		if (CHK_BIT(cur_event, IRQ_TOUCH)) {
			tp_touch_handle(ts);
		}
		if (CHK_BIT(cur_event, IRQ_DATA_LOGGER)) {
			if(ts->int_mode == UNBANNABLE) {
				tp_healthreport_handle(ts);
			} else {
				tp_datalogger_handle(ts);
			}
		}
		if (CHK_BIT(cur_event, IRQ_FACE_STATE) && ts->fd_enable) {
			tp_face_detect_handle(ts);
		}
		if (CHK_BIT(cur_event, IRQ_FINGERPRINT) && ts->touch_hold_enable) {
			tp_fingerprint_handle(ts);
		}
	} else if (CHK_BIT(cur_event, IRQ_GESTURE)) {
		tp_gesture_handle(ts);
	} else if (CHK_BIT(cur_event, IRQ_EXCEPTION)) {
		tp_exception_handle(ts);
	} else if (CHK_BIT(cur_event, IRQ_FW_CONFIG)) {
		tp_config_handle(ts);
	}  else if (CHK_BIT(cur_event, IRQ_FW_AUTO_RESET)) {
		tp_fw_auto_reset_handle(ts);
	} else {
		TPD_DEBUG("unknown irq trigger reason\n");
	}
}

static void tp_work_func_unlock(struct touchpanel_data *ts)
{
	if (ts->ts_ops->irq_handle_unlock) {
		ts->ts_ops->irq_handle_unlock(ts->chip_data);
	}
}

#ifdef CONFIG_TOUCHPANEL_MTK_PLATFORM
extern void primary_display_esd_check_enable(int enable);
#endif
void __attribute__((weak)) display_esd_check_enable_bytouchpanel(bool enable) {return;}

static void tp_fw_update_work(struct work_struct *work)
{
	const struct firmware *fw = NULL;
	int ret, fw_update_result = 0;
	int count_tmp = 0, retry = 5;
	char *p_node = NULL;
	char *fw_name_fae = NULL;
	char *postfix = "_FAE";
	uint8_t copy_len = 0;

	struct touchpanel_data *ts = container_of(work, struct touchpanel_data,
			fw_update_work);

	if (!ts->ts_ops->fw_check || !ts->ts_ops->reset) {
		TPD_INFO("not support ts_ops->fw_check callback\n");
		complete(&ts->fw_complete);
		return;
	}

	TPD_INFO("%s: fw_name = %s\n", __func__, ts->panel_data.fw_name);

	mutex_lock(&ts->mutex);
	if (ts->int_mode == BANNABLE) {
		disable_irq_nosync(ts->irq);
	}
	ts->loading_fw = true;

	if (ts->esd_handle_support) {
		esd_handle_switch(&ts->esd_info, false);
	}

	display_esd_check_enable_bytouchpanel(0);
#ifdef CONFIG_TOUCHPANEL_MTK_PLATFORM
	primary_display_esd_check_enable(0); //avoid rst pulled to low while updating
#endif

	if (ts->ts_ops->fw_update) {
		do {
			if(ts->firmware_update_type == 0 || ts->firmware_update_type == 1) {
				if(ts->fw_update_app_support) {
					fw_name_fae = kzalloc(MAX_FW_NAME_LENGTH, GFP_KERNEL);
					if(fw_name_fae == NULL) {
						TPD_INFO("fw_name_fae kzalloc error!\n");
						goto EXIT;
					}
					p_node  = strstr(ts->panel_data.fw_name, ".");
					copy_len = p_node - ts->panel_data.fw_name;
					memcpy(fw_name_fae, ts->panel_data.fw_name, copy_len);
					strlcat(fw_name_fae, postfix, MAX_FW_NAME_LENGTH);
					strlcat(fw_name_fae, p_node, MAX_FW_NAME_LENGTH);
					TPD_INFO("fw_name_fae is %s\n", fw_name_fae);
					ret = request_firmware(&fw, fw_name_fae, ts->dev);
					if (!ret)
						break;
				} else {
					ret = request_firmware(&fw, ts->panel_data.fw_name, ts->dev);
					if (!ret)
						break;
				}
			} else {
				ret = request_firmware_select(&fw, ts->panel_data.fw_name, ts->dev);
				if (!ret)
					break;
			}
		} while((ret < 0) && (--retry > 0));

		TPD_INFO("retry times %d\n", 5 - retry);

		if (!ret || ts->is_noflash_ic) {
			do {
				count_tmp++;
				ret = ts->ts_ops->fw_update(ts->chip_data, fw, ts->force_update);
				fw_update_result = ret;
				if (ret == FW_NO_NEED_UPDATE) {
					break;
				}

				if(!ts->is_noflash_ic) {        //noflash update fw in reset and do bootloader reset in get_chip_info
					ret |= ts->ts_ops->reset(ts->chip_data);
					ret |= ts->ts_ops->get_chip_info(ts->chip_data);
				}

				ret |= ts->ts_ops->fw_check(ts->chip_data, &ts->resolution_info, &ts->panel_data);
			} while((count_tmp < 2) && (ret != 0));

			if(fw != NULL) {
				release_firmware(fw);
			}
		} else {
			TPD_INFO("%s: fw_name request failed %s %d\n", __func__, ts->panel_data.fw_name, ret);
			goto EXIT;
		}
	}

	tp_touch_release(ts);
	tp_btnkey_release(ts);
	operate_mode_switch(ts);
	if (fw_update_result != FW_NO_NEED_UPDATE) {
		if (ts->spurious_fp_support && ts->ts_ops->finger_proctect_data_get) {
			ts->ts_ops->finger_proctect_data_get(ts->chip_data);
		}
		if (ts->ts_ops->data_logger_open) {
			ts->ts_ops->data_logger_open(ts->chip_data);
		}
	}

EXIT:
	ts->loading_fw = false;

	display_esd_check_enable_bytouchpanel(1);
#ifdef CONFIG_TOUCHPANEL_MTK_PLATFORM
	primary_display_esd_check_enable(1); //avoid rst pulled to low while updating
#endif

	if (ts->esd_handle_support) {
		esd_handle_switch(&ts->esd_info, true);
	}

	kfree(fw_name_fae);
	fw_name_fae = NULL;
	if (ts->int_mode == BANNABLE) {
		enable_irq(ts->irq);
	}
	mutex_unlock(&ts->mutex);

	ts->force_update = 0;

	complete(&ts->fw_complete); //notify to init.rc that fw update finished
	return;
}

#ifndef TPD_USE_EINT
static enum hrtimer_restart touchpanel_timer_func(struct hrtimer *timer)
{
	struct touchpanel_data *ts = container_of(timer, struct touchpanel_data, timer);

	mutex_lock(&ts->mutex);
	tp_work_func(ts);
	mutex_unlock(&ts->mutex);
	hrtimer_start(&ts->timer, ktime_set(0, 12500000), HRTIMER_MODE_REL);

	return HRTIMER_NORESTART;
}
#else
static irqreturn_t tp_irq_thread_fn(int irq, void *dev_id)
{
	struct touchpanel_data *ts = (struct touchpanel_data *)dev_id;

	TPD_DEBUG("%s: int_mode = %d\n", __func__, ts->int_mode);

	if (ts->int_mode == BANNABLE) {
		__pm_stay_awake(ts->source);	//avoid system enter suspend lead to i2c error
		mutex_lock(&ts->mutex);
		tp_work_func(ts);
		mutex_unlock(&ts->mutex);
		__pm_relax(ts->source);
	} else {
		TPD_DEBUG("enter  func unlock\n");
		tp_work_func_unlock(ts);
	}
	return IRQ_HANDLED;
}
#endif

/**
 * tp_gesture_enable_flag -   expose gesture control status for other module.
 * Return gesture_enable status.
 */
int tp_gesture_enable_flag(void)
{
	if (!g_tp || !g_tp->is_incell_panel)
		return LCD_POWER_OFF;

	return (g_tp->gesture_enable > 0)?LCD_POWER_ON: LCD_POWER_OFF;
}

/*
 *Interface for lcd to control reset pin
 */
int tp_control_reset_gpio(bool enable)
{
	if (!g_tp) {
		return 0;
	}

	if (gpio_is_valid(g_tp->hw_res.reset_gpio)) {
		if (g_tp->ts_ops->reset_gpio_control) {
			g_tp->ts_ops->reset_gpio_control(g_tp->chip_data, enable);
		}
	}

	return 0;
}

/*
 * check_usb_state----expose to be called by charger int to get usb state
 * @usb_state : 1 if usb checked, otherwise is 0
 */
void switch_usb_state(int usb_state)
{
	if (!g_tp) {
		return;
	}

#ifdef CONFIG_TOUCHPANEL_MTK_PLATFORM
	if ((g_tp->boot_mode == META_BOOT || g_tp->boot_mode == FACTORY_BOOT))
#else
		if ((g_tp->boot_mode == MSM_BOOT_MODE_FACTORY || g_tp->boot_mode == MSM_BOOT_MODE_RF))
#endif

		{
			TPD_INFO("Ftm mode, do not switch usb state\n");
			return;
		}

	if (g_tp->charger_pump_support && (g_tp->is_usb_checked != usb_state)) {
		g_tp->is_usb_checked = !!usb_state;
		TPD_INFO("%s: check usb state : %d, is_suspended: %d\n", __func__, usb_state, g_tp->is_suspended);
		if (!g_tp->is_suspended && (g_tp->suspend_state == TP_SPEEDUP_RESUME_COMPLETE)) {
			mutex_lock(&g_tp->mutex);
			g_tp->ts_ops->mode_switch(g_tp->chip_data, MODE_CHARGE, g_tp->is_usb_checked);
			mutex_unlock(&g_tp->mutex);
		}
	}
}
EXPORT_SYMBOL(switch_usb_state);

static ssize_t proc_coordinate_read(struct file *file, char __user *user_buf, size_t count, loff_t *ppos)
{
	int ret = 0;
	char page[PAGESIZE] = {0};
	struct touchpanel_data *ts = PDE_DATA(file_inode(file));

	if (!ts)
		return count;

	TPD_DEBUG("%s:gesture_type = %d\n", __func__, ts->gesture.gesture_type);
	ret = sprintf(page, "%d,%d:%d,%d:%d,%d:%d,%d:%d,%d:%d,%d:%d,%d\n", ts->gesture.gesture_type,
			ts->gesture.Point_start.x, ts->gesture.Point_start.y, ts->gesture.Point_end.x, ts->gesture.Point_end.y,
			ts->gesture.Point_1st.x,   ts->gesture.Point_1st.y,   ts->gesture.Point_2nd.x, ts->gesture.Point_2nd.y,
			ts->gesture.Point_3rd.x,   ts->gesture.Point_3rd.y,   ts->gesture.Point_4th.x, ts->gesture.Point_4th.y,
			ts->gesture.clockwise);
	ret = simple_read_from_buffer(user_buf, count, ppos, page, strlen(page));

	return ret;
}

static const struct file_operations proc_coordinate_fops = {
	.read  = proc_coordinate_read,
	.open  = simple_open,
	.owner = THIS_MODULE,
};

static ssize_t proc_ps_status_write(struct file *file, const char __user *buffer, size_t count, loff_t *ppos)
{
	int value = 0;
	char buf[4] = {0};
	struct touchpanel_data *ts = PDE_DATA(file_inode(file));
	if (count > 2)
		return count;
	if (!ts)
		return count;

	if (!ts->ts_ops->write_ps_status) {
		TPD_INFO("not support ts_ops->write_ps_status callback\n");
		return count;
	}

	if (copy_from_user(buf, buffer, count)) {
		TPD_INFO("%s: read proc input error.\n", __func__);
		return count;
	}
	sscanf(buf, "%d", &value);
	if (value > 2)
		return count;

	if (!ts->is_suspended && (ts->suspend_state == TP_SPEEDUP_RESUME_COMPLETE)) {
		mutex_lock(&ts->mutex);
		ts->ps_status = value;
		ts->ts_ops->write_ps_status(ts->chip_data, value);
		mutex_unlock(&ts->mutex);
	}

	return count;
}

static ssize_t proc_ps_support_read(struct file *file, char __user *user_buf, size_t count, loff_t *ppos)
{
	int ret = 0;
	char page[4] = {0};
	struct touchpanel_data *ts = PDE_DATA(file_inode(file));

	if (!ts) {
		sprintf(page, "%d\n", -1);//no support
	} else if (!ts->ts_ops->write_ps_status) {
		sprintf(page, "%d\n", -1);
	} else {
		sprintf(page, "%d\n", 0);//support
	}
	ret = simple_read_from_buffer(user_buf, count, ppos, page, strlen(page));
	return ret;
}

static const struct file_operations proc_write_ps_status_fops = {
	.write = proc_ps_status_write,
	.read  = proc_ps_support_read,
	.open  = simple_open,
	.owner = THIS_MODULE,
};

//proc/touchpanel/game_switch_enable
static ssize_t proc_game_switch_write(struct file *file, const char __user *buffer, size_t count, loff_t *ppos)
{
	int value = 0 ;
	char buf[4] = {0};
	struct touchpanel_data *ts = PDE_DATA(file_inode(file));

	if (count > 4) {
		TPD_INFO("%s:count > 4\n",__func__);
		return count;
	}

	if (!ts) {
		TPD_INFO("%s: ts is NULL\n",__func__);
		return count;
	}

	if (!ts->ts_ops->mode_switch) {
		TPD_INFO("%s:not support ts_ops->mode_switch callback\n",__func__);
		return count;
	}
	if (copy_from_user(buf, buffer, count)) {
		TPD_INFO("%s: read proc input error.\n", __func__);
		return count;
	}
	sscanf(buf, "%x", &value);
	ts->noise_level = value;
	ts->game_mode_status = value > 0 ? 1 : 0;

	TPD_INFO("%s: game_switch value=0x%x\n", __func__, value);
	if (!ts->is_suspended) {
		mutex_lock(&ts->mutex);
		ts->ts_ops->mode_switch(ts->chip_data, MODE_GAME, value > 0);
		mutex_unlock(&ts->mutex);
	} else {
		TPD_INFO("%s: game_switch_support is_suspended.\n", __func__);
	}

	return count;
}

static ssize_t proc_game_switch_read(struct file *file, char __user *user_buf, size_t count, loff_t *ppos)
{
	int ret = 0;
	char page[4] = {0};
	struct touchpanel_data *ts = PDE_DATA(file_inode(file));

	if (!ts) {
		sprintf(page, "%d\n", -1);//no support
	} else {
		sprintf(page, "%d\n", ts->noise_level);//support
	}
	ret = simple_read_from_buffer(user_buf, count, ppos, page, strlen(page));
	return ret;
}

static const struct file_operations proc_game_switch_fops = {
	.write = proc_game_switch_write,
	.read  = proc_game_switch_read,
	.open  = simple_open,
	.owner = THIS_MODULE,
};

static ssize_t proc_glass_switch_write(struct file *file, const char __user *buffer, size_t count, loff_t *ppos)
{
	int value = 0 ;
	char buf[4] = {0};
	struct touchpanel_data *ts = PDE_DATA(file_inode(file));

	if (count > 4) {
		TPD_INFO("%s:count > 4\n",__func__);
		return count;
	}

	if (!ts) {
		TPD_INFO("%s: ts is NULL\n",__func__);
		return count;
	}

	if (!ts->ts_ops->mode_switch) {
		TPD_INFO("%s:not support ts_ops->mode_switch callback\n",__func__);
		return count;
	}
	if (copy_from_user(buf, buffer, count)) {
		TPD_INFO("%s: read proc input error.\n", __func__);
		return count;
	}
	sscanf(buf, "%x", &value);
	ts->glass_mode_status = value;

	TPD_INFO("%s: game_switch value=0x%x\n", __func__, value);
	if (!ts->is_suspended) {
		mutex_lock(&ts->mutex);
		ts->ts_ops->mode_switch(ts->chip_data, MODE_GLASS, value);
		mutex_unlock(&ts->mutex);
	} else {
		TPD_INFO("%s: game_switch_support is_suspended.\n", __func__);
	}

	return count;
}

static ssize_t proc_glass_switch_read(struct file *file, char __user *user_buf, size_t count, loff_t *ppos)
{
	int ret = 0;
	char page[4] = {0};
	struct touchpanel_data *ts = PDE_DATA(file_inode(file));

	if (!ts) {
		sprintf(page, "%d\n", -1);//no support
	} else {
		sprintf(page, "%d\n", ts->glass_mode_status);//support
	}
	ret = simple_read_from_buffer(user_buf, count, ppos, page, strlen(page));
	return ret;
}

static const struct file_operations proc_glass_switch_fops = {
	.write = proc_glass_switch_write,
	.read  = proc_glass_switch_read,
	.open  = simple_open,
	.owner = THIS_MODULE,
};

static ssize_t proc_gesture_switch_write(struct file *file, const char __user *buffer, size_t count, loff_t *ppos)
{
	int value = 0 ;
	char buf[4] = {0};
	struct touchpanel_data *ts = PDE_DATA(file_inode(file));

	if (count > 4) {
		TPD_INFO("%s:count > 4\n",__func__);
		return count;
	}

	if (!ts) {
		TPD_INFO("%s: ts is NULL\n",__func__);
		return count;
	}

	if (copy_from_user(buf, buffer, count)) {
		TPD_INFO("%s: read proc input error.\n", __func__);
		return count;
	}
	sscanf(buf, "%d", &value);
	if (gesture_switch_value == value) {
		//TPD_INFO("gesture_switch_value is %d\n", value);
		return count;
	}
	gesture_switch_value = value;
	value = value - 1;		//cmd 2 is disable gesture,cmd 1 is open gesture
	ts->gesture_switch = value;

	TPD_DEBUG("%s: gesture_switch value= %d\n", __func__, value);
	if ((ts->is_suspended == 1) && (ts->gesture_enable ==1)) {
		__pm_stay_awake(ts->source);	//avoid system enter suspend lead to i2c error
		mutex_lock(&ts->mutex);
		ts->ts_ops->mode_switch(ts->chip_data, MODE_GESTURE_SWITCH, ts->gesture_switch);
		mutex_unlock(&ts->mutex);
		__pm_relax(ts->source);
	} else {
		TPD_INFO("%s: gesture mode switch must be suspend.\n", __func__);
	}

	return count;
}

static ssize_t proc_gesture_switch_read(struct file *file, char __user *user_buf, size_t count, loff_t *ppos)
{
	int ret = 0;
	char page[4] = {0};
	struct touchpanel_data *ts = PDE_DATA(file_inode(file));

	if (!ts) {
		sprintf(page, "%d\n", -1);//no support
	} else {
		sprintf(page, "%d\n", ts->gesture_switch);//support
	}
	ret = simple_read_from_buffer(user_buf, count, ppos, page, strlen(page));
	return ret;
}


static const struct file_operations proc_gesture_switch_fops = {
	.write = proc_gesture_switch_write,
	.read  = proc_gesture_switch_read,
	.open  = simple_open,
	.owner = THIS_MODULE,
};

static ssize_t proc_reject_point_write(struct file *file, const char __user *buffer, size_t count, loff_t *ppos)
{
	int value = 0 ;
	char buf[4] = {0};
	struct touchpanel_data *ts = PDE_DATA(file_inode(file));

	if (count > 4) {
		TPD_INFO("%s:count > 4\n",__func__);
		return count;
	}

	if (!ts) {
		TPD_INFO("%s: ts is NULL\n",__func__);
		return count;
	}

	if (copy_from_user(buf, buffer, count)) {
		TPD_INFO("%s: read proc input error.\n", __func__);
		return count;
	}
	sscanf(buf, "%d", &value);
	ts->reject_point = value;

	TPD_INFO("%s: ts->reject_poin = %d\n", __func__, value);

	return count;
}

static ssize_t proc_reject_point_read(struct file *file, char __user *user_buf, size_t count, loff_t *ppos)
{
	int ret = 0;
	char page[4] = {0};
	struct touchpanel_data *ts = PDE_DATA(file_inode(file));

	if (!ts) {
		sprintf(page, "%d\n", -1);//no support
	} else {
		sprintf(page, "%d\n", ts->reject_point);//support
	}
	ret = simple_read_from_buffer(user_buf, count, ppos, page, strlen(page));
	return ret;
}

static const struct file_operations proc_reject_point_fops = {
	.write = proc_reject_point_write,
	.read  = proc_reject_point_read,
	.open  = simple_open,
	.owner = THIS_MODULE,
};

static ssize_t proc_limit_switch_write(struct file *file, const char __user *buffer, size_t count, loff_t *ppos)
{
	int value = 0 ;
	char buf[4] = {0};
	struct touchpanel_data *ts = PDE_DATA(file_inode(file));

	if (count > 4) {
		TPD_INFO("%s:count > 4\n",__func__);
		return count;
	}

	if (!ts) {
		TPD_INFO("%s: ts is NULL\n",__func__);
		return count;
	}

	if (copy_from_user(buf, buffer, count)) {
		TPD_INFO("%s: read proc input error.\n", __func__);
		return count;
	}
	sscanf(buf, "%d", &value);
	ts->limit_switch = value;

	TPD_DEBUG("%s: ts->limit_switch = %d\n", __func__, value);
	if (ts->is_suspended == 0) {
		mutex_lock(&ts->mutex);
		ts->ts_ops->mode_switch(ts->chip_data, MODE_LIMIT_SWITCH, ts->limit_switch);
		mutex_unlock(&ts->mutex);
	}
	return count;
}

static ssize_t proc_limit_switch_read(struct file *file, char __user *user_buf, size_t count, loff_t *ppos)
{
	int ret = 0;
	char page[4] = {0};
	struct touchpanel_data *ts = PDE_DATA(file_inode(file));

	if (!ts) {
		sprintf(page, "%d\n", -1);//no support
	} else {
		sprintf(page, "%d\n", ts->limit_switch);//support
	}
	ret = simple_read_from_buffer(user_buf, count, ppos, page, strlen(page));
	return ret;
}



static ssize_t proc_dead_zone_write(struct file *file, const char __user *buffer, size_t count, loff_t *ppos)
{
	char buf[8] = {0};
	int data[6] = {0};
	int ret = -1;
	struct touchpanel_data *ts = PDE_DATA(file_inode(file));

	if (!ts) {
		TPD_INFO("%s: ts is NULL\n",__func__);
		return count;
	}

	ret = copy_from_user(buf, buffer, count);
	if (ret) {
		TPD_INFO("%s: read proc input error.\n", __func__);
		return count;
	}

	if (sscanf(buf, "%d,%d", &data[0], &data[1]) == 2) {
		if (data[0] > 50 || data[1] > 50) {
			TPD_INFO("data not allow\n");
			return count;
		}
		ts->dead_zone_l = data[0];
		ts->dead_zone_p = data[1];
	}
	TPD_INFO("data[0] is %d, data[1] is %d\n", data[0], data[1]);

	if (ts->is_suspended == 0) {
		mutex_lock(&ts->mutex);
		ts->ts_ops->mode_switch(ts->chip_data, MODE_LIMIT_SWITCH, ts->limit_switch);
		mutex_unlock(&ts->mutex);
	}
	return count;
}

static ssize_t proc_dead_zone_read(struct file *file, char __user *user_buf, size_t count, loff_t *ppos)
{
	int ret = 0;
	char page[9] = {0};
	struct touchpanel_data *ts = PDE_DATA(file_inode(file));

	if (!ts) {
		sprintf(page, "%d\n", -1);//no support
	} else {
		sprintf(page, "%d,%d\n", ts->dead_zone_l, ts->dead_zone_p);//support
	}
	ret = simple_read_from_buffer(user_buf, count, ppos, page, strlen(page));
	return ret;
}

static const struct file_operations proc_limit_switch_fops = {
	.write = proc_limit_switch_write,
	.read  = proc_limit_switch_read,
	.open  = simple_open,
	.owner = THIS_MODULE,
};

static const struct file_operations proc_tp_dead_zone_fops = {
	.write = proc_dead_zone_write,
	.read = proc_dead_zone_read,
	.open  = simple_open,
	.owner = THIS_MODULE,
};

static ssize_t proc_corner_dead_zone_l_write(struct file *file, const char __user *buffer, size_t count, loff_t *ppos)
{
	char buf[8] = {0};
	int data[6] = {0};
	int ret = -1;
	struct touchpanel_data *ts = PDE_DATA(file_inode(file));

	if (!ts) {
		TPD_INFO("%s: ts is NULL\n",__func__);
		return count;
	}

	ret = copy_from_user(buf, buffer, count);
	if (ret) {
		TPD_INFO("%s: read proc input error.\n", __func__);
		return count;
	}

	if (sscanf(buf, "%d,%d", &data[0], &data[1]) == 2) {
		ts->corner_dead_zone_xl = data[0];
		ts->corner_dead_zone_yl = data[1];
	}
	TPD_INFO("data[0] is %d, data[1] is %d\n", data[0], data[1]);

	if (ts->is_suspended == 0) {
		mutex_lock(&ts->mutex);
		ts->ts_ops->mode_switch(ts->chip_data, MODE_LIMIT_SWITCH, ts->limit_switch);
		mutex_unlock(&ts->mutex);
	}
	return count;
}

static ssize_t proc_corner_dead_zone_l_read(struct file *file, char __user *user_buf, size_t count, loff_t *ppos)
{
	int ret = 0;
	char page[9] = {0};
	struct touchpanel_data *ts = PDE_DATA(file_inode(file));

	if (!ts) {
		sprintf(page, "%d\n", -1);//no support
	} else {
		sprintf(page, "%d,%d\n", ts->corner_dead_zone_xl, ts->corner_dead_zone_yl);//support
	}
	ret = simple_read_from_buffer(user_buf, count, ppos, page, strlen(page));
	return ret;
}

static const struct file_operations proc_tp_corner_dead_zone_l_fops = {
	.write = proc_corner_dead_zone_l_write,
	.read = proc_corner_dead_zone_l_read,
	.open  = simple_open,
	.owner = THIS_MODULE,
};

static ssize_t proc_corner_dead_zone_p_write(struct file *file, const char __user *buffer, size_t count, loff_t *ppos)
{
	char buf[8] = {0};
	int data[6] = {0};
	int ret = -1;
	struct touchpanel_data *ts = PDE_DATA(file_inode(file));

	if (!ts) {
		TPD_INFO("%s: ts is NULL\n",__func__);
		return count;
	}

	ret = copy_from_user(buf, buffer, count);
	if (ret) {
		TPD_INFO("%s: read proc input error.\n", __func__);
		return count;
	}

	if (sscanf(buf, "%d,%d", &data[0], &data[1]) == 2) {
		ts->corner_dead_zone_xp = data[0];
		ts->corner_dead_zone_yp = data[1];
	}
	TPD_INFO("data[0] is %d, data[1] is %d\n", data[0], data[1]);

	if (ts->is_suspended == 0) {
		mutex_lock(&ts->mutex);
		ts->ts_ops->mode_switch(ts->chip_data, MODE_LIMIT_SWITCH, ts->limit_switch);
		mutex_unlock(&ts->mutex);
	}
	return count;
}

static ssize_t proc_corner_dead_zone_p_read(struct file *file, char __user *user_buf, size_t count, loff_t *ppos)
{
	int ret = 0;
	char page[9] = {0};
	struct touchpanel_data *ts = PDE_DATA(file_inode(file));

	if (!ts) {
		sprintf(page, "%d\n", -1);//no support
	} else {
		sprintf(page, "%d,%d\n", ts->corner_dead_zone_xp, ts->corner_dead_zone_yp);//support
	}
	ret = simple_read_from_buffer(user_buf, count, ppos, page, strlen(page));
	return ret;
}

static const struct file_operations proc_tp_corner_dead_zone_p_fops = {
	.write = proc_corner_dead_zone_p_write,
	.read = proc_corner_dead_zone_p_read,
	.open  = simple_open,
	.owner = THIS_MODULE,
};

//proc/touchpanel/black_screen_test
static ssize_t proc_black_screen_test_read(struct file *file, char __user *user_buf, size_t count, loff_t *ppos)
{
	int ret = 0;
	int retry = 20;
	struct touchpanel_data *ts = PDE_DATA(file_inode(file));

	TPD_INFO("%s %ld %lld\n", __func__, count, *ppos);

	if (!ts || !ts->gesture_test.flag)
		return 0;

	ts->gesture_test.message = kzalloc(256, GFP_KERNEL);
	if (!ts->gesture_test.message) {
		TPD_INFO("failed to alloc memory\n");
		return 0;
	}

	/* wait until tp is in sleep, then sleep 500ms to make sure tp is in gesture mode*/
	do {
		if (ts->is_suspended) {
			msleep(500);
			break;
		}
		msleep(200);
	} while(--retry);

	TPD_INFO("%s retry times %d\n", __func__, retry);
	if (retry == 0 && !ts->is_suspended) {
		sprintf(ts->gesture_test.message, "1 errors: not in sleep ");
		goto OUT;
	}

	mutex_lock(&ts->mutex);
	if (ts->ts_ops->black_screen_test) {
		ts->ts_ops->black_screen_test(ts->chip_data, ts->gesture_test.message);
	} else {
		TPD_INFO("black_screen_test not support\n");
		sprintf(ts->gesture_test.message, "1 errors:not support gesture test");
	}
	mutex_unlock(&ts->mutex);

OUT:
	ts->gesture_test.flag = false;
	ts->gesture_enable = ts->gesture_test.gesture_backup;

	ret = simple_read_from_buffer(user_buf, count, ppos, ts->gesture_test.message, strlen(ts->gesture_test.message));
	kfree(ts->gesture_test.message);
	return ret;
}

static ssize_t proc_black_screen_test_write(struct file *file, const char __user *buffer, size_t count, loff_t *ppos)
{
	int value = 0;
	char buf[4] = {0};
	struct touchpanel_data *ts = PDE_DATA(file_inode(file));

	if (count > 2 || !ts)
		return count;

	if (copy_from_user(buf, buffer, count)) {
		TPD_INFO("%s: read proc input error.\n", __func__);
		return count;
	}
	sscanf(buf, "%d", &value);
	TPD_INFO("%s %d\n", __func__, value);

	ts->gesture_test.gesture_backup = ts->gesture_enable;
	ts->gesture_enable = true;
	ts->gesture_test.flag = !!value;

	return count;
}

static const struct file_operations proc_black_screen_test_fops = {
	.owner = THIS_MODULE,
	.open  = simple_open,
	.read  = proc_black_screen_test_read,
	.write = proc_black_screen_test_write,
};

//proc/touchpanel/irq_depth
static ssize_t proc_get_irq_depth_read(struct file *file, char __user *user_buf, size_t count, loff_t *ppos)
{
	int ret = 0;
	char page[4] = {0};
	struct touchpanel_data *ts = PDE_DATA(file_inode(file));
	struct irq_desc *desc = NULL;

	if(!ts) {
		return count;
	}

	desc = irq_to_desc(ts->irq);

	sprintf(page, "%d\n", desc->depth);
	ret = simple_read_from_buffer(user_buf, count, ppos, page, strlen(page));
	return ret;
}

static ssize_t proc_irq_status_write(struct file *file, const char __user *user_buf, size_t count, loff_t *ppos)
{
	int value = 0;
	char buf[4] = {0};
	struct touchpanel_data *ts = PDE_DATA(file_inode(file));

	if (count > 2 || !ts)
		return count;

	if (copy_from_user(buf, user_buf, count)) {
		TPD_INFO("%s: read proc input error.\n", __func__);
		return count;
	}
	sscanf(buf, "%d", &value);
	TPD_INFO("%s %d, %s ts->irq=%d\n", __func__, value, value ? "enable" : "disable", ts->irq);

	if (value == 1) {
		enable_irq(ts->irq);
	} else {
		disable_irq_nosync(ts->irq);
	}

	return count;
}

static const struct file_operations proc_get_irq_depth_fops = {
	.owner = THIS_MODULE,
	.open  = simple_open,
	.read  = proc_get_irq_depth_read,
	.write = proc_irq_status_write,
};

static ssize_t proc_vendor_id_read(struct file *file, char __user *user_buf, size_t count, loff_t *ppos)
{
	int ret = 0;
	char page[4] = {0};
	struct touchpanel_data *ts = PDE_DATA(file_inode(file));

	if(!ts) {
		return count;
	}

	sprintf(page, "%d\n", ts->panel_data.tp_type);
	ret = simple_read_from_buffer(user_buf, count, ppos, page, strlen(page));
	return ret;
}

static const struct file_operations vendor_id_proc_fops = {
	.owner = THIS_MODULE,
	.open  = simple_open,
	.read  = proc_vendor_id_read,
};

static ssize_t proc_glove_control_write(struct file *file, const char __user *buffer, size_t count, loff_t *ppos)
{
	int ret = 0 ;
	char buf[3] = {0};
	struct touchpanel_data *ts = PDE_DATA(file_inode(file));

	if (!ts)
		return count;
	if (count > 2)
		return count;
	if (!ts->ts_ops->mode_switch) {
		TPD_INFO("not support ts_ops->mode_switch callback\n");
		return count;
	}
	if (copy_from_user(buf, buffer, count)) {
		TPD_INFO("%s: read proc input error.\n", __func__);
		return count;
	}
	sscanf(buf, "%d", &ret);
	TPD_INFO("%s:buf = %d, ret = %d\n", __func__, *buf, ret);
	if ((ret == 0) || (ret == 1)) {
		mutex_lock(&ts->mutex);
		ts->glove_enable = ret;
		ret = ts->ts_ops->mode_switch(ts->chip_data, MODE_GLOVE, ts->glove_enable);
		if (ret < 0) {
			TPD_INFO("%s, Touchpanel operate mode switch failed\n", __func__);
		}
		mutex_unlock(&ts->mutex);
	}
	switch(ret) {
		case 0:
			TPD_DEBUG("tp_glove_func will be disable\n");
			break;
		case 1:
			TPD_DEBUG("tp_glove_func will be enable\n");
			break;
		default:
			TPD_DEBUG("Please enter 0 or 1 to open or close the glove function\n");
	}

	return count;
}

static ssize_t proc_glove_control_read(struct file *file, char __user *user_buf, size_t count, loff_t *ppos)
{
	int ret = 0;
	char page[PAGESIZE] = {0};
	struct touchpanel_data *ts = PDE_DATA(file_inode(file));

	if (!ts)
		return count;

	TPD_INFO("glove mode enable is: %d\n", ts->glove_enable);
	ret = sprintf(page, "%d\n", ts->glove_enable);
	ret = simple_read_from_buffer(user_buf, count, ppos, page, strlen(page));

	return ret;
}

static const struct file_operations proc_glove_control_fops = {
	.write = proc_glove_control_write,
	.read =  proc_glove_control_read,
	.open = simple_open,
	.owner = THIS_MODULE,
};

static ssize_t cap_vk_show(struct kobject *kobj, struct kobj_attribute *attr, char *buf)
{
	struct button_map *button_map;
	if (!g_tp)
		return sprintf(buf, "not support");

	button_map = &g_tp->button_map;
	return sprintf(buf,
			__stringify(EV_KEY) ":" __stringify(KEY_MENU)   ":%d:%d:%d:%d"
			":" __stringify(EV_KEY) ":" __stringify(KEY_HOMEPAGE)   ":%d:%d:%d:%d"
			":" __stringify(EV_KEY) ":" __stringify(KEY_BACK)   ":%d:%d:%d:%d"
			"\n", button_map->coord_menu.x, button_map->coord_menu.y, button_map->width_x, button_map->height_y, \
			button_map->coord_home.x, button_map->coord_home.y, button_map->width_x, button_map->height_y, \
			button_map->coord_back.x, button_map->coord_back.y, button_map->width_x, button_map->height_y);
}

static struct kobj_attribute virtual_keys_attr = {
	.attr = {
		.name = "virtualkeys."TPD_DEVICE,
		.mode = S_IRUGO,
	},
	.show = &cap_vk_show,
};

static struct attribute *properties_attrs[] = {
	&virtual_keys_attr.attr,
	NULL
};

static struct attribute_group properties_attr_group = {
	.attrs = properties_attrs,
};

static ssize_t proc_debug_control_read(struct file *file, char __user *buf, size_t count, loff_t *ppos)
{
	uint8_t ret = 0;
	char page[PAGESIZE];

	TPD_INFO("%s: tp_debug = %d.\n", __func__, tp_debug);
	sprintf(page, "%d", tp_debug);
	ret = simple_read_from_buffer(buf, count, ppos, page, strlen(page));

	return ret;
}

static ssize_t proc_debug_control_write(struct file *file, const char __user *buf, size_t count, loff_t *lo)
{
	int tmp = 0;
	char buffer[4] = {0};

	if (count > 2) {
		return count;
	}

	if (copy_from_user(buffer, buf, count)) {
		TPD_INFO("%s: read proc input error.\n", __func__);
		return count;
	}

	if (1 == sscanf(buffer, "%d", &tmp)) {
		tp_debug = tmp;
	} else {
		TPD_DEBUG("invalid content: '%s', length = %zd\n", buf, count);
	}

	return count;
}

static const struct file_operations proc_debug_control_ops =
{
	.write = proc_debug_control_write,
	.read  = proc_debug_control_read,
	.open  = simple_open,
	.owner = THIS_MODULE,
};

static ssize_t proc_limit_area_read(struct file *file, char __user *user_buf, size_t count, loff_t *ppos)
{
	ssize_t ret = 0;
	char page[PAGESIZE];
	struct touchpanel_data *ts = PDE_DATA(file_inode(file));

	if (!ts)
		return count;
	TPD_DEBUG("limit_area is: %d\n", ts->edge_limit.limit_area);
	ret = sprintf(page, "limit_area = %d left_x1 = %d right_x1 = %d left_x2 = %d right_x2 = %d left_x3 = %d right_x3 = %d left_y1 = %d right_y1 = %d left_y2 = %d right_y2 = %d left_y3 = %d right_y3 = %d\n",
			ts->edge_limit.limit_area, ts->edge_limit.left_x1, ts->edge_limit.right_x1, ts->edge_limit.left_x2, ts->edge_limit.right_x2, ts->edge_limit.left_x3, ts->edge_limit.right_x3,
			ts->edge_limit.left_y1, ts->edge_limit.right_y1, ts->edge_limit.left_y2, ts->edge_limit.right_y2, ts->edge_limit.left_y3, ts->edge_limit.right_y3);
	ret = simple_read_from_buffer(user_buf, count, ppos, page, strlen(page));

	return ret;
}

static ssize_t proc_limit_area_write(struct file *file, const char __user *buffer, size_t count, loff_t *ppos)
{
	char buf[8];
	int temp;
	struct touchpanel_data *ts = PDE_DATA(file_inode(file));

	if (!ts)
		return count;

	if (copy_from_user(buf, buffer, count)) {
		TPD_DEBUG("%s: read proc input error.\n", __func__);
		return count;
	}

	sscanf(buf, "%d", &temp);
	if (temp < 0 || temp > 10)
		return count;

	ts->edge_limit.limit_area = temp;
	ts->edge_limit.left_x1    = (ts->edge_limit.limit_area*1000)/100;
	ts->edge_limit.right_x1   = ts->resolution_info.LCD_WIDTH - ts->edge_limit.left_x1;
	ts->edge_limit.left_x2    = 2 * ts->edge_limit.left_x1;
	ts->edge_limit.right_x2   = ts->resolution_info.LCD_WIDTH - (2 * ts->edge_limit.left_x1);
	ts->edge_limit.left_x3    = 5 * ts->edge_limit.left_x1;
	ts->edge_limit.right_x3   = ts->resolution_info.LCD_WIDTH - (5 * ts->edge_limit.left_x1);

	TPD_INFO("limit_area = %d; left_x1 = %d; right_x1 = %d; left_x2 = %d; right_x2 = %d; left_x3 = %d; right_x3 = %d\n",
			ts->edge_limit.limit_area, ts->edge_limit.left_x1, ts->edge_limit.right_x1, ts->edge_limit.left_x2, ts->edge_limit.right_x2, ts->edge_limit.left_x3, ts->edge_limit.right_x3);

	ts->edge_limit.left_y1    = (ts->edge_limit.limit_area*1000)/100;
	ts->edge_limit.right_y1   = ts->resolution_info.LCD_HEIGHT - ts->edge_limit.left_y1;
	ts->edge_limit.left_y2    = 2 * ts->edge_limit.left_y1;
	ts->edge_limit.right_y2   = ts->resolution_info.LCD_HEIGHT - (2 * ts->edge_limit.left_y1);
	ts->edge_limit.left_y3    = 5 * ts->edge_limit.left_y1;
	ts->edge_limit.right_y3   = ts->resolution_info.LCD_HEIGHT - (5 * ts->edge_limit.left_y1);

	TPD_INFO("limit_area = %d; left_y1 = %d; right_y1 = %d; left_y2 = %d; right_y2 = %d; left_y3 = %d; right_y3 = %d\n",
			ts->edge_limit.limit_area, ts->edge_limit.left_y1, ts->edge_limit.right_y1, ts->edge_limit.left_y2, ts->edge_limit.right_y2, ts->edge_limit.left_y3, ts->edge_limit.right_y3);

	return count;
}

static const struct file_operations proc_limit_area_ops =
{
	.read  = proc_limit_area_read,
	.write = proc_limit_area_write,
	.open  = simple_open,
	.owner = THIS_MODULE,
};

static ssize_t proc_limit_control_read(struct file *file, char __user *user_buf, size_t count, loff_t *ppos)
{
	ssize_t ret = 0;
	char page[PAGESIZE];
	struct touchpanel_data *ts = PDE_DATA(file_inode(file));

	if (!ts)
		return count;

	TPD_INFO("limit_enable is: 0x%x, ts->limit_edge = 0x%x, ts->limit_corner = 0x%x\n", ts->limit_enable, ts->limit_edge, ts->limit_corner);
	ret = sprintf(page, "%d\n", ts->limit_enable);

	ret = simple_read_from_buffer(user_buf, count, ppos, page, strlen(page));

	return ret;
}

static ssize_t proc_limit_control_write(struct file *file, const char __user *buffer, size_t count, loff_t *ppos)
{
	char buf[8] = {0};
	int ret, temp;
	struct touchpanel_data *ts = PDE_DATA(file_inode(file));

	if (!ts)
		return count;

	if (count > 3)
		count = 3;
	if (copy_from_user(buf, buffer, count)) {
		TPD_DEBUG("%s: read proc input error.\n", __func__);
		return count;
	}

	sscanf(buf, "%x", &temp);
	if (temp > 0x1F) {
		TPD_INFO("%s: temp = 0x%x > 0x1F \n", __func__, temp);
		return count;
	}

	mutex_lock(&ts->mutex);
	ts->limit_enable = temp;
	ts->limit_edge = ts->limit_enable & 1;
	ts->limit_corner = ts->limit_enable >> 1;
	TPD_INFO("%s: limit_enable = 0x%x, ts->limit_edge = 0x%x, ts->limit_corner=0x%x\n", __func__, ts->limit_enable, ts->limit_edge, ts->limit_corner);

	if (ts->is_suspended == 0) {
		ret = ts->ts_ops->mode_switch(ts->chip_data, MODE_EDGE, ts->limit_edge);
		if (ret < 0) {
			TPD_INFO("%s, Touchpanel operate mode switch failed\n", __func__);
		}
	}
	mutex_unlock(&ts->mutex);

	return count;
}

static const struct file_operations proc_limit_control_ops =
{
	.read  = proc_limit_control_read,
	.write = proc_limit_control_write,
	.open  = simple_open,
	.owner = THIS_MODULE,
};

static ssize_t proc_fw_update_write(struct file *file, const char __user *page, size_t size, loff_t *lo)
{
	struct touchpanel_data *ts = PDE_DATA(file_inode(file));
	int val = 0;
	int ret = 0;
	char buf[4] = {0};
	if (!ts)
		return size;
	if (size > 2)
		return size;

#ifdef CONFIG_TOUCHPANEL_MTK_PLATFORM
	if (ts->boot_mode == KERNEL_POWER_OFF_CHARGING_BOOT)
#else
		if (ts->boot_mode == MSM_BOOT_MODE_CHARGE)
#endif

		{
			TPD_INFO("boot mode is MSM_BOOT_MODE__CHARGE,not need update tp firmware\n");
			return size;
		}


	if (copy_from_user(buf, page, size)) {
		TPD_INFO("%s: read proc input error.\n", __func__);
		return size;
	}

	sscanf(buf, "%d", &val);
	ts->firmware_update_type = val;
	if (!ts->force_update && ts->firmware_update_type != 2)
		ts->force_update = !!val;

	schedule_work(&ts->fw_update_work);

	ret = wait_for_completion_killable_timeout(&ts->fw_complete, FW_UPDATE_COMPLETE_TIMEOUT);
	if (ret < 0) {
		TPD_INFO("kill signal interrupt\n");
	}

	TPD_INFO("fw update finished\n");
	return size;
}



static const struct file_operations proc_fw_update_ops =
{
	.write = proc_fw_update_write,
	.open = simple_open,
	.owner = THIS_MODULE,
};

static ssize_t proc_finger_protect_result_read(struct file *file, char __user *user_buf, size_t count, loff_t *ppos)
{
	uint8_t ret = 0;
	char page[16] = {0};
	struct touchpanel_data *ts = PDE_DATA(file_inode(file));
	if(!ts)
		return 0;

	if(ts->spuri_fp_touch.fp_touch_st == FINGER_PROTECT_TOUCH_UP || ts->spuri_fp_touch.fp_touch_st == FINGER_PROTECT_TOUCH_DOWN)
		TPD_INFO("%s report_finger_protect = %d\n", __func__, ts->spuri_fp_touch.fp_touch_st);
	ret = sprintf(page, "%d\n", ts->spuri_fp_touch.fp_touch_st);
	ret = simple_read_from_buffer(user_buf, count, ppos, page, strlen(page));
	return ret;
}


static const struct file_operations proc_finger_protect_result= {
	.read  =  proc_finger_protect_result_read,
	.open  = simple_open,
	.owner = THIS_MODULE,
};

static ssize_t proc_finger_protect_trigger_write(struct file *file, const char __user *buffer, size_t count, loff_t *ppos)
{
	int op = 0;
	char buf[4] = {0};
	struct touchpanel_data *ts = PDE_DATA(file_inode(file));

	if (count > 2) {
		return count;
	}
	if (!ts) {
		return count;
	}

	if (copy_from_user(buf, buffer, count)) {
		TPD_INFO("%s: read proc input error.\n", __func__);
		return count;
	}

	if (1 == sscanf(buf, "%d", &op)) {
		if (op == 1) {
			ts->spuri_fp_touch.fp_trigger= true;
			ts->spuri_fp_touch.fp_touch_st = FINGER_PROTECT_NOTREADY;
			TPD_INFO("%s : %d\n",__func__,__LINE__);
			wake_up_interruptible(&waiter);
		}
	} else {
		TPD_INFO("invalid content: '%s', length = %zd\n", buffer, count);
		return -EINVAL;
	}

	return count;
}

static const struct file_operations proc_finger_protect_trigger= {
	.write = proc_finger_protect_trigger_write,
	.open  = simple_open,
	.owner = THIS_MODULE,
};

void lcd_wakeup_finger_protect(bool wakeup)
{
	TPD_INFO("%s wakeup=%d\n",__func__,wakeup);
	if (g_tp != NULL) {
		if (g_tp->spuri_fp_touch.lcd_trigger_fp_check) {
			if(wakeup) {
				g_tp->spuri_fp_touch.lcd_resume_ok = true;
				wake_up_interruptible(&waiter);
			}
			else {
				mutex_lock(&g_tp->mutex);
				g_tp->spuri_fp_touch.lcd_resume_ok = false;
				mutex_unlock(&g_tp->mutex);
			}
		}
	}
}

static int finger_protect_handler(void *data)
{
	struct touchpanel_data *ts = (struct touchpanel_data *)data;
	if (!ts) {
		TPD_INFO("ts is null should nerver get here!\n");
		return 0;
	};
	if (!ts->ts_ops->spurious_fp_check) {
		TPD_INFO("not support spurious_fp_check call back\n");
		return 0;
	}

	do {
		if (ts->spuri_fp_touch.lcd_trigger_fp_check)
			wait_event_interruptible(waiter, ts->spuri_fp_touch.fp_trigger && ts->i2c_ready && ts->spuri_fp_touch.lcd_resume_ok);
		else
			wait_event_interruptible(waiter, ts->spuri_fp_touch.fp_trigger && ts->i2c_ready);
		ts->spuri_fp_touch.fp_trigger = false;
		ts->spuri_fp_touch.fp_touch_st = FINGER_PROTECT_NOTREADY;

		mutex_lock(&ts->mutex);
		if (g_tp->spuri_fp_touch.lcd_trigger_fp_check && !g_tp->spuri_fp_touch.lcd_resume_ok) {
			TPD_INFO("LCD is suspend, can not detect finger touch in incell panel\n");
			mutex_unlock(&ts->mutex);
			continue;
		}

		ts->spuri_fp_touch.fp_touch_st = ts->ts_ops->spurious_fp_check(ts->chip_data);
		if (ts->view_area_touched) {
			TPD_INFO("%s tp touch down,clear flag\n",__func__);
			ts->view_area_touched = 0;
		}
		operate_mode_switch(ts);
		mutex_unlock(&ts->mutex);
	} while (!kthread_should_stop());
	return 0;
}

//proc/touchpanel/register_info node use info:
//first choose register_add and lenght, example: echo 000e,1 > register_info
//second read: cat register_info
static ssize_t proc_register_info_read(struct file *file, char __user *user_buf, size_t count, loff_t *ppos)
{
	int ret = 0;
	int i = 0;
	ssize_t num_read_chars = 0;
	char page[256] = {0};
	struct touchpanel_data *ts = PDE_DATA(file_inode(file));

	if (!ts)
		return count;

	if (ts->reg_info.reg_length < 1 || ts->reg_info.reg_length > 9) {
		TPD_INFO("ts->reg_info.reg_length error!\n");
		return count;
	}
	ts->reg_info.reg_result = kzalloc(ts->reg_info.reg_length * (sizeof(uint16_t)), GFP_KERNEL);
	if (!ts->reg_info.reg_result) {
		TPD_INFO("ts->reg_info.reg_result kzalloc error\n");
		return count;
	}

	if (ts->ts_ops->register_info_read) {
		mutex_lock(&ts->mutex);
		ts->ts_ops->register_info_read(ts->chip_data, ts->reg_info.reg_addr, ts->reg_info.reg_result, ts->reg_info.reg_length);
		mutex_unlock(&ts->mutex);
		for(i = 0; i < ts->reg_info.reg_length; i++) {
			num_read_chars += sprintf(&(page[num_read_chars]), "reg_addr(0x%x) = 0x%x\n", ts->reg_info.reg_addr, ts->reg_info.reg_result[i]);
		}
		ret = simple_read_from_buffer(user_buf, count, ppos, page, strlen(page));
	}

	kfree(ts->reg_info.reg_result);
	return ret;
}

//write info: echo 000e,1 > register_info
static ssize_t proc_register_info_write(struct file *file, const char __user *buffer, size_t count, loff_t *ppos)
{
	int addr = 0, length = 0;
	char buf[16] = {0};
	struct touchpanel_data *ts = PDE_DATA(file_inode(file));

	if (count > 7) {
		TPD_INFO("%s count = %ld\n", __func__, count);
		return count;
	}
	if (!ts) {
		TPD_INFO("ts not exist!\n");
		return count;
	}
	if (copy_from_user(buf, buffer, count)) {
		TPD_INFO("%s: read proc input error.\n", __func__);
		return count;
	}

	sscanf(buf, "%x,%d", &addr, &length);
	ts->reg_info.reg_addr = (uint16_t)addr;
	ts->reg_info.reg_length = (uint16_t)length;
	TPD_INFO("ts->reg_info.reg_addr = 0x%x, ts->reg_info.reg_lenght = %d\n", ts->reg_info.reg_addr, ts->reg_info.reg_length);

	return count;
}


static const struct file_operations proc_register_info_fops = {
	.owner = THIS_MODULE,
	.open  = simple_open,
	.read  = proc_register_info_read,
	.write = proc_register_info_write,
};

static ssize_t proc_incell_panel_info_read(struct file *file, char __user *user_buf, size_t count, loff_t *ppos)
{
	uint8_t ret = 0;
	char page[32];
	struct touchpanel_data *ts = PDE_DATA(file_inode(file));

	sprintf(page, "%d", ts->is_incell_panel);
	ret = simple_read_from_buffer(user_buf, count, ppos, page, strlen(page));

	return ret;
}

static const struct file_operations proc_incell_panel_fops = {
	.owner = THIS_MODULE,
	.open = simple_open,
	.read = proc_incell_panel_info_read,
};

/**
 * init_touchpanel_proc - Using for create proc interface
 * @ts: touchpanel_data struct using for common driver
 *
 * we need to set touchpanel_data struct as private_data to those file_inode
 * Returning zero(success) or negative errno(failed)
 */
static ssize_t sec_update_fw_store(struct device *dev, struct device_attribute *attr, const char *buffer, size_t size)
{
	struct touchpanel_data *ts = dev_get_drvdata(dev);
	int val;
	int ret = 0;

	if (!ts)
		return size;
	if (size > 2)
		return size;

#ifdef CONFIG_TOUCHPANEL_MTK_PLATFORM
	if (ts->boot_mode == KERNEL_POWER_OFF_CHARGING_BOOT)
#else
		if (ts->boot_mode == MSM_BOOT_MODE_CHARGE)
#endif

		{
			TPD_INFO("boot mode is MSM_BOOT_MODE__CHARGE,not need update tp firmware\n");
			return size;
		}

	ret = kstrtoint(buffer, 10, &val);
	if (ret != 0) {
		TPD_INFO("invalid content: '%s', length = %zd\n", buffer, size);
		return ret;
	}
	ts->firmware_update_type = val;
	if (!ts->force_update && ts->firmware_update_type != 2)
		ts->force_update = !!val;

	schedule_work(&ts->fw_update_work);

	ret = wait_for_completion_killable_timeout(&ts->fw_complete, FW_UPDATE_COMPLETE_TIMEOUT);
	if (ret < 0) {
		TPD_INFO("kill signal interrupt\n");
	}

	TPD_INFO("fw update finished\n");
	return size;

}
static ssize_t sec_update_fw_show(struct device *dev,
		struct device_attribute *attr, char *buf)
{
	struct touchpanel_data *ts = dev_get_drvdata(dev);
	return snprintf(buf, 2, "%d\n", ts->loading_fw);
}

static DEVICE_ATTR(tp_fw_update, 0644, sec_update_fw_show, sec_update_fw_store);

#define GESTURE_ATTR(name, out) \
	static ssize_t name##_enable_read_func(struct file *file, char __user *user_buf, size_t count, loff_t *ppos) \
	{ \
		int ret = 0; \
		char page[PAGESIZE]; \
		ret = sprintf(page, "%d\n", out); \
		ret = simple_read_from_buffer(user_buf, count, ppos, page, strlen(page)); \
		return ret; \
	} \
	static ssize_t name##_enable_write_func(struct file *file, const char __user *user_buf, size_t count, loff_t *ppos) \
	{ \
		int enabled = 0; \
		char page[PAGESIZE] = {0}; \
		copy_from_user(page, user_buf, count); \
		sscanf(page, "%d", &enabled); \
		out = enabled > 0 ? 1 : 0; \
		return count; \
	} \
	static const struct file_operations name##_enable_proc_fops = { \
	    .write = name##_enable_write_func, \
	    .read =  name##_enable_read_func, \
	    .open = simple_open, \
	    .owner = THIS_MODULE, \
	};

GESTURE_ATTR(single_tap, SingleTap_enable);
GESTURE_ATTR(double_tap, DouTap_enable);
GESTURE_ATTR(down_arrow, UpVee_enable);
GESTURE_ATTR(left_arrow, RightVee_enable);
GESTURE_ATTR(right_arrow, LeftVee_enable);
GESTURE_ATTR(double_swipe, DouSwip_enable);
GESTURE_ATTR(letter_o, Circle_enable);
GESTURE_ATTR(letter_w, Wgestrue_enable);
GESTURE_ATTR(letter_m, Mgestrue_enable);
GESTURE_ATTR(letter_s, Sgestrue_enable);

#define CREATE_PROC_NODE(PARENT, NAME, MODE) \
	prEntry_tmp = proc_create(#NAME, MODE, PARENT, &NAME##_proc_fops); \
	if (prEntry_tmp == NULL) { \
		ret = -ENOMEM; \
		TPD_INFO("%s: Couldn't create proc entry, %d\n", __func__, __LINE__); \
	}

#define CREATE_GESTURE_NODE(NAME) \
	CREATE_PROC_NODE(prEntry_tp, NAME##_enable, 0666)

static int init_touchpanel_proc(struct touchpanel_data *ts)
{
	int ret = 0;
	struct proc_dir_entry *prEntry_tp = NULL;
	struct proc_dir_entry *prEntry_tmp = NULL;

	TPD_INFO("%s entry\n", __func__);

	//proc files-step1:/proc/devinfo/tp  (touchpanel device info)
	if(ts->fw_update_app_support) {
		register_devinfo("tp", &ts->panel_data.manufacture_info);
	}

	if (device_create_file(&ts->client->dev, &dev_attr_tp_fw_update)) {
		TPD_INFO("driver_create_file failt\n");
		ret = -ENOMEM;
	}
	//proc files-step2:/proc/touchpanel
	prEntry_tp = proc_mkdir("touchpanel", NULL);
	if (prEntry_tp == NULL) {
		ret = -ENOMEM;
		TPD_INFO("%s: Couldn't create TP proc entry\n", __func__);
	}

	//proc files-step2-1:/proc/touchpanel/tp_debug_log_level (log control interface)
	prEntry_tmp = proc_create("tp_debug_log", 0644, prEntry_tp, &proc_debug_control_ops);
	if (prEntry_tmp == NULL) {
		ret = -ENOMEM;
		TPD_INFO("%s: Couldn't create proc entry, %d\n", __func__, __LINE__);
	}

	//proc files-step2-2:/proc/touchpanel/tp_fw_update (FW update interface)
	prEntry_tmp = proc_create_data("tp_fw_update", 0644, prEntry_tp, &proc_fw_update_ops, ts);
	if (prEntry_tmp == NULL) {
		ret = -ENOMEM;
		TPD_INFO("%s: Couldn't create proc entry, %d\n", __func__, __LINE__);
	}

	//proc files-step2-3:/proc/touchpanel/tp_fw_update (edge limit control interface)
	if (ts->edge_limit_support) {
		prEntry_tmp = proc_create_data("tp_limit_area", 0664, prEntry_tp, &proc_limit_area_ops, ts);
		if (prEntry_tmp == NULL) {
			ret = -ENOMEM;
			TPD_INFO("%s: Couldn't create proc entry, %d\n", __func__, __LINE__);
		}
		prEntry_tmp = proc_create_data("tp_limit_enable", 0664, prEntry_tp, &proc_limit_control_ops, ts);
		if (prEntry_tmp == NULL) {
			ret = -ENOMEM;
			TPD_INFO("%s: Couldn't create proc entry, %d\n", __func__, __LINE__);
		}
	}

	//proc files-step2-4:/proc/touchpanel/double_tap_enable (black gesture related interface)
	if (ts->black_gesture_support) {
		CREATE_GESTURE_NODE(single_tap);
		CREATE_GESTURE_NODE(double_tap);
		CREATE_GESTURE_NODE(down_arrow);
		CREATE_GESTURE_NODE(left_arrow);
		CREATE_GESTURE_NODE(right_arrow);
		CREATE_GESTURE_NODE(double_swipe);
		CREATE_GESTURE_NODE(letter_o);
		CREATE_GESTURE_NODE(letter_w);
		CREATE_GESTURE_NODE(letter_m);
		CREATE_GESTURE_NODE(letter_s);

		prEntry_tmp = proc_create_data("coordinate", 0444, prEntry_tp, &proc_coordinate_fops, ts);
		if (prEntry_tmp == NULL) {
			ret = -ENOMEM;
			TPD_INFO("%s: Couldn't create proc entry, %d\n", __func__, __LINE__);
		}
	}

	//proc files-step2-5:/proc/touchpanel/glove_mode_enable (Glove mode related interface)
	if (ts->glove_mode_support) {
		prEntry_tmp = proc_create_data("glove_mode_enable", 0666, prEntry_tp, &proc_glove_control_fops, ts);
		if (prEntry_tmp == NULL) {
			ret = -ENOMEM;
			TPD_INFO("%s: Couldn't create proc entry, %d\n", __func__, __LINE__);
		}
	}

	//proc files-step2-6:/proc/touchpanel/finger_protect_result
	if (ts->spurious_fp_support) {
		prEntry_tmp = proc_create_data("finger_protect_result", 0666, prEntry_tp, &proc_finger_protect_result, ts);
		if (prEntry_tmp == NULL) {
			ret = -ENOMEM;
			TPD_INFO("%s: Couldn't create proc entry, %d\n", __func__, __LINE__);
		}
		prEntry_tmp = proc_create_data("finger_protect_trigger", 0666, prEntry_tp, &proc_finger_protect_trigger, ts);
		if (prEntry_tmp == NULL) {
			ret = -ENOMEM;
			TPD_INFO("%s: Couldn't create proc entry, %d\n", __func__, __LINE__);
		}
	}

	//proc files-step2-7:/proc/touchpanel/register_info
	prEntry_tmp = proc_create_data("register_info", 0664, prEntry_tp, &proc_register_info_fops, ts);
	if (prEntry_tmp == NULL) {
		ret = -ENOMEM;
		TPD_INFO("%s: Couldn't create proc entry, %d\n", __func__, __LINE__);
	}

	prEntry_tmp = proc_create_data("ps_status", 0666, prEntry_tp, &proc_write_ps_status_fops, ts);
	if (prEntry_tmp == NULL) {
		ret = -ENOMEM;
		TPD_INFO("%s: Couldn't create proc entry, %d\n", __func__, __LINE__);
	}


	//proc files-step2-8:/proc/touchpanel/incell_panel
	if (ts->is_incell_panel) {
		prEntry_tmp = proc_create_data("incell_panel", 0664, prEntry_tp, &proc_incell_panel_fops, ts);
	}

	if (ts->gesture_test_support) {
		prEntry_tmp = proc_create_data("black_screen_test", 0666, prEntry_tp, &proc_black_screen_test_fops, ts);
		if (prEntry_tmp == NULL) {
			ret = -ENOMEM;
			TPD_INFO("%s: Couldn't create proc entry, %d\n", __func__, __LINE__);
		}
	}

	//proc file-step2-9:/proc/touchpanel/irq_depth
	prEntry_tmp = proc_create_data("irq_depth", 0666, prEntry_tp, &proc_get_irq_depth_fops, ts);
	if (prEntry_tmp == NULL) {
		ret = -ENOMEM;
		TPD_INFO("%s: Couldn't create proc entry, %d\n", __func__, __LINE__);
	}

	//proc file-step2-10:/proc/touchpanel/vendor_id
	prEntry_tmp = proc_create_data("vendor_id", 0444, prEntry_tp, &vendor_id_proc_fops, ts);
	if (prEntry_tmp == NULL) {
		ret = -ENOMEM;
		TPD_INFO("%s: Couldn't create proc entry, %d\n", __func__, __LINE__);
	}

	//proc files-step2-3:/proc/touchpanel/game_switch_enable (edge limit control interface)
	if (ts->game_switch_support) {
		prEntry_tmp = proc_create_data("game_switch_enable", 0666, prEntry_tp, &proc_game_switch_fops, ts);
		if (prEntry_tmp == NULL) {
			ret = -ENOMEM;
			TPD_INFO("%s: Couldn't create proc entry, %d\n", __func__, __LINE__);
		}
	}

	prEntry_tmp = proc_create_data("glass_mode", 0666, prEntry_tp, &proc_glass_switch_fops, ts);
	if (prEntry_tmp == NULL) {
		ret = -ENOMEM;
		TPD_INFO("%s: Couldn't create proc entry, %d\n", __func__, __LINE__);
	}

	prEntry_tmp = proc_create_data("gesture_switch", 0666, prEntry_tp, &proc_gesture_switch_fops, ts);
	if (prEntry_tmp == NULL) {
		ret = -ENOMEM;
		TPD_INFO("%s: Couldn't create proc entry, %d\n", __func__, __LINE__);
	}

	prEntry_tmp = proc_create_data("reject_point", 0666, prEntry_tp, &proc_reject_point_fops, ts);
	if (prEntry_tmp == NULL) {
		ret = -ENOMEM;
		TPD_INFO("%s: Couldn't create proc entry, %d\n", __func__, __LINE__);
	}

	prEntry_tmp = proc_create_data("tpedge_limit_enable", 0666, prEntry_tp, &proc_limit_switch_fops, ts);
	if (prEntry_tmp == NULL) {
		ret = -ENOMEM;
		TPD_INFO("%s: Couldn't create proc entry, %d\n", __func__, __LINE__);
	}

	prEntry_tmp = proc_create_data("tp_switch_dead_zone", 0666, prEntry_tp, &proc_tp_dead_zone_fops, ts);
	if (prEntry_tmp == NULL) {
		ret = -ENOMEM;
		TPD_INFO("%s: Couldn't create proc entry, %d\n", __func__, __LINE__);
	}

	prEntry_tmp = proc_create_data("tp_switch_corner_dead_l_zone", 0666, prEntry_tp, &proc_tp_corner_dead_zone_l_fops, ts);
	if (prEntry_tmp == NULL) {
		ret = -ENOMEM;
		TPD_INFO("%s: Couldn't create proc entry, %d\n", __func__, __LINE__);
	}

	prEntry_tmp = proc_create_data("tp_switch_corner_dead_p_zone", 0666, prEntry_tp, &proc_tp_corner_dead_zone_p_fops, ts);
	if (prEntry_tmp == NULL) {
		ret = -ENOMEM;
		TPD_INFO("%s: Couldn't create proc entry, %d\n", __func__, __LINE__);
	}
	ts->prEntry_tp = prEntry_tp;

	//create debug_info node
	init_debug_info_proc(ts);

	return ret;
}

//proc/touchpanel/debug_info/baseline
static int tp_baseline_debug_read_func(struct seq_file *s, void *v)
{
	struct touchpanel_data *ts = s->private;
	struct debug_info_proc_operations *debug_info_ops;

	if (!ts)
		return 0;
	debug_info_ops = (struct debug_info_proc_operations *)(ts->debug_info_ops);
	if (!debug_info_ops) {
		TPD_INFO("debug_info_ops==NULL");
		return 0;
	}
	if (!debug_info_ops->baseline_read && !debug_info_ops->baseline_blackscreen_read) {
		seq_printf(s, "Not support baseline proc node\n");
		return 0;
	}
	if ((ts->suspend_state != TP_SPEEDUP_RESUME_COMPLETE) && (1 != ts->gesture_enable)) {
		seq_printf(s, "Not in resume over or gesture state\n");
		return 0;
	}

	if (ts->int_mode == BANNABLE) {
		disable_irq_nosync(ts->irq);
	}
	mutex_lock(&ts->mutex);
	if (ts->is_suspended && ts->gesture_enable) {
		if (debug_info_ops->baseline_blackscreen_read) {
			debug_info_ops->baseline_blackscreen_read(s, ts->chip_data);
		}
	} else {
		if (debug_info_ops->baseline_read) {
			debug_info_ops->baseline_read(s, ts->chip_data);
		}
	}

	//step6: return to normal mode
	ts->ts_ops->reset(ts->chip_data);
	operate_mode_switch(ts);

	mutex_unlock(&ts->mutex);

	if (ts->int_mode == BANNABLE) {
		enable_irq(ts->irq);
	}
	return 0;

}

static int data_baseline_open(struct inode *inode, struct file *file)
{
	return single_open(file, tp_baseline_debug_read_func, PDE_DATA(inode));
}

static const struct file_operations tp_baseline_data_proc_fops = {
	.owner = THIS_MODULE,
	.open = data_baseline_open,
	.read = seq_read,
	.release = single_release,
};

//proc/touchpanel/debug_info/delta
static int tp_delta_debug_read_func(struct seq_file *s, void *v)
{
	struct touchpanel_data *ts = s->private;
	struct debug_info_proc_operations *debug_info_ops;

	if (!ts)
		return 0;
	debug_info_ops = (struct debug_info_proc_operations *)ts->debug_info_ops;

	if (!debug_info_ops)
		return 0;
	if (!debug_info_ops->delta_read) {
		seq_printf(s, "Not support delta proc node\n");
		return 0;
	}
	if (ts->suspend_state != TP_SPEEDUP_RESUME_COMPLETE) {
		seq_printf(s, "Not in resume over state\n");
		return 0;
	}

	if (ts->int_mode == BANNABLE) {
		disable_irq_nosync(ts->irq);
	}
	mutex_lock(&ts->mutex);
	debug_info_ops->delta_read(s, ts->chip_data);
	mutex_unlock(&ts->mutex);
	if (ts->int_mode == BANNABLE) {
		enable_irq(ts->irq);
	}
	return 0;
}

static int data_delta_open(struct inode *inode, struct file *file)
{
	return single_open(file, tp_delta_debug_read_func, PDE_DATA(inode));
}

static const struct file_operations tp_delta_data_proc_fops = {
	.owner = THIS_MODULE,
	.open  = data_delta_open,
	.read  = seq_read,
	.release = single_release,
};

//proc/touchpanel/debug_info/self_delta
static int tp_self_delta_debug_read_func(struct seq_file *s, void *v)
{
	struct touchpanel_data *ts = s->private;
	struct debug_info_proc_operations *debug_info_ops;

	if (!ts)
		return 0;
	debug_info_ops = (struct debug_info_proc_operations *)ts->debug_info_ops;

	if (!debug_info_ops)
		return 0;
	if (!debug_info_ops->self_delta_read) {
		seq_printf(s, "Not support self_delta proc node\n");
		return 0;
	}
	if (ts->suspend_state != TP_SPEEDUP_RESUME_COMPLETE) {
		seq_printf(s, "Not in resume over state\n");
		return 0;
	}

	if (ts->int_mode == BANNABLE) {
		disable_irq_nosync(ts->irq);
	}
	mutex_lock(&ts->mutex);
	debug_info_ops->self_delta_read(s, ts->chip_data);
	mutex_unlock(&ts->mutex);
	if (ts->int_mode == BANNABLE) {
		enable_irq(ts->irq);
	}
	return 0;
}

static int data_self_delta_open(struct inode *inode, struct file *file)
{
	return single_open(file, tp_self_delta_debug_read_func, PDE_DATA(inode));
}

static const struct file_operations tp_self_delta_data_proc_fops = {
	.owner = THIS_MODULE,
	.open  = data_self_delta_open,
	.read  = seq_read,
	.release = single_release,
};

//proc/touchpanel/debug_info/self_raw
static int tp_self_raw_debug_read_func(struct seq_file *s, void *v)
{
	struct touchpanel_data *ts = s->private;
	struct debug_info_proc_operations *debug_info_ops;

	if (!ts)
		return 0;
	debug_info_ops = (struct debug_info_proc_operations *)ts->debug_info_ops;

	if (!debug_info_ops)
		return 0;
	if (!debug_info_ops->self_raw_read) {
		seq_printf(s, "Not support self_raw proc node\n");
		return 0;
	}
	if (ts->suspend_state != TP_SPEEDUP_RESUME_COMPLETE) {
		seq_printf(s, "Not in resume over state\n");
		return 0;
	}

	if (ts->int_mode == BANNABLE) {
		disable_irq_nosync(ts->irq);
	}
	mutex_lock(&ts->mutex);
	debug_info_ops->self_raw_read(s, ts->chip_data);
	mutex_unlock(&ts->mutex);
	if (ts->int_mode == BANNABLE) {
		enable_irq(ts->irq);
	}
	return 0;
}

static int data_self_raw_open(struct inode *inode, struct file *file)
{
	return single_open(file, tp_self_raw_debug_read_func, PDE_DATA(inode));
}

static const struct file_operations tp_self_raw_data_proc_fops = {
	.owner = THIS_MODULE,
	.open  = data_self_raw_open,
	.read  = seq_read,
	.release = single_release,
};

//proc/touchpanel/debug_info/main_register
static int tp_main_register_read_func(struct seq_file *s, void *v)
{
	struct touchpanel_data *ts = s->private;
	struct debug_info_proc_operations *debug_info_ops;

	if (!ts)
		return 0;
	debug_info_ops = (struct debug_info_proc_operations *)ts->debug_info_ops;

	if (!debug_info_ops)
		return 0;
	if (!debug_info_ops->main_register_read) {
		seq_printf(s, "Not support main_register proc node\n");
		return 0;
	}
	if (ts->suspend_state != TP_SPEEDUP_RESUME_COMPLETE) {
		seq_printf(s, "Not in resume over state\n");
		return 0;
	}

	if (ts->int_mode == BANNABLE) {
		disable_irq_nosync(ts->irq);
	}
	mutex_lock(&ts->mutex);
	seq_printf(s, "es_enable:%d\n", ts->es_enable);
	seq_printf(s, "touch_count:%d\n", ts->touch_count);
	debug_info_ops->main_register_read(s, ts->chip_data);
	mutex_unlock(&ts->mutex);
	if (ts->int_mode == BANNABLE) {
		enable_irq(ts->irq);
	}
	return 0;
}

static int main_register_open(struct inode *inode, struct file *file)
{
	return single_open(file, tp_main_register_read_func, PDE_DATA(inode));
}

static const struct file_operations tp_main_register_proc_fops = {
	.owner = THIS_MODULE,
	.open  = main_register_open,
	.read  = seq_read,
	.release = single_release,
};

//proc/touchpanel/debug_info/reserve
static int tp_reserve_read_func(struct seq_file *s, void *v)
{
	struct touchpanel_data *ts = s->private;
	struct debug_info_proc_operations *debug_info_ops;

	if (!ts)
		return 0;
	debug_info_ops = (struct debug_info_proc_operations *)ts->debug_info_ops;

	if (!debug_info_ops)
		return 0;
	if (!debug_info_ops->reserve_read) {
		seq_printf(s, "Not support main_register proc node\n");
		return 0;
	}
	if (ts->suspend_state != TP_SPEEDUP_RESUME_COMPLETE) {
		seq_printf(s, "Not in resume over state\n");
		return 0;
	}

	if (ts->int_mode == BANNABLE) {
		disable_irq_nosync(ts->irq);
	}
	mutex_lock(&ts->mutex);
	debug_info_ops->reserve_read(s, ts->chip_data);
	mutex_unlock(&ts->mutex);

	if (ts->int_mode == BANNABLE) {
		enable_irq(ts->irq);
	}
	return 0;
}

static int reserve_open(struct inode *inode, struct file *file)
{
	return single_open(file, tp_reserve_read_func, PDE_DATA(inode));
}

static const struct file_operations tp_reserve_proc_fops = {
	.owner = THIS_MODULE,
	.open  = reserve_open,
	.read  = seq_read,
	.release = single_release,
};

//proc/touchpanel/debug_info/data_limit
static int tp_limit_data_read_func(struct seq_file *s, void *v)
{
	struct touchpanel_data *ts = s->private;
	struct debug_info_proc_operations *debug_info_ops;

	if (!ts)
		return 0;
	debug_info_ops = (struct debug_info_proc_operations *)ts->debug_info_ops;
	if (!debug_info_ops)
		return 0;
	if (!debug_info_ops->limit_read) {
		seq_printf(s, "Not support limit_data proc node\n");
		return 0;
	}
	debug_info_ops->limit_read(s, ts);

	return 0;
}

static int limit_data_open(struct inode *inode, struct file *file)
{
	return single_open(file, tp_limit_data_read_func, PDE_DATA(inode));
}

static const struct file_operations tp_limit_data_proc_fops = {
	.owner = THIS_MODULE,
	.open  = limit_data_open,
	.read  = seq_read,
	.release = single_release,
};

//proc/touchpanel/debug_info/abs_doze
static int tp_abs_doze_read_func(struct seq_file *s, void *v)
{
	struct touchpanel_data *ts = s->private;
	struct debug_info_proc_operations *debug_info_ops;

	if (!ts)
		return 0;
	debug_info_ops = (struct debug_info_proc_operations *)ts->debug_info_ops;

	if (!debug_info_ops)
		return 0;
	if (!debug_info_ops->abs_doze_read) {
		seq_printf(s, "Not support main_register proc node\n");
		return 0;
	}
	if (ts->suspend_state != TP_SPEEDUP_RESUME_COMPLETE) {
		seq_printf(s, "Not in resume over state\n");
		return 0;
	}

	if (ts->int_mode == BANNABLE) {
		disable_irq_nosync(ts->irq);
	}
	mutex_lock(&ts->mutex);
	debug_info_ops->abs_doze_read(s, ts->chip_data);
	mutex_unlock(&ts->mutex);

	if (ts->int_mode == BANNABLE) {
		enable_irq(ts->irq);
	}
	return 0;
}

static int abs_doze_open(struct inode *inode, struct file *file)
{
	return single_open(file, tp_abs_doze_read_func, PDE_DATA(inode));
}

static const struct file_operations tp_abs_doze_proc_fops = {
	.owner = THIS_MODULE,
	.open  = abs_doze_open,
	.read  = seq_read,
	.release = single_release,
};

//write function of /proc/touchpanel/earsense/palm_control
static ssize_t proc_earsense_palm_control_write(struct file *file, const char __user *buffer, size_t count, loff_t *ppos)
{
	int value = 0;
	char buf[4] = {0};
	struct touchpanel_data *ts = PDE_DATA(file_inode(file));

	if (count > 2)
		return count;
	if (!ts)
		return count;

	if (copy_from_user(buf, buffer, count)) {
		TPD_INFO("%s: read proc input error.\n", __func__);
		return count;
	}
	sscanf(buf, "%d", &value);
	if (value > 2)
		return count;

	TPD_DEBUG("%s value: %d, palm_enable :%d\n", __func__, value, ts->palm_enable);
	if (value == ts->palm_enable)
		return count;

	mutex_lock(&ts->mutex);
	ts->palm_enable = value;
	if (ts->suspend_state == TP_SPEEDUP_RESUME_COMPLETE) {
		ts->ts_ops->mode_switch(ts->chip_data, MODE_PALM_REJECTION, value);
	}
	mutex_unlock(&ts->mutex);

	return count;
}

//read function of /proc/touchpanel/earsense/palm_control
static ssize_t proc_earsense_palm_control_read(struct file *file, char __user *user_buf, size_t count, loff_t *ppos)
{
	int ret = 0;
	char page[4] = {0};
	struct touchpanel_data *ts = PDE_DATA(file_inode(file));

	if (!ts)
		return count;

	TPD_DEBUG("%s value: %d\n", __func__, ts->palm_enable);
	ret = sprintf(page, "%d\n", ts->palm_enable);
	ret = simple_read_from_buffer(user_buf, count, ppos, page, strlen(page));

	return ret;
}

// operation of /proc/touchpanel/earsense/palm_control
static const struct file_operations tp_earsense_palm_control_fops = {
	.write = proc_earsense_palm_control_write,
	.read  = proc_earsense_palm_control_read,
	.open  = simple_open,
	.owner = THIS_MODULE,
};

// write function of /proc/touchpanel/earsense/es_enable
static ssize_t proc_earsense_es_enable_write(struct file *file, const char __user *buffer, size_t count, loff_t *ppos)
{
	int value = 0;
	bool state_changed = true;
	char buf[4] = {0};
	struct touchpanel_data *ts = PDE_DATA(file_inode(file));

	if (count > 2)
		return count;
	if (!ts)
		return count;

	if (copy_from_user(buf, buffer, count)) {
		TPD_INFO("%s: read proc input error.\n", __func__);
		return count;
	}
	sscanf(buf, "%d", &value);
	if (value > 2)
		return count;

	TPD_DEBUG("%s value: %d, es_enable :%d\n", __func__, value, ts->es_enable);
	if (value == ts->es_enable)
		return count;

	mutex_lock(&ts->mutex);
	if ((ts->es_enable != 1) && (value != 1))
		state_changed =false;
	ts->es_enable = value;
	if (!ts->es_enable) {
		memset(ts->earsense_delta, 0, 2 * ts->hw_res.EARSENSE_TX_NUM * ts->hw_res.EARSENSE_RX_NUM);
	}
	if (!ts->is_suspended && (ts->suspend_state == TP_SPEEDUP_RESUME_COMPLETE) && state_changed) {
		ts->ts_ops->mode_switch(ts->chip_data, MODE_EARSENSE, ts->es_enable == 1);
	}
	mutex_unlock(&ts->mutex);

	return count;
}

// read function of /proc/touchpanel/earsense/es_enable
static ssize_t proc_earsense_es_enable_read(struct file *file, char __user *user_buf, size_t count, loff_t *ppos)
{
	int ret = 0;
	char page[4] = {0};
	struct touchpanel_data *ts = PDE_DATA(file_inode(file));

	if (!ts)
		return count;

	TPD_DEBUG("%s value: %d\n", __func__, ts->es_enable);
	ret = sprintf(page, "%d\n", ts->es_enable);
	ret = simple_read_from_buffer(user_buf, count, ppos, page, strlen(page));

	return ret;
}

// operation of /proc/touchpanel/earsense/es_enable
static const struct file_operations tp_earsense_es_enable_fops = {
	.write = proc_earsense_es_enable_write,
	.read  = proc_earsense_es_enable_read,
	.open  = simple_open,
	.owner = THIS_MODULE,
};

// read function of /proc/touchpanel/earsense/es_touch_count
static ssize_t proc_earsense_touchcnt_read(struct file *file, char __user *user_buf, size_t count, loff_t *ppos)
{
	int ret = 0;
	char page[4] = {0};
	struct touchpanel_data *ts = PDE_DATA(file_inode(file));

	if (!ts)
		return count;

	TPD_DEBUG("%s value: %d\n", __func__, ts->touch_count);
	mutex_lock(&ts->mutex);
	ret = sprintf(page, "%d\n", ts->touch_count);
	mutex_unlock(&ts->mutex);
	ret = simple_read_from_buffer(user_buf, count, ppos, page, strlen(page));

	return ret;
}

// operation of /proc/touchpanel/earsense/es_touch_count
static const struct file_operations tp_earsense_es_touchcnt_fops = {
	.read  = proc_earsense_touchcnt_read,
	.open  = simple_open,
	.owner = THIS_MODULE,
};

// read function of /proc/touchpanel/earsense/rawdata
static ssize_t proc_earsense_rawdata_read(struct file *file, char __user *user_buf, size_t count, loff_t *ppos)
{
	int ret = 0;
	struct touchpanel_data *ts = PDE_DATA(file_inode(file));
	int read_len = 2 * ts->hw_res.EARSENSE_TX_NUM * ts->hw_res.EARSENSE_RX_NUM;

	char *tmp_data = NULL;
	if (!ts)
		*ppos += 11;
	if (*ppos > 10)
		return 0;
	if (count != read_len) {
		TPD_INFO("%s, length:%d not match data_len:%d\n", __func__, (int)count, read_len);
		return 0;
	}

	TPD_DEBUG("%s is called\n", __func__);
	mutex_lock(&ts->mutex);
	if ((!ts->es_enable) || (ts->suspend_state != TP_SPEEDUP_RESUME_COMPLETE)) {
		*ppos += 11;
		mutex_unlock(&ts->mutex);
		return 0;
	}
	if (ts->delta_state == TYPE_DELTA_IDLE) {
		tmp_data = kzalloc(read_len ,GFP_KERNEL);
		ts->earsense_ops->rawdata_read(ts->chip_data, tmp_data, read_len);
		mutex_unlock(&ts->mutex);
		ret = copy_to_user(user_buf, tmp_data, read_len);
		if (ret)
			TPD_INFO("touch rawdata read fail\n");
		kfree(tmp_data);
		*ppos += 11;
	} else {
		mutex_unlock(&ts->mutex);
		msleep(3);
		*ppos += 1;
	}

	return read_len;
}

// operation of /proc/touchpanel/earsense/rawdata
static const struct file_operations tp_earsense_rawdata_fops = {
	.read  = proc_earsense_rawdata_read,
	.open  = simple_open,
	.owner = THIS_MODULE,
};

// read function of /proc/touchpanel/earsense/delta
static ssize_t proc_earsense_delta_read(struct file *file, char __user *user_buf, size_t count, loff_t *ppos)
{
	int ret = 0;
	struct touchpanel_data *ts = PDE_DATA(file_inode(file));
	int read_len = 2 * ts->hw_res.EARSENSE_TX_NUM * ts->hw_res.EARSENSE_RX_NUM;

	if (!ts)
		return count;
	if (*ppos > 0)
		return 0;
	if (count != read_len) {
		TPD_INFO("%s, length:%d not match data_len:%d\n", __func__, (int)count, read_len);
		return 0;
	}

	TPD_DEBUG("%s is called\n", __func__);
	if ((!ts->es_enable) || (ts->suspend_state != TP_SPEEDUP_RESUME_COMPLETE)) {
		return 0;
	}

	mutex_lock(&ts->mutex_earsense);
	ret = copy_to_user(user_buf, ts->earsense_delta, read_len);
	mutex_unlock(&ts->mutex_earsense);
	if (ret)
		TPD_INFO("tp rawdata read fail\n");
	*ppos += read_len;
	return read_len;
}

// operation of /proc/touchpanel/earsense/delta
static const struct file_operations tp_earsense_delta_fops = {
	.read  = proc_earsense_delta_read,
	.open  = simple_open,
	.owner = THIS_MODULE,
};

// read function of /proc/touchpanel/earsense/hover_selfdata
static ssize_t proc_earsense_selfdata_read(struct file *file, char __user *user_buf, size_t count, loff_t *ppos)
{
	int ret = 0;
	struct touchpanel_data *ts = PDE_DATA(file_inode(file));
	uint16_t data_len = 2*(ts->hw_res.TX_NUM + ts->hw_res.RX_NUM);

	char *tmp_data = NULL;
	if (!ts)
		*ppos += 11;
	if (*ppos > 10)
		return 0;
	if (count != data_len) {
		TPD_INFO("%s, length:%d not match data_len:%d\n", __func__, (int)count, data_len);
		return 0;
	}

	TPD_DEBUG("%s is called\n", __func__);
	mutex_lock(&ts->mutex);
	if ((!ts->es_enable) || (ts->suspend_state != TP_SPEEDUP_RESUME_COMPLETE)) {
		*ppos += 11;
		mutex_unlock(&ts->mutex);
		return 0;
	}
	if (ts->delta_state == TYPE_DELTA_IDLE) {
		tmp_data = kzalloc(data_len ,GFP_KERNEL);
		ts->earsense_ops->self_data_read(ts->chip_data, tmp_data, data_len);
		mutex_unlock(&ts->mutex);
		ret = copy_to_user(user_buf, tmp_data, data_len);
		if (ret)
			TPD_INFO("tp self delta read fail\n");
		kfree(tmp_data);
		*ppos += 11;
	} else {
		mutex_unlock(&ts->mutex);
		msleep(3);
		*ppos += 1;
	}

	return data_len;
}

// operation of /proc/touchpanel/earsense/hover_selfdata
static const struct file_operations tp_earsense_selfdata_fops = {
	.read  = proc_earsense_selfdata_read,
	.open  = simple_open,
	.owner = THIS_MODULE,
};

// write function of /proc/touchpanel/earsense/es_enable
static ssize_t proc_fd_enable_write(struct file *file, const char __user *buffer, size_t count, loff_t *ppos)
{
	int value = 0;
	char buf[4] = {0};
	struct touchpanel_data *ts = PDE_DATA(file_inode(file));

	if (count > 2)
		return count;
	if (!ts)
		return count;

	if (copy_from_user(buf, buffer, count)) {
		TPD_INFO("%s: read proc input error.\n", __func__);
		return count;
	}
	sscanf(buf, "%d", &value);
	if (value > 2)
		return count;

	TPD_DEBUG("%s value: %d, es_enable :%d\n", __func__, value, ts->fd_enable);
	if (!value) {
		input_event(ps_input_dev, EV_MSC, MSC_RAW, 2);
		input_sync(ps_input_dev);
	}
	if (value == ts->fd_enable)
		return count;

	mutex_lock(&ts->mutex);
	ts->fd_enable = value;
	if (!ts->is_suspended && (ts->suspend_state == TP_SPEEDUP_RESUME_COMPLETE)) {
		ts->ts_ops->mode_switch(ts->chip_data, MODE_FACE_DETECT, ts->fd_enable == 1);
		input_event(ps_input_dev, EV_MSC, MSC_RAW, 0);	//when open fd report default key for sensor.
		input_sync(ps_input_dev);
	}
	mutex_unlock(&ts->mutex);

	return count;
}

// read function of /proc/touchpanel/fd_enable
static ssize_t proc_fd_enable_read(struct file *file, char __user *user_buf, size_t count, loff_t *ppos)
{
	int ret = 0;
	char page[4] = {0};
	struct touchpanel_data *ts = PDE_DATA(file_inode(file));

	if (!ts)
		return count;

	TPD_DEBUG("%s value: %d\n", __func__, ts->fd_enable);
	ret = sprintf(page, "%d\n", ts->fd_enable);
	ret = simple_read_from_buffer(user_buf, count, ppos, page, strlen(page));

	return ret;
}

// operation of /proc/touchpanel/fd_enable
static const struct file_operations tp_fd_enable_fops = {
	.write = proc_fd_enable_write,
	.read  = proc_fd_enable_read,
	.open  = simple_open,
	.owner = THIS_MODULE,
};

// read function of /proc/touchpanel/event_num
static ssize_t proc_event_num_read(struct file *file, char __user *user_buf, size_t count, loff_t *ppos)
{
	int ret = 0;
	const char *devname = NULL;
	struct input_handle *handle;
	struct touchpanel_data *ts = PDE_DATA(file_inode(file));

	if (!ts)
		return count;

	list_for_each_entry(handle, &ps_input_dev->h_list, d_node) {
		if (strncmp(handle->name, "event", 5) == 0) {
			devname = handle->name;
			break;
		}
	}

	ret = simple_read_from_buffer(user_buf, count, ppos, devname, strlen(devname));
	return ret;
}

// operation of /proc/touchpanel/event_num
static const struct file_operations tp_event_num_fops = {
	.read  = proc_event_num_read,
	.open  = simple_open,
	.owner = THIS_MODULE,
};

static ssize_t proc_fd_calibrate_write(struct file *file, const char __user *buffer, size_t count, loff_t *ppos)
{
	int value = 0;
	char buf[4] = {0};
	struct touchpanel_data *ts = PDE_DATA(file_inode(file));

	if (count > 2)
		return count;
	if (!ts)
		return count;

	if (copy_from_user(buf, buffer, count)) {
		TPD_INFO("%s: read proc input error.\n", __func__);
		return count;
	}
	sscanf(buf, "%d", &value);
	if (value > 2)
		return count;

	TPD_DEBUG("%s value: %d, fd_calibrate :%d\n", __func__, value, ts->fd_calibrate);

	mutex_lock(&ts->mutex);
	ts->fd_calibrate = value;
	if (ts->fd_enable) {
		ts->ts_ops->mode_switch(ts->chip_data, MODE_FACE_CALIBRATE, ts->fd_calibrate);
	}
	mutex_unlock(&ts->mutex);

	return count;
}

static ssize_t proc_fd_calibrate_read(struct file *file, char __user *user_buf, size_t count, loff_t *ppos)
{
	int ret = 0;
	char page[4] = {0};
	struct touchpanel_data *ts = PDE_DATA(file_inode(file));

	if (!ts)
		return count;

	TPD_DEBUG("%s value: %d\n", __func__, ts->fd_calibrate);
	ret = sprintf(page, "%d\n", ts->fd_calibrate);
	ret = simple_read_from_buffer(user_buf, count, ppos, page, strlen(page));

	return ret;
}

static const struct file_operations tp_fd_calibrate_fops = {
	.write = proc_fd_calibrate_write,
	.read  = proc_fd_calibrate_read,
	.open  = simple_open,
	.owner = THIS_MODULE,
};

static ssize_t proc_refresh_switch_write(struct file *file, const char __user *buffer, size_t count, loff_t *ppos)
{
	int value = 0;
	char buf[4] = {0};
	struct touchpanel_data *ts = PDE_DATA(file_inode(file));

	if (count > 2)
		return count;
	if (!ts)
		return count;

	if (copy_from_user(buf, buffer, count)) {
		TPD_INFO("%s: read proc input error.\n", __func__);
		return count;
	}
	sscanf(buf, "%d", &value);
	if (value > 4)
		return count;

	TPD_DEBUG("%s value: %d, lcd_refresh_rate_switch :%d\n", __func__, value, ts->lcd_refresh_rate);
	if (value == ts->lcd_refresh_rate)
		return count;

	mutex_lock(&ts->mutex);
	ts->lcd_refresh_rate = value;
	if (!ts->is_suspended && (ts->suspend_state == TP_SPEEDUP_RESUME_COMPLETE)) {
		ts->ts_ops->mode_switch(ts->chip_data, MODE_REFRESH_SWITCH, ts->lcd_refresh_rate);
	}
	mutex_unlock(&ts->mutex);

	return count;
}

static ssize_t proc_refresh_switch_read(struct file *file, char __user *user_buf, size_t count, loff_t *ppos)
{
	int ret = 0;
	char page[4] = {0};
	struct touchpanel_data *ts = PDE_DATA(file_inode(file));

	if (!ts)
		return count;

	TPD_DEBUG("%s value: %d\n", __func__, ts->lcd_refresh_rate);
	ret = sprintf(page, "%d\n", ts->lcd_refresh_rate);
	ret = simple_read_from_buffer(user_buf, count, ppos, page, strlen(page));

	return ret;
}
// operation of /proc/touchpanel/lcd_refresh_rate_switch
static const struct file_operations tp_lcd_refresh_switch_fops = {
	.write = proc_refresh_switch_write,
	.read  = proc_refresh_switch_read,
	.open  = simple_open,
	.owner = THIS_MODULE,
};

static ssize_t proc_touch_hold_switch_write(struct file *file, const char __user *buffer, size_t count, loff_t *ppos)
{
	int value = 0;
	char buf[4] = {0};
	struct touchpanel_data *ts = PDE_DATA(file_inode(file));

	if (count > 2)
		return count;
	if (!ts)
		return count;

	if (copy_from_user(buf, buffer, count)) {
		TPD_INFO("%s: read proc input error.\n", __func__);
		return count;
	}
	sscanf(buf, "%d", &value);

	TPD_DEBUG("%s value: %d, touch_hold_enable :%d\n", __func__, value, ts->touch_hold_enable);
	if (value == 2) {//fingerprint unlock success in FOD, close touchhold
		if (ts->is_suspended)
			ts->skip_reset_in_resume = true;
		ts->skip_enable_touchhold = true;
		return count;
	} else {
		ts->skip_reset_in_resume = false;
	}

	ts->touch_hold_enable = value;
	ts->skip_enable_touchhold = false;

	if ((ts->is_suspended) && (!ts->gesture_enable)) { //suspend and close gesture cannot response touchhold
		return count;
	}

	mutex_lock(&ts->mutex);
	ts->ts_ops->mode_switch(ts->chip_data, MODE_TOUCH_HOLD, ts->touch_hold_enable);
	mutex_unlock(&ts->mutex);

	return count;
}

static ssize_t proc_touch_hold_switch_read(struct file *file, char __user *user_buf, size_t count, loff_t *ppos)
{
	int ret = 0;
	char page[4] = {0};
	struct touchpanel_data *ts = PDE_DATA(file_inode(file));

	if (!ts)
		return count;

	TPD_DEBUG("%s value: %d\n", __func__, ts->touch_hold_enable);
	ret = sprintf(page, "%d\n", ts->touch_hold_enable);
	ret = simple_read_from_buffer(user_buf, count, ppos, page, strlen(page));

	return ret;
}

// operation of /proc/touchpanel/touch_hold
static const struct file_operations tp_touch_hold_switch_fops = {
	.write = proc_touch_hold_switch_write,
	.read  = proc_touch_hold_switch_read,
	.open  = simple_open,
	.owner = THIS_MODULE,
};

static ssize_t proc_touch_area_switch_write(struct file *file, const char __user *buffer, size_t count, loff_t *ppos)
{
	int value = 0;
	char buf[4] = {0};
	struct touchpanel_data *ts = PDE_DATA(file_inode(file));

	if (count > 2)
		return count;
	if (!ts)
		return count;

	if (copy_from_user(buf, buffer, count)) {
		TPD_INFO("%s: read proc input error.\n", __func__);
		return count;
	}
	sscanf(buf, "%d", &value);
	if (value > 1)
		return count;

	TPD_DEBUG("%s value: %d, touch_hold_enable :%d\n", __func__, value, ts->touch_area_switch);
	if (value == ts->touch_area_switch)
		return count;

	if ((ts->is_suspended) && (!ts->gesture_enable)) { //suspend and close gesture cannot response touchhold
		return count;
	}

	mutex_lock(&ts->mutex);
	ts->touch_area_switch = value;
	ts->ts_ops->mode_switch(ts->chip_data, MODE_TOUCH_AREA_SWITCH, ts->touch_area_switch == 1);
	mutex_unlock(&ts->mutex);
	return count;
}

static ssize_t proc_touch_area_switch_read(struct file *file, char __user *user_buf, size_t count, loff_t *ppos)
{
	int ret = 0;
	char page[4] = {0};
	struct touchpanel_data *ts = PDE_DATA(file_inode(file));

	if (!ts)
		return count;

	TPD_DEBUG("%s value: %d\n", __func__, ts->touch_area_switch);
	ret = sprintf(page, "%d\n", ts->touch_area_switch);
	ret = simple_read_from_buffer(user_buf, count, ppos, page, strlen(page));

	return ret;
}

// operation of /proc/touchpanel/touch_hold
static const struct file_operations tp_touch_area_switch_fops = {
	.write = proc_touch_area_switch_write,
	.read  = proc_touch_area_switch_read,
	.open  = simple_open,
	.owner = THIS_MODULE,
};
static ssize_t proc_fingerprint_int_test_write(struct file *file, const char __user *buffer, size_t count, loff_t *ppos)
{
	int value = 0;
	char buf[4] = {0};
	struct touchpanel_data *ts = PDE_DATA(file_inode(file));

	if (count > 2)
		return count;
	if (!ts)
		return count;

	if (copy_from_user(buf, buffer, count)) {
		TPD_INFO("%s: read proc input error.\n", __func__);
		return count;
	}
	sscanf(buf, "%d", &value);
	if (value > 1)
		return count;

	TPD_DEBUG("%s value: %d, fingerprint_int_test :%d\n", __func__, value, ts->fingerprint_int_test);
	if (value == ts->fingerprint_int_test)
		return count;

	mutex_lock(&ts->mutex);
	ts->fingerprint_int_test = value;
	ts->ts_ops->mode_switch(ts->chip_data, MODE_FINGERPRINT_TEST, ts->fingerprint_int_test == 1);
	mutex_unlock(&ts->mutex);

	return count;
}

static ssize_t proc_fingerprint_int_test_read(struct file *file, char __user *user_buf, size_t count, loff_t *ppos)
{
	int ret = 0;
	char page[4] = {0};
	struct touchpanel_data *ts = PDE_DATA(file_inode(file));

	if (!ts)
		return count;

	TPD_DEBUG("%s value: %d\n", __func__, ts->fingerprint_int_test);
	ret = sprintf(page, "%d\n", ts->fingerprint_int_test);
	ret = simple_read_from_buffer(user_buf, count, ppos, page, strlen(page));

	return ret;
}

static const struct file_operations tp_fingerprint_int_test_fops = {
	.write = proc_fingerprint_int_test_write,
	.read  = proc_fingerprint_int_test_read,
	.open  = simple_open,
	.owner = THIS_MODULE,
};

static ssize_t proc_charge_detect_write(struct file *file, const char __user *buffer, size_t count, loff_t *ppos)
{
	int value = 0;
	char buf[4] = {0};
	struct touchpanel_data *ts = PDE_DATA(file_inode(file));

	if (count > 2)
		return count;
	if (!ts)
		return count;

	if (copy_from_user(buf, buffer, count)) {
		TPD_INFO("%s: read proc input error.\n", __func__);
		return count;
	}
	sscanf(buf, "%d", &value);

	TPD_DEBUG("%s value: %d, charge detect enable:%d\n", __func__, value, ts->charge_detect);
	ts->charge_detect = value;
	mutex_lock(&ts->mutex);
	if (ts->charge_detect_support && ts->suspend_state == TP_SPEEDUP_RESUME_COMPLETE) {
		ts->ts_ops->mode_switch(ts->chip_data, MODE_CHARGE, ts->charge_detect);
	}
	mutex_unlock(&ts->mutex);
	return count;
}

static ssize_t proc_charge_detect_read(struct file *file, char __user *user_buf, size_t count, loff_t *ppos)
{
	int ret = 0;
	char page[4] = {0};
	struct touchpanel_data *ts = PDE_DATA(file_inode(file));

	if (!ts)
		return count;

	TPD_DEBUG("%s value: %d\n", __func__, ts->charge_detect);
	ret = sprintf(page, "%d\n", ts->charge_detect);
	ret = simple_read_from_buffer(user_buf, count, ppos, page, strlen(page));

	return ret;
}

// operation of /proc/touchpanel/charge_detect
static const struct file_operations tp_charge_detect_fops = {
	.write = proc_charge_detect_write,
	.read  = proc_charge_detect_read,
	.open  = simple_open,
	.owner = THIS_MODULE,
};
static ssize_t proc_wireless_charge_detect_write(struct file *file, const char __user *buffer, size_t count, loff_t *ppos)
{
	int value = 0;
	char buf[4] = {0};
	struct touchpanel_data *ts = PDE_DATA(file_inode(file));

	if (count > 2)
		return count;
	if (!ts)
		return count;

	if (copy_from_user(buf, buffer, count)) {
		TPD_INFO("%s: read proc input error.\n", __func__);
		return count;
	}
	sscanf(buf, "%d", &value);

	TPD_DEBUG("%s value: %d, charge detect enable:%d\n", __func__, value, ts->wireless_charge_detect);
	ts->wireless_charge_detect = value;
	mutex_lock(&ts->mutex);
	if (ts->wireless_charge_support && ts->suspend_state == TP_SPEEDUP_RESUME_COMPLETE) {
		ts->ts_ops->mode_switch(ts->chip_data, MODE_WIRELESS_CHARGE, ts->wireless_charge_detect);
	}
	mutex_unlock(&ts->mutex);
	return count;
}

static ssize_t proc_wireless_charge_detect_read(struct file *file, char __user *user_buf, size_t count, loff_t *ppos)
{
	int ret = 0;
	char page[4] = {0};
	struct touchpanel_data *ts = PDE_DATA(file_inode(file));

	if (!ts)
		return count;

	TPD_DEBUG("%s value: %d\n", __func__, ts->wireless_charge_detect);
	ret = sprintf(page, "%d\n", ts->wireless_charge_detect);
	ret = simple_read_from_buffer(user_buf, count, ppos, page, strlen(page));

	return ret;
}

// operation of /proc/touchpanel/wireless_charge_detect
static const struct file_operations tp_wireless_charge_detect_fops = {
	.write = proc_wireless_charge_detect_write,
	.read  = proc_wireless_charge_detect_read,
	.open  = simple_open,
	.owner = THIS_MODULE,
};

static ssize_t proc_audio_noise_switch_write(struct file *file, const char __user *buffer, size_t count, loff_t *ppos)
{
	int value = 0;
	char buf[4] = {0};
	struct touchpanel_data *ts = PDE_DATA(file_inode(file));

	if (count > 2)
		return count;
	if (!ts)
		return count;

	if (copy_from_user(buf, buffer, count)) {
		TPD_INFO("%s: read proc input error.\n", __func__);
		return count;
	}
	sscanf(buf, "%d", &value);

	TPD_DEBUG("%s value: %d, audio noise detect enable:%d\n", __func__, value, ts->audio_noise_detect);
	ts->audio_noise_detect = value;
	mutex_lock(&ts->mutex);
	if (ts->audio_noise_support && ts->suspend_state == TP_SPEEDUP_RESUME_COMPLETE) {
		ts->ts_ops->mode_switch(ts->chip_data, MODE_AUDIO_NOISE, ts->audio_noise_detect);
	}
	mutex_unlock(&ts->mutex);
	return count;
}

static ssize_t proc_audio_noise_switch_read(struct file *file, char __user *user_buf, size_t count, loff_t *ppos)
{
	int ret = 0;
	char page[4] = {0};
	struct touchpanel_data *ts = PDE_DATA(file_inode(file));

	if (!ts)
		return count;

	TPD_DEBUG("%s value: %d\n", __func__, ts->audio_noise_detect);
	ret = sprintf(page, "%d\n", ts->audio_noise_detect);
	ret = simple_read_from_buffer(user_buf, count, ppos, page, strlen(page));

	return ret;
}

// operation of /proc/touchpanel/audio_noise_switch
static const struct file_operations tp_audio_noise_switch_fops = {
	.write = proc_audio_noise_switch_write,
	.read  = proc_audio_noise_switch_read,
	.open  = simple_open,
	.owner = THIS_MODULE,
};


//proc/touchpanel/debug_info/
static int init_debug_info_proc(struct touchpanel_data *ts)
{
	int ret = 0;
	struct proc_dir_entry *prEntry_debug_info = NULL;
	struct proc_dir_entry *prEntry_earsense = NULL;
	struct proc_dir_entry *prEntry_tmp = NULL;

	TPD_INFO("%s entry\n", __func__);

	//proc files-step1:/proc/touchpanel/debug_info
	prEntry_debug_info = proc_mkdir("debug_info", ts->prEntry_tp);
	if (prEntry_debug_info == NULL) {
		ret = -ENOMEM;
		TPD_INFO("%s: Couldn't create debug_info proc entry\n", __func__);
	}

	// show limit data interface
	prEntry_tmp = proc_create_data("data_limit", 0666, prEntry_debug_info, &tp_limit_data_proc_fops, ts);
	if (prEntry_tmp == NULL) {
		ret = -ENOMEM;
		TPD_INFO("%s: Couldn't create proc entry, %d\n", __func__, __LINE__);
	}

	// show baseline data interface
	prEntry_tmp = proc_create_data("baseline", 0666, prEntry_debug_info, &tp_baseline_data_proc_fops, ts);
	if (prEntry_tmp == NULL) {
		ret = -ENOMEM;
		TPD_INFO("%s: Couldn't create proc entry, %d\n", __func__, __LINE__);
	}

	// show delta interface
	prEntry_tmp = proc_create_data("delta", 0666, prEntry_debug_info, &tp_delta_data_proc_fops, ts);
	if (prEntry_tmp == NULL) {
		ret = -ENOMEM;
		TPD_INFO("%s: Couldn't create proc entry, %d\n", __func__, __LINE__);
	}

	// show self delta interface
	prEntry_tmp = proc_create_data("self_delta", 0666, prEntry_debug_info, &tp_self_delta_data_proc_fops, ts);
	if (prEntry_tmp == NULL) {
		ret = -ENOMEM;
		TPD_INFO("%s: Couldn't create proc entry, %d\n", __func__, __LINE__);
	}

	// show self_raw interface
	prEntry_tmp = proc_create_data("self_raw", 0666, prEntry_debug_info, &tp_self_raw_data_proc_fops, ts);
	if (prEntry_tmp == NULL) {
		ret = -ENOMEM;
		TPD_INFO("%s: Couldn't create proc entry, %d\n", __func__, __LINE__);
	}

	// show main_register interface
	prEntry_tmp = proc_create_data("main_register", 0666, prEntry_debug_info, &tp_main_register_proc_fops, ts);
	if (prEntry_tmp == NULL) {
		ret = -ENOMEM;
		TPD_INFO("%s: Couldn't create proc entry, %d\n", __func__, __LINE__);
	}

	// show reserve interface
	prEntry_tmp = proc_create_data("reserve", 0666, prEntry_debug_info, &tp_reserve_proc_fops, ts);
	if (prEntry_tmp == NULL) {
		ret = -ENOMEM;
		TPD_INFO("%s: Couldn't create proc entry, %d\n", __func__, __LINE__);
	}

	// show abs_doze interface
	prEntry_tmp = proc_create_data("abs_doze", 0666, prEntry_debug_info, &tp_abs_doze_proc_fops, ts);
	if (prEntry_tmp == NULL) {
		ret = -ENOMEM;
		TPD_INFO("%s: Couldn't create proc entry, %d\n", __func__, __LINE__);
	}

	ts->prEntry_debug_tp = prEntry_debug_info;

	if (ts->ear_sense_support) {
		//proc files-step1:/proc/touchpanel/earsense
		prEntry_earsense = proc_mkdir("earsense", ts->prEntry_tp);
		if (prEntry_earsense == NULL) {
			ret = -ENOMEM;
			TPD_INFO("%s: Couldn't create debug_info proc entry\n", __func__);
		}
		// show baseline for earsense
		prEntry_tmp = proc_create_data("rawdata", 0666, prEntry_earsense, &tp_earsense_rawdata_fops, ts);
		if (prEntry_tmp == NULL) {
			ret = -ENOMEM;
			TPD_INFO("%s: Couldn't create proc entry, %d\n", __func__, __LINE__);
		}
		// show delta for earsense
		prEntry_tmp = proc_create_data("delta", 0666, prEntry_earsense, &tp_earsense_delta_fops, ts);
		if (prEntry_tmp == NULL) {
			ret = -ENOMEM;
			TPD_INFO("%s: Couldn't create proc entry, %d\n", __func__, __LINE__);
		}
		// show self delta for earsense
		prEntry_tmp = proc_create_data("hover_selfdata", 0666, prEntry_earsense, &tp_earsense_selfdata_fops, ts);
		if (prEntry_tmp == NULL) {
			ret = -ENOMEM;
			TPD_INFO("%s: Couldn't create proc entry, %d\n", __func__, __LINE__);
		}
		// palm control for earsense
		prEntry_tmp = proc_create_data("palm_control", 0666, prEntry_earsense, &tp_earsense_palm_control_fops, ts);
		if (prEntry_tmp == NULL) {
			ret = -ENOMEM;
			TPD_INFO("%s: Couldn't create proc entry, %d\n", __func__, __LINE__);
		}
		// es_enable for earsense
		prEntry_tmp = proc_create_data("es_enable", 0666, prEntry_earsense, &tp_earsense_es_enable_fops, ts);
		if (prEntry_tmp == NULL) {
			ret = -ENOMEM;
			TPD_INFO("%s: Couldn't create proc entry, %d\n", __func__, __LINE__);
		}

		// touch count for earsense
		prEntry_tmp = proc_create_data("es_touch_count", 0666, prEntry_earsense, &tp_earsense_es_touchcnt_fops, ts);
		if (prEntry_tmp == NULL) {
			ret = -ENOMEM;
			TPD_INFO("%s: Couldn't create proc entry, %d\n", __func__, __LINE__);
		}
	}

	if (ts->face_detect_support) {
		// proc for face detect
		prEntry_tmp = proc_create_data("fd_enable", 0666, ts->prEntry_tp, &tp_fd_enable_fops, ts);
		if (prEntry_tmp == NULL) {
			ret = -ENOMEM;
			TPD_INFO("%s: Couldn't create proc entry, %d\n", __func__, __LINE__);
		}

		prEntry_tmp = proc_create_data("event_num", 0666, ts->prEntry_tp, &tp_event_num_fops, ts);
		if (prEntry_tmp == NULL) {
			ret = -ENOMEM;
			TPD_INFO("%s: Couldn't create proc entry, %d\n", __func__, __LINE__);
		}

		prEntry_tmp = proc_create_data("fd_calibrate", 0666, ts->prEntry_tp, &tp_fd_calibrate_fops, ts);
		if (prEntry_tmp == NULL) {
			ret = -ENOMEM;
			TPD_INFO("%s: Couldn't create proc entry, %d\n", __func__, __LINE__);
		}
	}

	if (ts->lcd_refresh_rate_switch) {
		// proc for lcd_refresh_rate_switch
		prEntry_tmp = proc_create_data("lcd_refresh_rate_switch", 0666, ts->prEntry_tp, &tp_lcd_refresh_switch_fops, ts);
		if (prEntry_tmp == NULL) {
			ret = -ENOMEM;
			TPD_INFO("%s: Couldn't create proc entry, %d\n", __func__, __LINE__);
		}
	}

	if (ts->touch_hold_support) {
		// proc for touchhold switch
		prEntry_tmp = proc_create_data("touch_hold", 0666, ts->prEntry_tp, &tp_touch_hold_switch_fops, ts);
		if (prEntry_tmp == NULL) {
			ret = -ENOMEM;
			TPD_INFO("%s: Couldn't create proc entry, %d\n", __func__, __LINE__);
		}
		prEntry_tmp = proc_create_data("touch_area_switch", 0666, ts->prEntry_tp, &tp_touch_area_switch_fops, ts);
		if (prEntry_tmp == NULL) {
			ret = -ENOMEM;
			TPD_INFO("%s: Couldn't create proc entry, %d\n", __func__, __LINE__);
		}
	}

	// proc for lcd_refresh_rate_switch
	prEntry_tmp = proc_create_data("fingerprint_int_test", 0666, ts->prEntry_tp, &tp_fingerprint_int_test_fops, ts);
	if (prEntry_tmp == NULL) {
		ret = -ENOMEM;
		TPD_INFO("%s: Couldn't create proc entry, %d\n", __func__, __LINE__);
	}
	// proc for charge detect
	prEntry_tmp = proc_create_data("charge_detect", 0666, ts->prEntry_tp, &tp_charge_detect_fops, ts);
	if(prEntry_tmp == NULL) {
		ret = -ENOMEM;
		TPD_INFO("%s: Couldn't create proc entey, %d\n", __func__, __LINE__);
	}

	//proc for wireless charge detect
	prEntry_tmp = proc_create_data("wireless_charge_detect", 0666, ts->prEntry_tp, &tp_wireless_charge_detect_fops, ts);
	if(prEntry_tmp == NULL) {
		ret = -ENOMEM;
		TPD_INFO("%s: Couldn't create proc entey, %d\n", __func__, __LINE__);
	}

	//proc for audio noise switch
	prEntry_tmp = proc_create_data("audio_noise_switch", 0666, ts->prEntry_tp, &tp_audio_noise_switch_fops, ts);
	if(prEntry_tmp == NULL) {
		ret = -ENOMEM;
		TPD_INFO("%s: Couldn't create proc entey, %d\n", __func__, __LINE__);
	}

	return ret;
}

/**
 * init_input_device - Using for register input device
 * @ts: touchpanel_data struct using for common driver
 *
 * we should using this function setting input report capbility && register input device
 * Returning zero(success) or negative errno(failed)
 */
static int init_input_device(struct touchpanel_data *ts)
{
	int ret = 0;
	struct kobject *vk_properties_kobj;

	TPD_INFO("%s is called\n", __func__);
	ts->input_dev = input_allocate_device();
	if (ts->input_dev == NULL) {
		ret = -ENOMEM;
		TPD_INFO("Failed to allocate input device\n");
		return ret;
	}

	ts->kpd_input_dev  = input_allocate_device();
	if (ts->kpd_input_dev == NULL) {
		ret = -ENOMEM;
		TPD_INFO("Failed to allocate key input device\n");
		return ret;
	}

	if (ts->face_detect_support) {
		ps_input_dev  = input_allocate_device();
		if (ps_input_dev == NULL) {
			ret = -ENOMEM;
			TPD_INFO("Failed to allocate ps input device\n");
			return ret;
		}

		ps_input_dev->name = TPD_DEVICE"_ps";
		set_bit(EV_MSC, ps_input_dev->evbit);
		set_bit(MSC_RAW, ps_input_dev->mscbit);
	}

	ts->input_dev->name = TPD_DEVICE;
	set_bit(EV_SYN, ts->input_dev->evbit);
	set_bit(EV_ABS, ts->input_dev->evbit);
	set_bit(EV_KEY, ts->input_dev->evbit);
	set_bit(ABS_MT_TOUCH_MAJOR, ts->input_dev->absbit);
	set_bit(ABS_MT_WIDTH_MAJOR, ts->input_dev->absbit);
	set_bit(ABS_MT_POSITION_X, ts->input_dev->absbit);
	set_bit(ABS_MT_POSITION_Y, ts->input_dev->absbit);
	set_bit(INPUT_PROP_DIRECT, ts->input_dev->propbit);
	set_bit(BTN_TOUCH, ts->input_dev->keybit);
	if (ts->black_gesture_support) {
		set_bit(KEY_F4, ts->input_dev->keybit);
		set_bit(KEY_GESTURE_W, ts->input_dev->keybit);
		set_bit(KEY_GESTURE_M, ts->input_dev->keybit);
		set_bit(KEY_GESTURE_S, ts->input_dev->keybit);
		set_bit(KEY_DOUBLE_TAP, ts->input_dev->keybit);
		set_bit(KEY_GESTURE_CIRCLE, ts->input_dev->keybit);
		set_bit(KEY_GESTURE_TWO_SWIPE, ts->input_dev->keybit);
		set_bit(KEY_GESTURE_DOWN_ARROW, ts->input_dev->keybit);
		set_bit(KEY_GESTURE_LEFT_ARROW, ts->input_dev->keybit);
		set_bit(KEY_GESTURE_RIGHT_ARROW, ts->input_dev->keybit);
		set_bit(KEY_GESTURE_SINGLE_TAP, ts->input_dev->keybit);
	}

	ts->kpd_input_dev->name = TPD_DEVICE"_kpd";
	set_bit(EV_KEY, ts->kpd_input_dev->evbit);
	set_bit(EV_SYN, ts->kpd_input_dev->evbit);

	switch(ts->vk_type) {
		case TYPE_PROPERTIES :
			{
				TPD_DEBUG("Type 1: using board_properties\n");
				vk_properties_kobj = kobject_create_and_add("board_properties", NULL);
				if (vk_properties_kobj)
					ret = sysfs_create_group(vk_properties_kobj, &properties_attr_group);
				if (!vk_properties_kobj || ret)
					TPD_DEBUG("failed to create board_properties\n");
				break;
			}
		case TYPE_AREA_SEPRATE:
			{
				TPD_DEBUG("Type 2:using same IC (button zone &&  touch zone are seprate)\n");
				if (CHK_BIT(ts->vk_bitmap, BIT_MENU))
					set_bit(KEY_MENU, ts->kpd_input_dev->keybit);
				if (CHK_BIT(ts->vk_bitmap, BIT_HOME))
					set_bit(KEY_HOMEPAGE, ts->kpd_input_dev->keybit);
				if (CHK_BIT(ts->vk_bitmap, BIT_BACK))
					set_bit(KEY_BACK, ts->kpd_input_dev->keybit);
				break;
			}
		default :
			break;
	}

#ifdef TYPE_B_PROTOCOL
	input_mt_init_slots(ts->input_dev, ts->max_num, 0);
#endif
	input_set_abs_params(ts->input_dev, ABS_MT_TOUCH_MAJOR, 0, 255, 0, 0);
	input_set_abs_params(ts->input_dev, ABS_MT_POSITION_X, 0, ts->resolution_info.max_x, 0, 0);
	input_set_abs_params(ts->input_dev, ABS_MT_POSITION_Y, 0, ts->resolution_info.max_y, 0, 0);
	input_set_drvdata(ts->input_dev, ts);
	input_set_drvdata(ts->kpd_input_dev, ts);

	if (input_register_device(ts->input_dev)) {
		TPD_INFO("%s: Failed to register input device\n", __func__);
		input_free_device(ts->input_dev);
		return -1;
	}

	if (input_register_device(ts->kpd_input_dev)) {
		TPD_INFO("%s: Failed to register key input device\n", __func__);
		input_free_device(ts->kpd_input_dev);
		return -1;
	}

	if (ts->face_detect_support) {
		if (input_register_device(ps_input_dev)) {
			TPD_INFO("%s: Failed to register ps input device\n", __func__);
			input_free_device(ps_input_dev);
			return -1;
		}
	}

	return 0;
}

/**
 * init_parse_dts - parse dts, get resource defined in Dts
 * @dev: i2c_client->dev using to get device tree
 * @ts: touchpanel_data, using for common driver
 *
 * If there is any Resource needed by chip_data, we can add a call-back func in this function
 * Do not care the result : Returning void type
 */
static void init_parse_dts(struct device *dev, struct touchpanel_data *ts)
{
	int rc;
	struct device_node *np;
	int temp_array[8];
	int tx_rx_num[2];
	int val = 0;

	np = dev->of_node;

	ts->register_is_16bit       = of_property_read_bool(np, "register-is-16bit");
	ts->edge_limit_support      = of_property_read_bool(np, "edge_limit_support");
	ts->glove_mode_support      = of_property_read_bool(np, "glove_mode_support");
	ts->esd_handle_support      = of_property_read_bool(np, "esd_handle_support");
	ts->spurious_fp_support     = of_property_read_bool(np, "spurious_fingerprint_support");
	ts->charger_pump_support    = of_property_read_bool(np, "charger_pump_support");
	ts->black_gesture_support   = of_property_read_bool(np, "black_gesture_support");
	ts->gesture_test_support    = of_property_read_bool(np, "black_gesture_test_support");
	ts->fw_update_app_support   = of_property_read_bool(np, "fw_update_app_support");
	ts->game_switch_support     = of_property_read_bool(np, "game_switch_support");
	ts->ear_sense_support       = of_property_read_bool(np, "ear_sense_support");
	ts->smart_gesture_support   = of_property_read_bool(np, "smart_gesture_support");
	ts->is_noflash_ic           = of_property_read_bool(np, "noflash_support");
	ts->face_detect_support     = of_property_read_bool(np, "face_detect_support");
	ts->lcd_refresh_rate_switch = of_property_read_bool(np, "lcd_refresh_rate_switch");
	ts->touch_hold_support 		= of_property_read_bool(np, "touch_hold_support");
	ts->project_info			= of_property_read_bool(np, "project_info");
	ts->charge_detect_support	= of_property_read_bool(np, "charge_detect_support");
	ts->wireless_charge_support = of_property_read_bool(np, "wireless_charge_support");
	ts->module_id_support		= of_property_read_bool(np, "module_id_support");
	ts->audio_noise_support		= of_property_read_bool(np, "audio_noise_support");
	ts->spuri_fp_touch.lcd_trigger_fp_check = of_property_read_bool(np, "lcd_trigger_fp_check");
	ts->report_flow_unlock_support = of_property_read_bool(np, "report_flow_unlock_support");
	ts->spuri_fp_touch.lcd_resume_ok = true;

	TPD_DEBUG("ts->report_flow_unlock_support = %d", ts->report_flow_unlock_support);

	rc = of_property_read_string(np, "project-name", &ts->panel_data.project_name);
	if (rc < 0) {
		TPD_INFO("failed to get project name, firmware/limit name will be invalid\n");
	}
	rc = of_property_read_string(np, "chip-name", &ts->panel_data.chip_name);
	if (rc < 0) {
		TPD_INFO("failed to get chip name, firmware/limit name will be invalid\n");
	}
	rc = of_property_read_u32(np, "module_id" , &ts->panel_data.tp_type);
	if(rc < 0) {
		TPD_INFO("module id is not specified\n");
		ts->panel_data.tp_type = 0;
	}

	rc = of_property_read_u32(np, "vdd_2v8_volt", &ts->hw_res.vdd_volt);
	if (rc < 0) {
		ts->hw_res.vdd_volt = 0;
		TPD_INFO("vdd_2v8_volt not defined\n");
	}

	// irq gpio
	ts->hw_res.irq_gpio = of_get_named_gpio_flags(np, "irq-gpio", 0, &(ts->irq_flags));
	if (gpio_is_valid(ts->hw_res.irq_gpio)) {
		rc= gpio_request(ts->hw_res.irq_gpio, "tp_irq_gpio");
		if (rc) {
			TPD_INFO("unable to request gpio [%d]\n", ts->hw_res.irq_gpio);
		}
	} else {
		TPD_INFO("irq-gpio not specified in dts\n");
	}

	ts->irq = gpio_to_irq(ts->hw_res.irq_gpio);
	ts->client->irq = ts->irq;
	// reset gpio
	ts->hw_res.reset_gpio = of_get_named_gpio(np, "reset-gpio", 0);
	if (gpio_is_valid(ts->hw_res.reset_gpio)) {
		rc = gpio_request(ts->hw_res.reset_gpio, "reset-gpio");
		if (rc)
			TPD_INFO("unable to request gpio [%d]\n", ts->hw_res.reset_gpio);
	} else {
		TPD_INFO("ts->reset-gpio not specified\n");
	}

	TPD_INFO("%s : irq_gpio = %d, irq_flags = 0x%x ts_irq = %d, reset_gpio = %d\n",
			__func__, ts->hw_res.irq_gpio, ts->irq_flags, ts->irq, ts->hw_res.reset_gpio);

	// tp type gpio
	ts->hw_res.id1_gpio = of_get_named_gpio(np, "id1-gpio", 0);
	if (gpio_is_valid(ts->hw_res.id1_gpio)) {
		rc = gpio_request(ts->hw_res.id1_gpio, "TP_ID1");
		if (rc)
			TPD_INFO("unable to request gpio [%d]\n", ts->hw_res.id1_gpio);
	} else {
		TPD_INFO("id1_gpio not specified\n");
	}

	ts->hw_res.id2_gpio = of_get_named_gpio(np, "id2-gpio", 0);
	if (gpio_is_valid(ts->hw_res.id2_gpio)) {
		rc = gpio_request(ts->hw_res.id2_gpio, "TP_ID2");
		if (rc)
			TPD_INFO("unable to request gpio [%d]\n", ts->hw_res.id2_gpio);
	} else {
		TPD_INFO("id2_gpio not specified\n");
	}

	ts->hw_res.id3_gpio = of_get_named_gpio(np, "id3-gpio", 0);
	if (gpio_is_valid(ts->hw_res.id3_gpio)) {
		rc = gpio_request(ts->hw_res.id3_gpio, "TP_ID3");
		if (rc)
			TPD_INFO("unable to request gpio [%d]\n", ts->hw_res.id3_gpio);
	} else {
		TPD_INFO("id3_gpio not specified\n");
	}

	ts->hw_res.pinctrl= devm_pinctrl_get(dev);
	if (IS_ERR_OR_NULL(ts->hw_res.pinctrl)) {
		TPD_INFO("Getting pinctrl handle failed");
	} else {
		ts->hw_res.pin_set_high = pinctrl_lookup_state(ts->hw_res.pinctrl, "pin_set_high");
		if (IS_ERR_OR_NULL(ts->hw_res.pin_set_high)) {
			TPD_INFO("Failed to get the high state pinctrl handle \n");
		}
		ts->hw_res.pin_set_low = pinctrl_lookup_state(ts->hw_res.pinctrl, "pin_set_low");
		if (IS_ERR_OR_NULL(ts->hw_res.pin_set_low)) {
			TPD_INFO(" Failed to get the low state pinctrl handle\n");
		}
	}
	ts->hw_res.enable2v8_gpio = of_get_named_gpio(np, "enable2v8_gpio", 0);
	if (ts->hw_res.enable2v8_gpio < 0) {
		TPD_INFO("ts->hw_res.enable2v8_gpio not specified\n");
	} else {
		if (gpio_is_valid(ts->hw_res.enable2v8_gpio)) {
			rc = gpio_request(ts->hw_res.enable2v8_gpio, "vdd2v8-gpio");
			if (rc) {
				TPD_INFO("unable to request gpio [%d] %d\n", ts->hw_res.enable2v8_gpio, rc);
			}
		}
	}

	ts->hw_res.enable1v8_gpio = of_get_named_gpio(np, "enable1v8_gpio", 0);
	if (ts->hw_res.enable1v8_gpio < 0) {
		TPD_INFO("ts->hw_res.enable1v8_gpio not specified\n");
	} else {
		if (gpio_is_valid(ts->hw_res.enable1v8_gpio)) {
			rc = gpio_request(ts->hw_res.enable1v8_gpio, "vcc1v8-gpio");
			if (rc) {
				TPD_INFO("unable to request gpio [%d], %d\n", ts->hw_res.enable1v8_gpio, rc);
			}
		}
	}

	// interrupt mode
	ts->int_mode = BANNABLE;
	rc = of_property_read_u32(np, "touchpanel,int-mode", &val);
	if (rc) {
		TPD_INFO("int-mode not specified\n");
	} else {
		if (val < INTERRUPT_MODE_MAX) {
			ts->int_mode = val;
		}
	}

	// resolution info
	rc = of_property_read_u32(np, "touchpanel,max-num-support", &ts->max_num);
	if (rc) {
		TPD_INFO("ts->max_num not specified\n");
		ts->max_num = 10;
	}

	rc = of_property_read_u32_array(np, "touchpanel,tx-rx-num", tx_rx_num, 2);
	if (rc) {
		TPD_INFO("tx-rx-num not set\n");
		ts->hw_res.TX_NUM = 0;
		ts->hw_res.RX_NUM = 0;
	} else {
		ts->hw_res.TX_NUM = tx_rx_num[0];
		ts->hw_res.RX_NUM = tx_rx_num[1];
	}
	TPD_INFO("TX_NUM = %d, RX_NUM = %d \n", ts->hw_res.TX_NUM, ts->hw_res.RX_NUM);

	rc = of_property_read_u32_array(np, "earsense,tx-rx-num", tx_rx_num, 2);
	if (rc) {
		TPD_INFO("tx-rx-num not set\n");
		ts->hw_res.EARSENSE_TX_NUM = ts->hw_res.TX_NUM;
		ts->hw_res.EARSENSE_RX_NUM = ts->hw_res.RX_NUM / 2;
	} else {
		ts->hw_res.EARSENSE_TX_NUM = tx_rx_num[0];
		ts->hw_res.EARSENSE_RX_NUM = tx_rx_num[1];
	}
	TPD_INFO("EARSENSE_TX_NUM = %d, EARSENSE_RX_NUM = %d \n", ts->hw_res.EARSENSE_TX_NUM, ts->hw_res.EARSENSE_RX_NUM);

	rc = of_property_read_u32_array(np, "touchpanel,display-coords", temp_array, 2);
	if (rc) {
		TPD_INFO("Lcd size not set\n");
		ts->resolution_info.LCD_WIDTH = 0;
		ts->resolution_info.LCD_HEIGHT = 0;
	}else{
		ts->resolution_info.LCD_WIDTH = temp_array[0];
		ts->resolution_info.LCD_HEIGHT = temp_array[1];
	}
	if (ts->module_id_support && lcd_id == 0) { //18821 TP
		ts->resolution_info.LCD_WIDTH = 1439;
		ts->resolution_info.LCD_HEIGHT = 3119;
	}
	if (lcd_id == 1) { //19811 TP
		ts->resolution_info.LCD_WIDTH = 1439;
		ts->resolution_info.LCD_HEIGHT = 3168;
		ts->hw_res.TX_NUM = 17;
		ts->hw_res.RX_NUM = 38;
	}
	if (lcd_id == 2) {
		ts->resolution_info.LCD_WIDTH = 1079;
		ts->resolution_info.LCD_HEIGHT = 2399;
		ts->hw_res.TX_NUM = 16;
		ts->hw_res.RX_NUM = 36;
	}
	rc = of_property_read_u32_array(np, "touchpanel,panel-coords", temp_array, 2);
	if (rc) {
		ts->resolution_info.max_x = 0;
		ts->resolution_info.max_y = 0;
	}else{
		ts->resolution_info.max_x = temp_array[0];
		ts->resolution_info.max_y = temp_array[1];
	}
	if (ts->module_id_support && lcd_id == 0) { //18821 TP
		ts->resolution_info.max_x = 1439;
		ts->resolution_info.max_y = 3199;
	}
	if (lcd_id == 1) { //19811 TP
		ts->resolution_info.max_x = 1439;
		ts->resolution_info.max_y = 3168;
	}
	if (lcd_id == 2) {
		ts->resolution_info.max_x = 1079;
		ts->resolution_info.max_y = 2399;
	}

	rc = of_property_read_u32_array(np, "touchpanel,touchmajor-limit", temp_array, 2);
	if (rc) {
		ts->touch_major_limit.width_range = 0;
		ts->touch_major_limit.height_range = 0;
	}else{
		ts->touch_major_limit.width_range = temp_array[0];
		ts->touch_major_limit.height_range = temp_array[1];
	}
	TPD_INFO("LCD_WIDTH = %d, LCD_HEIGHT = %d, max_x = %d, max_y = %d, limit_witdh = %d, limit_height = %d\n",
			ts->resolution_info.LCD_WIDTH, ts->resolution_info.LCD_HEIGHT, ts->resolution_info.max_x, ts->resolution_info.max_y,\
			ts->touch_major_limit.width_range, ts->touch_major_limit.height_range);

	// virturl key Related
	rc = of_property_read_u32_array(np, "touchpanel,button-type", temp_array, 2);
	if (rc < 0) {
		TPD_INFO("error:button-type should be setting in dts!");
	} else {
		ts->vk_type = temp_array[0];
		ts->vk_bitmap = temp_array[1] & 0xFF;
		if (ts->vk_type == TYPE_PROPERTIES) {
			rc = of_property_read_u32_array(np, "touchpanel,button-map", temp_array, 8);
			if (rc) {
				TPD_INFO("button-map not set\n");
			}else{
				ts->button_map.coord_menu.x = temp_array[0];
				ts->button_map.coord_menu.y = temp_array[1];
				ts->button_map.coord_home.x = temp_array[2];
				ts->button_map.coord_home.y = temp_array[3];
				ts->button_map.coord_back.x = temp_array[4];
				ts->button_map.coord_back.y = temp_array[5];
				ts->button_map.width_x = temp_array[6];
				ts->button_map.height_y = temp_array[7];
			}
		}
	}

	//touchkey take tx num and rx num
	rc = of_property_read_u32_array(np, "touchpanel.button-TRx", temp_array, 2);
	if(rc < 0) {
		TPD_INFO("error:button-TRx should be setting in dts!\n");
		ts->hw_res.key_TX = 0;
		ts->hw_res.key_RX = 0;
	} else {
		ts->hw_res.key_TX = temp_array[0];
		ts->hw_res.key_RX = temp_array[1];
		TPD_INFO("key_tx is %d, key_rx is %d\n", ts->hw_res.key_TX, ts->hw_res.key_RX);
	}

	//set incell panel parameter, for of_property_read_bool return 1 when success and return 0 when item is not exist
	rc = ts->is_incell_panel = of_property_read_bool(np, "incell_screen");
	if(rc > 0) {
		TPD_INFO("panel is incell!\n");
		ts->is_incell_panel = 1;
	} else {
		TPD_INFO("panel is oncell!\n");
		ts->is_incell_panel = 0;
	}

	// We can Add callback fuction here if necessary seprate some dts config for chip_data
}

int init_power_control(struct touchpanel_data *ts)
{
	int ret = 0;

	// 1.8v
	ts->hw_res.vcc_1v8 = regulator_get(ts->dev, "vcc_1v8");
	if (IS_ERR_OR_NULL(ts->hw_res.vcc_1v8)) {
		TPD_INFO("Regulator get failed vcc_1v8, ret = %d\n", ret);
	} else {
		if (regulator_count_voltages(ts->hw_res.vcc_1v8) > 0) {
			ret = regulator_set_voltage(ts->hw_res.vcc_1v8, 1800000, 1800000);
			if (ret) {
				dev_err(ts->dev, "Regulator set_vtg failed vcc_i2c rc = %d\n", ret);
				goto regulator_vcc_1v8_put;
			}

			ret = regulator_set_load(ts->hw_res.vcc_1v8, 200000);
			if (ret < 0) {
				dev_err(ts->dev, "Failed to set vcc_1v8 mode(rc:%d)\n", ret);
				goto regulator_vcc_1v8_put;
			}
		}
	}
	// vdd 2.8v
	ts->hw_res.vdd_2v8 = regulator_get(ts->dev, "vdd_2v8");
	if (IS_ERR_OR_NULL(ts->hw_res.vdd_2v8)) {
		TPD_INFO("Regulator vdd2v8 get failed, ret = %d\n", ret);
	} else {
		if (regulator_count_voltages(ts->hw_res.vdd_2v8) > 0) {
			TPD_INFO("set avdd voltage to %d uV\n", ts->hw_res.vdd_volt);
			if (ts->hw_res.vdd_volt) {
				ret = regulator_set_voltage(ts->hw_res.vdd_2v8, ts->hw_res.vdd_volt, ts->hw_res.vdd_volt);
			} else {
				ret = regulator_set_voltage(ts->hw_res.vdd_2v8, 3100000, 3100000);
			}
			if (ret) {
				dev_err(ts->dev, "Regulator set_vtg failed vdd rc = %d\n", ret);
				goto regulator_vdd_2v8_put;
			}

			ret = regulator_set_load(ts->hw_res.vdd_2v8, 200000);
			if (ret < 0) {
				dev_err(ts->dev, "Failed to set vdd_2v8 mode(rc:%d)\n", ret);
				goto regulator_vdd_2v8_put;
			}
		}
	}

	return 0;

regulator_vdd_2v8_put:
	regulator_put(ts->hw_res.vdd_2v8);
	ts->hw_res.vdd_2v8 = NULL;
regulator_vcc_1v8_put:
	if (!IS_ERR_OR_NULL(ts->hw_res.vcc_1v8)) {
		regulator_put(ts->hw_res.vcc_1v8);
		ts->hw_res.vcc_1v8 = NULL;
	}

	return ret;
}

int tp_powercontrol_1v8(struct hw_resource *hw_res, bool on)
{
	int ret = 0;

	if (on) {// 1v8 power on
		if (!IS_ERR_OR_NULL(hw_res->vcc_1v8)) {
			TPD_INFO("Enable the Regulator1v8.\n");
			ret = regulator_enable(hw_res->vcc_1v8);
			if (ret) {
				TPD_INFO("Regulator vcc_i2c enable failed ret = %d\n", ret);
				return ret;
			}
		}

		if (hw_res->enable1v8_gpio > 0) {
			TPD_INFO("Enable the 1v8_gpio\n");
			ret = gpio_direction_output(hw_res->enable1v8_gpio, 1);
			if (ret) {
				TPD_INFO("enable the enable1v8_gpio failed.\n");
				return ret;
			}
		}
	} else {// 1v8 power off
		if (!IS_ERR_OR_NULL(hw_res->vcc_1v8)) {
			TPD_INFO("Disable the Regulator1v8.\n");
			ret = regulator_disable(hw_res->vcc_1v8);
			if (ret) {
				TPD_INFO("Regulator vcc_i2c enable failed rc = %d\n", ret);
				return ret;
			}
		}

		if (hw_res->enable1v8_gpio > 0) {
			TPD_INFO("disable the 1v8_gpio\n");
			ret = gpio_direction_output(hw_res->enable1v8_gpio, 0);
			if (ret) {
				TPD_INFO("disable the enable1v8_gpio failed.\n");
				return ret;
			}
		}
	}

	return 0;
}

int tp_powercontrol_2v8(struct hw_resource *hw_res, bool on)
{
	int ret = 0;

	if (on) {// 2v8 power on
		if (!IS_ERR_OR_NULL(hw_res->vdd_2v8)) {
			TPD_INFO("Enable the Regulator2v8.\n");
			ret = regulator_enable(hw_res->vdd_2v8);
			if (ret) {
				TPD_INFO("Regulator vdd enable failed ret = %d\n", ret);
				return ret;
			}
		}
		if (hw_res->enable2v8_gpio > 0) {
			TPD_INFO("Enable the 2v8_gpio, hw_res->enable2v8_gpio is %d\n", hw_res->enable2v8_gpio);
			ret = gpio_direction_output(hw_res->enable2v8_gpio, 1);
			if (ret) {
				TPD_INFO("enable the enable2v8_gpio failed.\n");
				return ret;
			}
		}
	} else {// 2v8 power off
		if (!IS_ERR_OR_NULL(hw_res->vdd_2v8)) {
			TPD_INFO("disable the vdd_2v8\n");
			ret = regulator_disable(hw_res->vdd_2v8);
			if (ret) {
				TPD_INFO("Regulator vdd disable failed rc = %d\n", ret);
				return ret;
			}
		}
		if (hw_res->enable2v8_gpio > 0) {
			TPD_INFO("disable the 2v8_gpio\n");
			ret = gpio_direction_output(hw_res->enable2v8_gpio, 0);
			if (ret) {
				TPD_INFO("disable the enable2v8_gpio failed.\n");
				return ret;
			}
		}
	}
	return ret;
}


static void esd_handle_func(struct work_struct *work)
{
	int ret = 0;
	struct touchpanel_data *ts = container_of(work, struct touchpanel_data,
			esd_info.esd_check_work.work);

	if (ts->loading_fw) {
		TPD_INFO("FW is updating, stop esd handle!\n");
		return;
	}

	mutex_lock(&ts->esd_info.esd_lock);
	if (!ts->esd_info.esd_running_flag) {
		TPD_INFO("Esd protector has stopped!\n");
		goto ESD_END;
	}

	if (ts->is_suspended == 1) {
		TPD_INFO("Touch panel has suspended!\n");
		goto ESD_END;
	}

	if (!ts->ts_ops->esd_handle) {
		TPD_INFO("not support ts_ops->esd_handle callback\n");
		goto ESD_END;
	}

	ret = ts->ts_ops->esd_handle(ts->chip_data);
	if (ret == -1) {    //-1 means esd hanppened: handled in IC part, recovery the state here
		operate_mode_switch(ts);
	}

	if (ts->esd_info.esd_running_flag)
		queue_delayed_work(ts->esd_info.esd_workqueue, &ts->esd_info.esd_check_work, ts->esd_info.esd_work_time);
	else
		TPD_INFO("Esd protector suspended!");

ESD_END:
	mutex_unlock(&ts->esd_info.esd_lock);
	return;
}

/**
 * esd_handle_switch - open or close esd thread
 * @esd_info: touchpanel_data, using for common driver resource
 * @on: bool variable using for  indicating open or close esd check function.
 *     true:open;
 *     false:close;
 */
void esd_handle_switch(struct esd_information *esd_info, bool on)
{
	mutex_lock(&esd_info->esd_lock);

	if (on) {
		if (!esd_info->esd_running_flag) {
			esd_info->esd_running_flag = 1;

			TPD_INFO("Esd protector started, cycle: %d s\n", esd_info->esd_work_time/HZ);
			queue_delayed_work(esd_info->esd_workqueue, &esd_info->esd_check_work, esd_info->esd_work_time);
		}
	} else {
		if (esd_info->esd_running_flag) {
			esd_info->esd_running_flag = 0;

			TPD_INFO("Esd protector stoped!\n");
			cancel_delayed_work(&esd_info->esd_check_work);
		}
	}

	mutex_unlock(&esd_info->esd_lock);
}

int tp_register_irq_func(struct touchpanel_data *ts)
{
	int ret = 0;

#ifdef TPD_USE_EINT
	if (gpio_is_valid(ts->hw_res.irq_gpio)) {
		TPD_DEBUG("%s, irq_gpio is %d, ts->irq is %d\n", __func__, ts->hw_res.irq_gpio, ts->irq);
		ret = request_threaded_irq(ts->irq, NULL,
				tp_irq_thread_fn,
				ts->irq_flags | IRQF_ONESHOT,
				TPD_DEVICE, ts);
		if (ret < 0) {
			TPD_INFO("%s request_threaded_irq ret is %d\n", __func__, ret);
		}
	} else {
		TPD_INFO("%s:no valid irq\n", __func__);
	}
#else
	hrtimer_init(&ts->timer, CLOCK_MONOTONIC, HRTIMER_MODE_REL);
	ts->timer.function = touchpanel_timer_func;
	hrtimer_start(&ts->timer, ktime_set(3, 0), HRTIMER_MODE_REL);
#endif

	return ret;
}

//work schdule for reading&update delta
static void touch_read_delta(struct work_struct *work)
{
	struct touchpanel_data *ts = container_of(work, struct touchpanel_data, read_delta_work);

	mutex_lock(&ts->mutex_earsense);
	mutex_lock(&ts->mutex);
	ts->earsense_ops->delta_read(ts->chip_data, ts->earsense_delta, 2 * ts->hw_res.EARSENSE_TX_NUM * ts->hw_res.EARSENSE_RX_NUM);
	mutex_unlock(&ts->mutex);
	mutex_unlock(&ts->mutex_earsense);
	ts->delta_state=TYPE_DELTA_IDLE;
}

void tp_util_get_vendor(struct touchpanel_data *ts, struct panel_info *panel_data)
{

	panel_data->test_limit_name = kzalloc(MAX_LIMIT_DATA_LENGTH, GFP_KERNEL);
	if (panel_data->test_limit_name == NULL) {
		TPD_INFO("panel_data.test_limit_name kzalloc error\n");
	}

	if (ts->module_id_support) {
		TPD_INFO("enter %s\n", __func__);
		if (lcd_id) {
			if (lcd_id == 1) {
				panel_data->project_name = "19811";
				panel_data->chip_name = "SY79x";
			}
			if (lcd_id == 2) {
				panel_data->project_name = "19821";
				panel_data->chip_name = "SY771";
			}
			snprintf(panel_data->fw_name, MAX_FW_NAME_LENGTH,
					"tp/FW_%s_%s.img", panel_data->project_name, panel_data->chip_name);

			if (panel_data->test_limit_name) {
				snprintf(panel_data->test_limit_name, MAX_LIMIT_DATA_LENGTH,
						"tp/LIMIT_%s_%s.img", panel_data->project_name, panel_data->chip_name);
			}
		} else {
			panel_data->chip_name = "SY761";
			snprintf(panel_data->fw_name, MAX_FW_NAME_LENGTH,
					"tp/FW_%s_%s.img", panel_data->project_name, panel_data->chip_name);

			if (panel_data->test_limit_name) {
				snprintf(panel_data->test_limit_name, MAX_LIMIT_DATA_LENGTH,
						"tp/LIMIT_%s_%s.img", panel_data->project_name, panel_data->chip_name);
			}
		}
	} else {
		snprintf(panel_data->fw_name, MAX_FW_NAME_LENGTH,
				"tp/FW_%s_%s.img", panel_data->project_name, panel_data->chip_name);

		if (panel_data->test_limit_name) {
			snprintf(panel_data->test_limit_name, MAX_LIMIT_DATA_LENGTH,
					"tp/LIMIT_%s_%s.img", panel_data->project_name, panel_data->chip_name);
		}
	}
	TPD_INFO("end %s\n", __func__);
	sprintf(panel_data->manufacture_info.version, "0x%x", panel_data->TP_FW);
	sprintf(panel_data->manufacture_info.manufacture, panel_data->chip_name);

	push_component_info(TOUCH_KEY, panel_data->manufacture_info.version, panel_data->manufacture_info.manufacture);
	push_component_info(TP, panel_data->manufacture_info.version, panel_data->manufacture_info.manufacture);

	TPD_INFO("%s fw:%s limit:%s\n", __func__, panel_data->fw_name, panel_data->test_limit_name);
}


void sec_ts_pinctrl_configure(struct hw_resource *hw_res, bool enable)
{
	int ret;

	if (enable) {
		if (hw_res->pinctrl) {
			ret = pinctrl_select_state(hw_res->pinctrl, hw_res->pin_set_high);
			if (ret)
				TPD_INFO("%s could not set active pinstate", __func__);
		}
	} else {
		if (hw_res->pinctrl) {
			ret = pinctrl_select_state(hw_res->pinctrl, hw_res->pin_set_low);
			if (ret)
				TPD_INFO("%s could not set suspend pinstate", __func__);
		}
	}
}


/**
 * register_common_touch_device - parse dts, get resource defined in Dts
 * @pdata: touchpanel_data, using for common driver
 *
 * entrance of common touch Driver
 * Returning zero(sucess) or negative errno(failed)
 */
static int get_lcd_name(const char *str)
{
	TPD_INFO("enter %s, cld_name is %s\n", __func__, str);
	if (!strcmp(str, "qcom,mdsss_dsi_samsung_oneplus_dsc_cmd")) { //using 18821 TP
		lcd_id = 0;
	} else if (!strcmp(str, "qcom,mdss_dsi_samsung_ana6706_dsc_cmd")) { //using 19811 TP
		lcd_id = 1;
	} else if ((!strcmp(str, "qcom,mdss_dsi_samsung_ana6705_dsc_cmd")) || (!strcmp(str, "qcom,mdss_dsi_samsung_dd305_dsc_cmd"))
				|| (!strcmp(str, "qcom,mdss_dsi_samsung_amb655x_dsc_cmd"))) { //using 19821 TP
		lcd_id = 2;
	}
	TPD_INFO("lcd_id is %d\n", lcd_id);
	return 0;
}
static int check_dt(struct device_node *np)
{
	int i;
	int count;
	struct device_node *node;
	struct drm_panel *panel;

	count = of_count_phandle_with_args(np, "panel", NULL);
	TPD_INFO("count is %d\n", count);
	if (count <= 0)
		return ENODEV;

	for (i = 0; i < count; i++) {
		node = of_parse_phandle(np, "panel", i);
		TPD_INFO("node name is %s\n", node->name);
		panel = of_drm_find_panel(node);
		if (!IS_ERR(panel)) {
			get_lcd_name(node->name);
			lcd_active_panel = panel;
			return 0;
		}
		of_node_put(node);
		TPD_INFO("%s: error3\n", __func__);
	}

	return -ENODEV;
}

int register_common_touch_device(struct touchpanel_data *pdata)
{
	struct touchpanel_data *ts = pdata;
	struct invoke_method *invoke;
	struct device_node *dp = pdata->client->dev.of_node;

	int ret = -1;

	TPD_INFO("%s  is called\n", __func__);
	ret = check_dt(dp);
	if (ret != 0 ||
			!i2c_check_functionality(ts->client->adapter, I2C_FUNC_I2C)) {
		ret = -EIO;
		TPD_INFO("check dt failed ret is %d\n", ret);
		return ret;
	}


	//step : FTM process
	ts->boot_mode = get_boot_mode();
	if (ts->boot_mode == MSM_BOOT_MODE_FACTORY || ts->boot_mode == MSM_BOOT_MODE_RF || ts->boot_mode == MSM_BOOT_MODE_CHARGE)
	{
		TPD_INFO("%s: not int normal mode, return.\n", __func__);
		return -1;
	}

	//step1 : dts parse
	init_parse_dts(ts->dev, ts);

	//step2 : IIC interfaces init
	init_touch_interfaces(ts->dev, ts->register_is_16bit);

	//step3 : mutex init
	mutex_init(&ts->mutex);
	mutex_init(&ts->report_mutex);
	init_completion(&ts->pm_complete);
	init_completion(&ts->fw_complete);
	init_completion(&ts->resume_complete);

	ts->async_workqueue = create_singlethread_workqueue("tp_async");
	if (!ts->async_workqueue) {
		ret = -ENOMEM;
		return -1;
	}
	INIT_WORK(&ts->async_work, tp_async_work_lock);

	if (ts->has_callback) {
		invoke = (struct invoke_method *)pdata->chip_data;
		invoke->invoke_common = tp_work_common_callback;
		invoke->async_work = tp_async_work_callback;
	}
	gpio_direction_output(ts->hw_res.reset_gpio, 0);

	sec_ts_pinctrl_configure(&ts->hw_res, true);
	//step4 : Power init && setting

	preconfig_power_control(ts);
	ret = init_power_control(ts);
	if (ret) {
		TPD_INFO("%s: tp power init failed.\n", __func__);
		return -1;
	}
	ret = reconfig_power_control(ts);
	if (ret) {
		TPD_INFO("%s: reconfig power failed.\n", __func__);
		return -1;
	}
	if (!ts->ts_ops->power_control) {
		ret = -EINVAL;
		TPD_INFO("tp power_control NULL!\n");
		goto power_control_failed;
	}
	ret = ts->ts_ops->power_control(ts->chip_data, true);
	if (ret) {
		TPD_INFO("%s: tp power init failed.\n", __func__);
		goto power_control_failed;
	}
	//step5 : I2C function check
	if (!ts->is_noflash_ic) {
		if (!i2c_check_functionality(ts->client->adapter, I2C_FUNC_I2C)) {
			TPD_INFO("%s: need I2C_FUNC_I2C\n", __func__);
			ret = -ENODEV;
			goto err_check_functionality_failed;
		}
	}

	//step6 : touch input dev init
	ret = init_input_device(ts);
	if (ret < 0) {
		ret = -EINVAL;
		TPD_INFO("tp_input_init failed!\n");
		goto err_check_functionality_failed;
	}

	if (ts->int_mode == UNBANNABLE) {
		ret = tp_register_irq_func(ts);
		if (ret < 0) {
			goto free_touch_panel_input;
		}
	}

	//step8 : Alloc fw_name/devinfo memory space
	ts->panel_data.fw_name = kzalloc(MAX_FW_NAME_LENGTH, GFP_KERNEL);
	if (ts->panel_data.fw_name == NULL) {
		ret = -ENOMEM;
		TPD_INFO("panel_data.fw_name kzalloc error\n");
		goto free_touch_panel_input;
	}

	ts->panel_data.manufacture_info.version = kzalloc(MAX_DEVICE_VERSION_LENGTH, GFP_KERNEL);
	if (ts->panel_data.manufacture_info.version == NULL) {
		ret = -ENOMEM;
		TPD_INFO("manufacture_info.version kzalloc error\n");
		goto manu_version_alloc_err;
	}

	ts->panel_data.manufacture_info.manufacture = kzalloc(MAX_DEVICE_MANU_LENGTH, GFP_KERNEL);
	if (ts->panel_data.manufacture_info.manufacture == NULL) {
		ret = -ENOMEM;
		TPD_INFO("panel_data.fw_name kzalloc error\n");
		goto manu_info_alloc_err;
	}

	//step8 : touchpanel vendor
	tp_util_get_vendor(ts, &ts->panel_data);
	if (ts->ts_ops->get_vendor) {
		ts->ts_ops->get_vendor(ts->chip_data, &ts->panel_data);
	}

	//step10:get chip info
	if (!ts->ts_ops->get_chip_info) {
		ret = -EINVAL;
		TPD_INFO("tp get_chip_info NULL!\n");
		goto err_check_functionality_failed;
	}
	ret = ts->ts_ops->get_chip_info(ts->chip_data);
	if (ret < 0) {
		ret = -EINVAL;
		TPD_INFO("tp get_chip_info failed!\n");
		goto err_check_functionality_failed;
	}

	//step11 : touchpanel Fw check
	if(!ts->is_noflash_ic) {            //noflash don't have firmware before fw update
		if (!ts->ts_ops->fw_check) {
			ret = -EINVAL;
			TPD_INFO("tp fw_check NULL!\n");
			goto manu_info_alloc_err;
		}
		ret = ts->ts_ops->fw_check(ts->chip_data, &ts->resolution_info, &ts->panel_data);
		if (ret == FW_ABNORMAL) {
			ts->force_update = 1;
			TPD_INFO("This FW need to be updated!\n");
		} else {
			ts->force_update = 0;
		}
	}

	//step12 : enable touch ic irq output ability
	if (!ts->ts_ops->mode_switch) {
		ret = -EINVAL;
		TPD_INFO("tp mode_switch NULL!\n");
		goto manu_info_alloc_err;
	}
	ret = ts->ts_ops->mode_switch(ts->chip_data, MODE_NORMAL, true);
	if (ret < 0) {
		ret = -EINVAL;
		TPD_INFO("%s:modem switch failed!\n", __func__);
		goto manu_info_alloc_err;
	}

	ts->source = wakeup_source_register(ts->dev, "tp_syna");
	//step13 : irq request setting
	if (ts->int_mode == BANNABLE) {
		ret = tp_register_irq_func(ts);
		if (ret < 0) {
			goto manu_info_alloc_err;
		}
	}
	//step14 : suspend && resume fuction register

	//#if defined(CONFIG_DRM_MSM)
	ts->fb_notif.notifier_call = tfb_notifier_callback;
	//ret = msm_drm_register_client(&ts->fb_notif);
	if (lcd_active_panel) {
		ret = drm_panel_notifier_register(lcd_active_panel, &ts->fb_notif);
		if (ret) {
			TPD_INFO("Unable to register fb_notifier: %d\n", ret);
		}
	}

	ts->reverse_charge_notif.notifier_call = reverse_charge_notifier_callback;
	ret = register_reverse_charge_notifier(&ts->reverse_charge_notif);
	if (ret)
		TPD_INFO("unable to register severse_charge_notifier:%d\n", ret);

	ts->tp_delta_print_notif.notifier_call = tp_delta_print_notifier_callback;
	ret = register_tp_delta_print_notifier(&ts->tp_delta_print_notif);
	if (ret)
		TPD_INFO("unable to register tp_delta_print_notifier:%d\n", ret);
	//step15 : workqueue create(speedup_resume)
	ts->speedup_resume_wq = create_singlethread_workqueue("speedup_resume_wq");
	if (!ts->speedup_resume_wq) {
		ret = -ENOMEM;
		goto threaded_irq_free;
	}

	INIT_WORK(&ts->speed_up_work, speedup_resume);
	INIT_WORK(&ts->fw_update_work, tp_fw_update_work);

	//step 16 : short edge shield
	if (ts->edge_limit_support) {
		ts->limit_enable = 1;
		ts->limit_edge = ts->limit_enable & 1;
		ts->limit_corner = 0;
		ts->edge_limit.limit_area = 1;
		ts->edge_limit.in_which_area = AREA_NOTOUCH;

		ts->edge_limit.left_x1  = (ts->edge_limit.limit_area * 1000)/100;
		ts->edge_limit.right_x1 = ts->resolution_info.LCD_WIDTH - ts->edge_limit.left_x1;
		ts->edge_limit.left_x2  = 2 * ts->edge_limit.left_x1;
		ts->edge_limit.right_x2 = ts->resolution_info.LCD_WIDTH - (2 * ts->edge_limit.left_x1);
		ts->edge_limit.left_x3  = 5 * ts->edge_limit.left_x1;
		ts->edge_limit.right_x3 = ts->resolution_info.LCD_WIDTH - (5 * ts->edge_limit.left_x1);

		ts->edge_limit.left_y1  = (ts->edge_limit.limit_area * 1000)/100;
		ts->edge_limit.right_y1 = ts->resolution_info.LCD_HEIGHT - ts->edge_limit.left_y1;
		ts->edge_limit.left_y2  = 2 * ts->edge_limit.left_y1;
		ts->edge_limit.right_y2 = ts->resolution_info.LCD_HEIGHT - (2 * ts->edge_limit.left_y1);
		ts->edge_limit.left_y3  = 5 * ts->edge_limit.left_y1;
		ts->edge_limit.right_y3 = ts->resolution_info.LCD_HEIGHT - (5 * ts->edge_limit.left_y1);
	}

	//step 17:esd recover support
	if (ts->esd_handle_support) {
		ts->esd_info.esd_workqueue = create_singlethread_workqueue("esd_workthread");
		INIT_DELAYED_WORK(&ts->esd_info.esd_check_work, esd_handle_func);

		mutex_init(&ts->esd_info.esd_lock);

		ts->esd_info.esd_running_flag = 0;
		ts->esd_info.esd_work_time = 2 * HZ; // HZ: clock ticks in 1 second generated by system
		TPD_INFO("Clock ticks for an esd cycle: %d\n", ts->esd_info.esd_work_time);

		esd_handle_switch(&ts->esd_info, true);
	}

	//step 18:spurious_fingerprint support
	if (ts->spurious_fp_support) {
		ts->spuri_fp_touch.thread = kthread_run(finger_protect_handler, ts, "touchpanel_fp");
		if (IS_ERR(ts->spuri_fp_touch.thread)) {
			TPD_INFO("spurious fingerprint thread create failed\n");
		}
	}

	//step 19: charge pump support
	if (ts->charger_pump_support) {
		if (ts->ts_ops->get_usb_state) {
			ts->is_usb_checked = !!ts->ts_ops->get_usb_state();
		} else {
			ts->is_usb_checked = 0;
		}
		TPD_INFO("curent usb state is %d\n", ts->is_usb_checked);
		ret = ts->ts_ops->mode_switch(ts->chip_data, MODE_CHARGE, ts->is_usb_checked);
		if (ret < 0) {
			TPD_INFO("switch charge mode failed\n");
		}
	}

	// step 20: ear sense support
	if (ts->ear_sense_support) {
		mutex_init(&ts->mutex_earsense);    // init earsense operate mutex

		//malloc space for storing earsense delta
		ts->earsense_delta = kzalloc(2 * ts->hw_res.EARSENSE_TX_NUM * ts->hw_res.EARSENSE_RX_NUM, GFP_KERNEL);
		if (ts->earsense_delta == NULL) {
			ret = -ENOMEM;
			TPD_INFO("earsense_delta kzalloc error\n");
			goto threaded_irq_free;
		}

		//create work queue for read earsense delta
		ts->delta_read_wq = create_singlethread_workqueue("touch_delta_wq");
		if (!ts->delta_read_wq) {
			ret = -ENOMEM;
			goto earsense_alloc_free;
		}
		INIT_WORK(&ts->read_delta_work, touch_read_delta);
	}

	//step 21 : createproc proc files interface
	init_touchpanel_proc(ts);

	//step 22 : Other****
	ts->i2c_ready = true;
	ts->loading_fw = false;
	ts->is_suspended = 0;
	ts->suspend_state = TP_SPEEDUP_RESUME_COMPLETE;
	ts->gesture_enable = 1;
	ts->es_enable = 0;
	ts->fd_enable = 0;
	ts->palm_enable = 1;
	ts->touch_count = 0;
	ts->glove_enable = 0;
	ts->view_area_touched = 0;
	ts->tp_suspend_order = LCD_TP_SUSPEND;
	ts->tp_resume_order = TP_LCD_RESUME;
	ts->skip_suspend_operate = false;
	ts->skip_reset_in_resume = false;
	ts->skip_enable_touchhold = false;
	ts->reverse_charge_status = false;
	ts->irq_slot = 0;
	ts->touch_hold_enable = 0;
	ts->lcd_refresh_rate = 0;
	ts->reject_point = 0;
	ts->charge_detect = 0;
	ts->firmware_update_type = 0;
	ts->corner_delay_up = -1;
	ts->game_mode_status = 0;
	ts->glass_mode_status = 0;
	ts->wet_mode_status = 0;
	if (ts->project_info == 1) {//project 19811
		ts->dead_zone_l = 25;
		ts->dead_zone_p = 25;
	} else {
		ts->dead_zone_l = 20;
		ts->dead_zone_p = 20;
	}
	if (ts->int_mode == UNBANNABLE) {
		ts->dead_zone_l = 10;
		ts->dead_zone_p = 10;
		ts->corner_dead_zone_xl = 0x88;
		ts->corner_dead_zone_yl = 0x44;
		ts->corner_dead_zone_xp = 0x24;
		ts->corner_dead_zone_yp = 0xF5;
	}
	if(ts->is_noflash_ic) {
		ts->irq = ts->s_client->irq;
	} else {
		ts->irq = ts->client->irq;
	}
	tp_register_times++;
	g_tp = ts;
	complete(&ts->pm_complete);
	TPD_INFO("Touch panel probe : normal end\n");
	return 0;

earsense_alloc_free:
	kfree(ts->earsense_delta);

threaded_irq_free:
	free_irq(ts->irq, ts);

manu_info_alloc_err:
	kfree(ts->panel_data.manufacture_info.version);

manu_version_alloc_err:
	kfree(ts->panel_data.fw_name);

free_touch_panel_input:
	input_unregister_device(ts->input_dev);
	input_unregister_device(ts->kpd_input_dev);
	input_unregister_device(ps_input_dev);


err_check_functionality_failed:
	if (ts->int_mode == UNBANNABLE) {
		free_irq(ts->irq, ts);
	}
	//ts->ts_ops->power_control(ts->chip_data, false);

power_control_failed:

	if (!IS_ERR_OR_NULL(ts->hw_res.vdd_2v8)) {
		regulator_disable(ts->hw_res.vdd_2v8);
		regulator_put(ts->hw_res.vdd_2v8);
		ts->hw_res.vdd_2v8 = NULL;
	}

	if (!IS_ERR_OR_NULL(ts->hw_res.vcc_1v8)) {
		regulator_disable(ts->hw_res.vcc_1v8);
		regulator_put(ts->hw_res.vcc_1v8);
		ts->hw_res.vcc_1v8 = NULL;
	}

	if (gpio_is_valid(ts->hw_res.enable2v8_gpio))
		gpio_free(ts->hw_res.enable2v8_gpio);

	if (gpio_is_valid(ts->hw_res.enable1v8_gpio))
		gpio_free(ts->hw_res.enable1v8_gpio);

	if (gpio_is_valid(ts->hw_res.irq_gpio)) {
		gpio_free(ts->hw_res.irq_gpio);
	}

	if (gpio_is_valid(ts->hw_res.reset_gpio)) {
		gpio_free(ts->hw_res.reset_gpio);
	}

	if (gpio_is_valid(ts->hw_res.id1_gpio)) {
		gpio_free(ts->hw_res.id1_gpio);
	}

	if (gpio_is_valid(ts->hw_res.id2_gpio)) {
		gpio_free(ts->hw_res.id2_gpio);
	}

	if (gpio_is_valid(ts->hw_res.id3_gpio)) {
		gpio_free(ts->hw_res.id3_gpio);
	}
	msleep(200);
	sec_ts_pinctrl_configure(&ts->hw_res, false);

	return ret;
}

/**
 * touchpanel_ts_suspend - touchpanel suspend function
 * @dev: i2c_client->dev using to get touchpanel_data resource
 *
 * suspend function bind to LCD on/off status
 * Returning zero(sucess) or negative errno(failed)
 */
static int tp_suspend(struct device *dev)
{
	int ret;
	struct touchpanel_data *ts = dev_get_drvdata(dev);

	TPD_INFO("%s: start.\n", __func__);

	TPD_INFO("tp_suspend ts->spuri_fp_touch.fp_trigger =%d  ts->i2c_ready =%d  ts->spuri_fp_touch.lcd_resume_success=%d \n",
			ts->spuri_fp_touch.fp_trigger , ts->i2c_ready , ts->spuri_fp_touch.lcd_resume_ok);
	ts->spuri_fp_touch.lcd_resume_ok = false;
	//step1:detect whether we need to do suspend
	if (ts->input_dev == NULL) {
		TPD_INFO("input_dev  registration is not complete\n");
		goto NO_NEED_SUSPEND;
	}
	if (ts->loading_fw) {
		TPD_INFO("FW is updating while suspending");
		goto NO_NEED_SUSPEND;
	}

#ifndef TPD_USE_EINT
	hrtimer_cancel(&ts->timer);
#endif

	/* release all complete first */
	if (ts->ts_ops->reinit_device) {
		ts->ts_ops->reinit_device(ts->chip_data);
	}

	//step2:get mutex && start process suspend flow
	mutex_lock(&ts->mutex);
	if (!ts->is_suspended) {
		ts->is_suspended = 1;
		ts->suspend_state = TP_SUSPEND_COMPLETE;
	} else {
		TPD_INFO("%s: do not suspend twice.\n", __func__);
		goto EXIT;
	}

	//step3:Release key && touch event before suspend
	tp_btnkey_release(ts);
	tp_touch_release(ts);

	//step4:cancel esd test
	if (ts->esd_handle_support) {
		esd_handle_switch(&ts->esd_info, false);
	}

	//step5:ear sense support
	if (ts->ear_sense_support) {
		ts->ts_ops->mode_switch(ts->chip_data, MODE_EARSENSE, false);
	}
	if (ts->face_detect_support) {
		ts->ts_ops->mode_switch(ts->chip_data, MODE_FACE_DETECT, false);
	}

	//step6:gesture mode status process
	if (ts->black_gesture_support) {
		if (ts->gesture_enable == 1) {
			if (ts->int_mode == UNBANNABLE) {	//workaroud for config fail when suspend for 19805
				msleep(20);
			}
			ts->ts_ops->mode_switch(ts->chip_data, MODE_TOUCH_HOLD, false);//suspend, close touchhold function.
			ts->ts_ops->mode_switch(ts->chip_data, MODE_GESTURE, true);
			goto EXIT;
		}
	}

	//step7:skip suspend operate only when gesture_enable is 0
	if (ts->skip_suspend_operate && (!ts->gesture_enable)) {
		goto EXIT;
	}

	//step8:switch mode to sleep
	ret = ts->ts_ops->mode_switch(ts->chip_data, MODE_SLEEP, true);
	if (ret < 0) {
		TPD_INFO("%s, Touchpanel operate mode switch failed\n", __func__);
	}

	sec_ts_pinctrl_configure(&ts->hw_res, false);


EXIT:
	TPD_INFO("%s: end.\n", __func__);
	mutex_unlock(&ts->mutex);

NO_NEED_SUSPEND:
	complete(&ts->pm_complete);

	return 0;
}

/**
 * touchpanel_ts_suspend - touchpanel resume function
 * @dev: i2c_client->dev using to get touchpanel_data resource
 *
 * resume function bind to LCD on/off status, this fuction start thread to speedup screen on flow.
 * Do not care the result: Return void type
 */
static void tp_resume(struct device *dev)
{
	struct touchpanel_data *ts = dev_get_drvdata(dev);

	TPD_INFO("%s start.\n", __func__);

	if (!ts->is_suspended) {
		TPD_INFO("%s: do not resume twice.\n", __func__);
		goto NO_NEED_RESUME;
	}
	ts->is_suspended = 0;
	ts->suspend_state = TP_RESUME_COMPLETE;
	if (ts->loading_fw)
		goto NO_NEED_RESUME;

	//free irq at first
	free_irq(ts->irq, ts);

	if (ts->ts_ops->reinit_device) {
		ts->ts_ops->reinit_device(ts->chip_data);
	}
	if(ts->ts_ops->resume_prepare) {
		mutex_lock(&ts->mutex);
		ts->ts_ops->resume_prepare(ts->chip_data);
		mutex_unlock(&ts->mutex);
	}

	queue_work(ts->speedup_resume_wq, &ts->speed_up_work);
	return;

NO_NEED_RESUME:
	ts->suspend_state = TP_SPEEDUP_RESUME_COMPLETE;
	complete(&ts->pm_complete);
}

/**
 * speedup_resume - speedup resume thread process
 * @work: work struct using for this thread
 *
 * do actully resume function
 * Do not care the result: Return void type
 */
static void speedup_resume(struct work_struct *work)
{
	//int timed_out = 0;
	struct touchpanel_data *ts = container_of(work, struct touchpanel_data,
			speed_up_work);
	struct fp_underscreen_info tp_info;

	TPD_INFO("%s is called\n", __func__);

	//step1: get mutex for locking i2c acess flow
	mutex_lock(&ts->mutex);

	//step2:before Resume clear All of touch/key event Reset some flag to default satus
	if (ts->edge_limit_support)
		ts->edge_limit.in_which_area = AREA_NOTOUCH;
	tp_btnkey_release(ts);
	tp_touch_release(ts);

	if (ts->int_mode == UNBANNABLE) {
		ts->ts_ops->power_control(ts->chip_data, 1);
		TPD_INFO("before irq register, power on\n");
		//msleep(20);
		tp_register_irq_func(ts);
		//ts->ts_ops->reset(ts->chip_data);
	}

	//if (ts->use_resume_notify && (!ts->fp_info.touch_state)) {
	//	reinit_completion(&ts->resume_complete);
	//}
	//step3:Reset IC && switch work mode, ft8006 is reset by lcd, no more reset needed
	if (!ts->skip_reset_in_resume) {
		//if (ts->int_mode != UNBANNABLE) {
			ts->ts_ops->reset(ts->chip_data);
		//}
		if (ts->gesture_enable) {//double tap wakeup,click touchhold area quickly before ending resume flow,
			if (g_tp->touchold_event) {
				g_tp->touchold_event = 0;
				tp_info.x = 0;
				tp_info.y = 0;
				tp_info.touch_state = 0;
				TPD_INFO("%s: tp_info.x = %d, tp_info.y= %d\n",__func__, tp_info.x, tp_info.y);
				opticalfp_irq_handler(&tp_info);//do reset will lost touchhold up event,which will lead fingerptint highlight
			}
		}
	}
	ts->skip_reset_in_resume = false;
	if (!ts->gesture_enable) {
		sec_ts_pinctrl_configure(&ts->hw_res, true);
	}

	//step4:If use resume notify, exit wait first
	//if (ts->use_resume_notify && (!ts->fp_info.touch_state)) {
		//reinit_completion(&ts->resume_complete);
	//	timed_out = 0;	//wait_for_completion_timeout(&ts->resume_complete, 1*HZ);  //wait resume over for 1s
	//	if ((0 == timed_out) || (ts->resume_complete.done)) {
	//		TPD_INFO("resume state, timed_out:%d, done:%d\n", timed_out, ts->resume_complete.done);
	//	}
	//}

	if (ts->ts_ops->specific_resume_operate) {
		ts->ts_ops->specific_resume_operate(ts->chip_data);
	}

	//step5: set default ps status to far
	if (ts->ts_ops->write_ps_status) {
		ts->ts_ops->write_ps_status(ts->chip_data, 0);
	}

	operate_mode_switch(ts);

	if (ts->esd_handle_support) {
		esd_handle_switch(&ts->esd_info, true);
	}

	//step6:Request irq again
	if (ts->int_mode == BANNABLE) {
		tp_register_irq_func(ts);
	}

	ts->suspend_state = TP_SPEEDUP_RESUME_COMPLETE;

	//step7:Unlock  && exit
	TPD_INFO("%s: end!\n", __func__);
	mutex_unlock(&ts->mutex);
	complete(&ts->pm_complete);
}

//#if defined(CONFIG_FB) || defined(CONFIG_DRM_MSM)
static int tfb_notifier_callback(struct notifier_block *self, unsigned long event, void *data)
{
	int *blank;
	int timed_out = -1;
	//struct fb_event *evdata = data;
	struct drm_panel_notifier *evdata = data;
	struct touchpanel_data *ts = container_of(self, struct touchpanel_data, fb_notif);

	//to aviod some kernel bug (at fbmem.c some local veriable are not initialized)

	if(event != DRM_PANEL_EARLY_EVENT_BLANK && event != DRM_PANEL_EVENT_BLANK)
		return 0;

	if (evdata && evdata->data && ts && ts->chip_data) {
		blank = evdata->data;
		TPD_INFO("%s: event = %ld, blank = %d\n", __func__, event, *blank);
		if (*blank == DRM_PANEL_BLANK_POWERDOWN_CUST) { //suspend
			if (event == DRM_PANEL_EARLY_EVENT_BLANK) {    //early event

				timed_out = wait_for_completion_timeout(&ts->pm_complete, 0.5*HZ);  //wait resume over for 0.5s
				if ((0 == timed_out) || (ts->pm_complete.done)) {
					TPD_INFO("completion state, timed_out:%d, done:%d\n", timed_out, ts->pm_complete.done);
				}

				ts->suspend_state = TP_SUSPEND_EARLY_EVENT;      //set suspend_resume_state
				if (ts->esd_handle_support && ts->is_incell_panel && (ts->tp_suspend_order == LCD_TP_SUSPEND)) {
					esd_handle_switch(&ts->esd_info, false);     //incell panel need cancel esd early
				}

				if (ts->tp_suspend_order == TP_LCD_SUSPEND) {
					tp_suspend(ts->dev);
				} else if (ts->tp_suspend_order == LCD_TP_SUSPEND) {
					if (!ts->gesture_enable) {
						TPD_INFO("disable tp isr 111,  tp irq  %d\n", ts->irq);
						disable_irq_nosync(ts->irq);	//avoid iic error
					}
					tp_suspend(ts->dev);
					if (!ts->gesture_enable) {
						if (ts->int_mode == UNBANNABLE)
							ts->ts_ops->power_control(ts->chip_data, 0);
					}
				}
			} else if (event == DRM_PANEL_EVENT_BLANK) {   //event

				if (ts->tp_suspend_order == TP_LCD_SUSPEND) {

				} else if (ts->tp_suspend_order == LCD_TP_SUSPEND) {
					tp_suspend(ts->dev);
				}
			}
		} else if (*blank == DRM_PANEL_BLANK_UNBLANK_CUST) {//resume
			if (event == DRM_PANEL_EARLY_EVENT_BLANK) {    //early event

				timed_out = wait_for_completion_timeout(&ts->pm_complete, 0.5*HZ);  //wait suspend over for 0.5s
				if ((0 == timed_out) || (ts->pm_complete.done)) {
					TPD_INFO("completion state, timed_out:%d, done:%d\n", timed_out, ts->pm_complete.done);
				}

				ts->suspend_state = TP_RESUME_EARLY_EVENT;      //set suspend_resume_state

				if (ts->tp_resume_order == TP_LCD_RESUME) {
					TPD_INFO("TP_LCD_RESUME\n");
					tp_resume(ts->dev);
				} else if (ts->tp_resume_order == LCD_TP_RESUME) {
					TPD_INFO("disable tp isr 112,  tp irq  %d\n", ts->irq);
					disable_irq_nosync(ts->irq);
				}
			} else if (event == DRM_PANEL_EVENT_BLANK) {   //event

				if (ts->tp_resume_order == TP_LCD_RESUME) {

				} else if (ts->tp_resume_order == LCD_TP_RESUME) {
					tp_resume(ts->dev);
					TPD_INFO("enable tp isr 113, tp irq  %d\n", ts->irq);
					enable_irq(ts->irq);
				}
			}
		}else if (*blank == DRM_PANEL_DYNAMICFPS_60 && ts->lcd_refresh_rate_switch && ts->game_mode_status == 0) {  //60-90HZ LCD refresh switch
			if (event == DRM_PANEL_EARLY_EVENT_BLANK) {
				mutex_lock(&ts->mutex);
				if (!ts->is_suspended && (ts->suspend_state == TP_SPEEDUP_RESUME_COMPLETE)) {
					ts->ts_ops->mode_switch(ts->chip_data, MODE_REFRESH_SWITCH, 0);
				}
				mutex_unlock(&ts->mutex);
			}
		} else if (*blank == DRM_PANEL_DYNAMICFPS_90 && ts->game_mode_status == 0) {
			if (event == DRM_PANEL_EARLY_EVENT_BLANK) {
				mutex_lock(&ts->mutex);
				if (!ts->is_suspended && (ts->suspend_state == TP_SPEEDUP_RESUME_COMPLETE)) {
					ts->ts_ops->mode_switch(ts->chip_data, MODE_REFRESH_SWITCH, 1);
				}
				mutex_unlock(&ts->mutex);
			}
		} else if (*blank == 120 && ts->game_mode_status == 0) {
			if (event == DRM_PANEL_EARLY_EVENT_BLANK) {
				mutex_lock(&ts->mutex);
				if (!ts->is_suspended && (ts->suspend_state == TP_SPEEDUP_RESUME_COMPLETE)) {
					ts->ts_ops->mode_switch(ts->chip_data, MODE_REFRESH_SWITCH, 1);
				}
				mutex_unlock(&ts->mutex);
			}
		}
	}

	return 0;
}
//#endif
static int reverse_charge_notifier_callback(struct notifier_block *self, unsigned long event, void *data)
{
	struct touchpanel_data *ts = container_of(self, struct touchpanel_data, reverse_charge_notif);

	if (ts == NULL) {
		TPD_INFO("tp chip is null , return\n");
		return -EINVAL;
	}

	TPD_INFO("%s event is %d\n", __func__, event);
	if (event == 1) {
		mutex_lock(&ts->mutex);
		ts->ts_ops->mode_switch(ts->chip_data, MODE_REVERSE_WIRELESS_CHARGE, 1);
		g_tp->reverse_charge_status = true;
		mutex_unlock(&ts->mutex);
	} else if (event == 0) {
		mutex_lock(&ts->mutex);
		ts->ts_ops->mode_switch(ts->chip_data, MODE_REVERSE_WIRELESS_CHARGE, 0);
		g_tp->reverse_charge_status = false;
		mutex_unlock(&ts->mutex);
	}

	return 0;
}

static int tp_delta_print_notifier_callback(struct notifier_block *self, unsigned long event, void *data)
{
	struct touchpanel_data *ts = container_of(self, struct touchpanel_data, tp_delta_print_notif);

	if (ts == NULL) {
		TPD_INFO("tp chip is null , return\n");
		return -EINVAL;
	}

	TPD_INFO("%s event is %d\n", __func__, event);

	mutex_lock(&ts->mutex);
	ts->ts_ops->mode_switch(ts->chip_data, MODE_TP_DELTA_PRINT, 1);
	mutex_unlock(&ts->mutex);

	return 0;
}

#ifdef CONFIG_TOUCHPANEL_MTK_PLATFORM
void tp_i2c_suspend(struct touchpanel_data *ts)
{
	ts->i2c_ready = false;
	if (ts->black_gesture_support) {
		if (ts->gesture_enable == 1) {
			/*enable gpio wake system through interrupt*/
			enable_irq_wake(ts->irq);
			return;
		}
	}
	disable_irq_nosync(ts->irq);
}

void tp_i2c_resume(struct touchpanel_data *ts)
{
	if (ts->black_gesture_support) {
		if (ts->gesture_enable == 1) {
			/*disable gpio wake system through intterrupt*/
			disable_irq_wake(ts->irq);
			goto OUT;
		}
	}
	enable_irq(ts->irq);

OUT:
	ts->i2c_ready = true;
	if (ts->spurious_fp_support && ts->spuri_fp_touch.fp_trigger) {
		wake_up_interruptible(&waiter);
	}
}

#else
void tp_i2c_suspend(struct touchpanel_data *ts)
{
	ts->i2c_ready = false;
	if (ts->black_gesture_support) {
		if (ts->gesture_enable == 1) {
			/*enable gpio wake system through interrupt*/
			enable_irq_wake(ts->irq);
			return;
		}
	}
	disable_irq_nosync(ts->irq);
}

void tp_i2c_resume(struct touchpanel_data *ts)
{
	if (ts->black_gesture_support) {
		if (ts->gesture_enable == 1) {
			/*disable gpio wake system through intterrupt*/
			disable_irq_wake(ts->irq);
			goto OUT;
		}
	}
	enable_irq(ts->irq);
OUT:
	ts->i2c_ready = true;
	if (ts->spurious_fp_support && ts->spuri_fp_touch.fp_trigger) {
		wake_up_interruptible(&waiter);
	}
}
#endif

struct touchpanel_data *common_touch_data_alloc(void)
{
	if (g_tp) {
		TPD_INFO("%s:common panel struct has alloc already!\n", __func__);
		return NULL;
	}
	return kzalloc(sizeof(struct touchpanel_data), GFP_KERNEL);
}

int common_touch_data_free(struct touchpanel_data *pdata)
{
	if (pdata) {
		kfree(pdata);
	}

	g_tp = NULL;
	return 0;
}

/**
 * input_report_key_reduce - Using for report virtual key
 * @work: work struct using for this thread
 *
 * before report virtual key, detect whether touch_area has been touched
 * Do not care the result: Return void type
 */
void input_report_key_reduce(struct input_dev *dev, unsigned int code, int value)
{
	if (value) {//report Key[down]
		if (g_tp) {
			if (g_tp->view_area_touched == 0) {
				input_report_key(dev, code, value);
			}
			else
				TPD_INFO("Sorry,tp is touch down,can not report touch key\n");
		}
	} else {
		input_report_key(dev, code, value);
	}
}

void clear_view_touchdown_flag(void)
{
	if (g_tp) {
		g_tp->view_area_touched = 0;
	}
}
<|MERGE_RESOLUTION|>--- conflicted
+++ resolved
@@ -63,12 +63,7 @@
 unsigned int tp_register_times = 0;
 //unsigned int probe_time = 0;
 struct touchpanel_data *g_tp = NULL;
-<<<<<<< HEAD
-struct point_info *pre_points = NULL;
 int tp_1v8_power = 1;
-=======
-int tp_1v8_power = 0;
->>>>>>> 33a4946e
 static DECLARE_WAIT_QUEUE_HEAD(waiter);
 static struct input_dev *ps_input_dev = NULL;
 static int lcd_id = 0;
