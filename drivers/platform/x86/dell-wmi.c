/*
 * Dell WMI hotkeys
 *
 * Copyright (C) 2008 Red Hat <mjg@redhat.com>
 * Copyright (C) 2014-2015 Pali Rohár <pali.rohar@gmail.com>
 *
 * Portions based on wistron_btns.c:
 * Copyright (C) 2005 Miloslav Trmac <mitr@volny.cz>
 * Copyright (C) 2005 Bernhard Rosenkraenzer <bero@arklinux.org>
 * Copyright (C) 2005 Dmitry Torokhov <dtor@mail.ru>
 *
 *  This program is free software; you can redistribute it and/or modify
 *  it under the terms of the GNU General Public License as published by
 *  the Free Software Foundation; either version 2 of the License, or
 *  (at your option) any later version.
 *
 *  This program is distributed in the hope that it will be useful,
 *  but WITHOUT ANY WARRANTY; without even the implied warranty of
 *  MERCHANTABILITY or FITNESS FOR A PARTICULAR PURPOSE.  See the
 *  GNU General Public License for more details.
 *
 *  You should have received a copy of the GNU General Public License
 *  along with this program; if not, write to the Free Software
 *  Foundation, Inc., 59 Temple Place, Suite 330, Boston, MA  02111-1307  USA
 */

#define pr_fmt(fmt) KBUILD_MODNAME ": " fmt

#include <linux/kernel.h>
#include <linux/module.h>
#include <linux/init.h>
#include <linux/slab.h>
#include <linux/types.h>
#include <linux/input.h>
#include <linux/input/sparse-keymap.h>
#include <linux/acpi.h>
#include <linux/string.h>
#include <linux/dmi.h>
#include <linux/wmi.h>
#include <acpi/video.h>
#include "dell-smbios.h"

MODULE_AUTHOR("Matthew Garrett <mjg@redhat.com>");
MODULE_AUTHOR("Pali Rohár <pali.rohar@gmail.com>");
MODULE_DESCRIPTION("Dell laptop WMI hotkeys driver");
MODULE_LICENSE("GPL");

#define DELL_EVENT_GUID "9DBB5994-A997-11DA-B012-B622A1EF5492"
#define DELL_DESCRIPTOR_GUID "8D9DDCBC-A997-11DA-B012-B622A1EF5492"

static bool wmi_requires_smbios_request;

MODULE_ALIAS("wmi:"DELL_EVENT_GUID);
MODULE_ALIAS("wmi:"DELL_DESCRIPTOR_GUID);

struct dell_wmi_priv {
	struct input_dev *input_dev;
<<<<<<< HEAD
=======
	u32 interface_version;
>>>>>>> bb176f67
};

static int __init dmi_matched(const struct dmi_system_id *dmi)
{
	wmi_requires_smbios_request = 1;
	return 1;
}

static const struct dmi_system_id dell_wmi_smbios_list[] __initconst = {
	{
		.callback = dmi_matched,
		.ident = "Dell Inspiron M5110",
		.matches = {
			DMI_MATCH(DMI_SYS_VENDOR, "Dell Inc."),
			DMI_MATCH(DMI_PRODUCT_NAME, "Inspiron M5110"),
		},
	},
	{
		.callback = dmi_matched,
		.ident = "Dell Vostro V131",
		.matches = {
			DMI_MATCH(DMI_SYS_VENDOR, "Dell Inc."),
			DMI_MATCH(DMI_PRODUCT_NAME, "Vostro V131"),
		},
	},
	{ }
};

/*
 * Keymap for WMI events of type 0x0000
 *
 * Certain keys are flagged as KE_IGNORE. All of these are either
 * notifications (rather than requests for change) or are also sent
 * via the keyboard controller so should not be sent again.
 */
static const struct key_entry dell_wmi_keymap_type_0000[] = {
	{ KE_IGNORE, 0x003a, { KEY_CAPSLOCK } },

	/* Key code is followed by brightness level */
	{ KE_KEY,    0xe005, { KEY_BRIGHTNESSDOWN } },
	{ KE_KEY,    0xe006, { KEY_BRIGHTNESSUP } },

	/* Battery health status button */
	{ KE_KEY,    0xe007, { KEY_BATTERY } },

	/* Radio devices state change, key code is followed by other values */
	{ KE_IGNORE, 0xe008, { KEY_RFKILL } },

	{ KE_KEY,    0xe009, { KEY_EJECTCD } },

	/* Key code is followed by: next, active and attached devices */
	{ KE_KEY,    0xe00b, { KEY_SWITCHVIDEOMODE } },

	/* Key code is followed by keyboard illumination level */
	{ KE_IGNORE, 0xe00c, { KEY_KBDILLUMTOGGLE } },

	/* BIOS error detected */
	{ KE_IGNORE, 0xe00d, { KEY_RESERVED } },

	/* Battery was removed or inserted */
	{ KE_IGNORE, 0xe00e, { KEY_RESERVED } },

	/* Wifi Catcher */
	{ KE_KEY,    0xe011, { KEY_WLAN } },

	/* Ambient light sensor toggle */
	{ KE_IGNORE, 0xe013, { KEY_RESERVED } },

	{ KE_IGNORE, 0xe020, { KEY_MUTE } },

	/* Unknown, defined in ACPI DSDT */
	/* { KE_IGNORE, 0xe023, { KEY_RESERVED } }, */

	/* Untested, Dell Instant Launch key on Inspiron 7520 */
	/* { KE_IGNORE, 0xe024, { KEY_RESERVED } }, */

	/* Dell Instant Launch key */
	{ KE_KEY,    0xe025, { KEY_PROG4 } },

	/* Audio panel key */
	{ KE_IGNORE, 0xe026, { KEY_RESERVED } },

	/* LCD Display On/Off Control key */
	{ KE_KEY,    0xe027, { KEY_DISPLAYTOGGLE } },

	/* Untested, Multimedia key on Dell Vostro 3560 */
	/* { KE_IGNORE, 0xe028, { KEY_RESERVED } }, */

	/* Dell Instant Launch key */
	{ KE_KEY,    0xe029, { KEY_PROG4 } },

	/* Untested, Windows Mobility Center button on Inspiron 7520 */
	/* { KE_IGNORE, 0xe02a, { KEY_RESERVED } }, */

	/* Unknown, defined in ACPI DSDT */
	/* { KE_IGNORE, 0xe02b, { KEY_RESERVED } }, */

	/* Untested, Dell Audio With Preset Switch button on Inspiron 7520 */
	/* { KE_IGNORE, 0xe02c, { KEY_RESERVED } }, */

	{ KE_IGNORE, 0xe02e, { KEY_VOLUMEDOWN } },
	{ KE_IGNORE, 0xe030, { KEY_VOLUMEUP } },
	{ KE_IGNORE, 0xe033, { KEY_KBDILLUMUP } },
	{ KE_IGNORE, 0xe034, { KEY_KBDILLUMDOWN } },
	{ KE_IGNORE, 0xe03a, { KEY_CAPSLOCK } },

	/* NIC Link is Up */
	{ KE_IGNORE, 0xe043, { KEY_RESERVED } },

	/* NIC Link is Down */
	{ KE_IGNORE, 0xe044, { KEY_RESERVED } },

	/*
	 * This entry is very suspicious!
	 * Originally Matthew Garrett created this dell-wmi driver specially for
	 * "button with a picture of a battery" which has event code 0xe045.
	 * Later Mario Limonciello from Dell told us that event code 0xe045 is
	 * reported by Num Lock and should be ignored because key is send also
	 * by keyboard controller.
	 * So for now we will ignore this event to prevent potential double
	 * Num Lock key press.
	 */
	{ KE_IGNORE, 0xe045, { KEY_NUMLOCK } },

	/* Scroll lock and also going to tablet mode on portable devices */
	{ KE_IGNORE, 0xe046, { KEY_SCROLLLOCK } },

	/* Untested, going from tablet mode on portable devices */
	/* { KE_IGNORE, 0xe047, { KEY_RESERVED } }, */

	/* Dell Support Center key */
	{ KE_IGNORE, 0xe06e, { KEY_RESERVED } },

	{ KE_IGNORE, 0xe0f7, { KEY_MUTE } },
	{ KE_IGNORE, 0xe0f8, { KEY_VOLUMEDOWN } },
	{ KE_IGNORE, 0xe0f9, { KEY_VOLUMEUP } },
};

struct dell_bios_keymap_entry {
	u16 scancode;
	u16 keycode;
};

struct dell_bios_hotkey_table {
	struct dmi_header header;
	struct dell_bios_keymap_entry keymap[];

};

struct dell_dmi_results {
	int err;
	int keymap_size;
	struct key_entry *keymap;
};

/* Uninitialized entries here are KEY_RESERVED == 0. */
static const u16 bios_to_linux_keycode[256] = {
	[0]	= KEY_MEDIA,
	[1]	= KEY_NEXTSONG,
	[2]	= KEY_PLAYPAUSE,
	[3]	= KEY_PREVIOUSSONG,
	[4]	= KEY_STOPCD,
	[5]	= KEY_UNKNOWN,
	[6]	= KEY_UNKNOWN,
	[7]	= KEY_UNKNOWN,
	[8]	= KEY_WWW,
	[9]	= KEY_UNKNOWN,
	[10]	= KEY_VOLUMEDOWN,
	[11]	= KEY_MUTE,
	[12]	= KEY_VOLUMEUP,
	[13]	= KEY_UNKNOWN,
	[14]	= KEY_BATTERY,
	[15]	= KEY_EJECTCD,
	[16]	= KEY_UNKNOWN,
	[17]	= KEY_SLEEP,
	[18]	= KEY_PROG1,
	[19]	= KEY_BRIGHTNESSDOWN,
	[20]	= KEY_BRIGHTNESSUP,
	[21]	= KEY_UNKNOWN,
	[22]	= KEY_KBDILLUMTOGGLE,
	[23]	= KEY_UNKNOWN,
	[24]	= KEY_SWITCHVIDEOMODE,
	[25]	= KEY_UNKNOWN,
	[26]	= KEY_UNKNOWN,
	[27]	= KEY_SWITCHVIDEOMODE,
	[28]	= KEY_UNKNOWN,
	[29]	= KEY_UNKNOWN,
	[30]	= KEY_PROG2,
	[31]	= KEY_UNKNOWN,
	[32]	= KEY_UNKNOWN,
	[33]	= KEY_UNKNOWN,
	[34]	= KEY_UNKNOWN,
	[35]	= KEY_UNKNOWN,
	[36]	= KEY_UNKNOWN,
	[37]	= KEY_UNKNOWN,
	[38]	= KEY_MICMUTE,
	[255]	= KEY_PROG3,
};

/*
 * Keymap for WMI events of type 0x0010
 *
 * These are applied if the 0xB2 DMI hotkey table is present and doesn't
 * override them.
 */
static const struct key_entry dell_wmi_keymap_type_0010[] = {
	/* Fn-lock */
	{ KE_IGNORE, 0x151, { KEY_RESERVED } },

	/* Change keyboard illumination */
	{ KE_IGNORE, 0x152, { KEY_KBDILLUMTOGGLE } },

	/*
	 * Radio disable (notify only -- there is no model for which the
	 * WMI event is supposed to trigger an action).
	 */
	{ KE_IGNORE, 0x153, { KEY_RFKILL } },

	/* RGB keyboard backlight control */
	{ KE_IGNORE, 0x154, { KEY_RESERVED } },

	/*
	 * Stealth mode toggle. This will "disable all lights and sounds".
	 * The action is performed by the BIOS and EC; the WMI event is just
	 * a notification. On the XPS 13 9350, this is Fn+F7, and there's
	 * a BIOS setting to enable and disable the hotkey.
	 */
	{ KE_IGNORE, 0x155, { KEY_RESERVED } },

	/* Rugged magnetic dock attach/detach events */
	{ KE_IGNORE, 0x156, { KEY_RESERVED } },
	{ KE_IGNORE, 0x157, { KEY_RESERVED } },

	/* Rugged programmable (P1/P2/P3 keys) */
	{ KE_KEY,    0x850, { KEY_PROG1 } },
	{ KE_KEY,    0x851, { KEY_PROG2 } },
	{ KE_KEY,    0x852, { KEY_PROG3 } },

};

/*
 * Keymap for WMI events of type 0x0011
 */
static const struct key_entry dell_wmi_keymap_type_0011[] = {
	/* Battery unplugged */
	{ KE_IGNORE, 0xfff0, { KEY_RESERVED } },

	/* Battery inserted */
	{ KE_IGNORE, 0xfff1, { KEY_RESERVED } },

	/* Keyboard backlight level changed */
	{ KE_IGNORE, 0x01e1, { KEY_RESERVED } },
	{ KE_IGNORE, 0x02ea, { KEY_RESERVED } },
	{ KE_IGNORE, 0x02eb, { KEY_RESERVED } },
	{ KE_IGNORE, 0x02ec, { KEY_RESERVED } },
	{ KE_IGNORE, 0x02f6, { KEY_RESERVED } },
};

static void dell_wmi_process_key(struct wmi_device *wdev, int type, int code)
{
	struct dell_wmi_priv *priv = dev_get_drvdata(&wdev->dev);
	const struct key_entry *key;

	key = sparse_keymap_entry_from_scancode(priv->input_dev,
						(type << 16) | code);
	if (!key) {
		pr_info("Unknown key with type 0x%04x and code 0x%04x pressed\n",
			type, code);
		return;
	}

	pr_debug("Key with type 0x%04x and code 0x%04x pressed\n", type, code);

	/* Don't report brightness notifications that will also come via ACPI */
	if ((key->keycode == KEY_BRIGHTNESSUP ||
	     key->keycode == KEY_BRIGHTNESSDOWN) &&
	    acpi_video_handles_brightness_key_presses())
		return;

	if (type == 0x0000 && code == 0xe025 && !wmi_requires_smbios_request)
		return;

	if (key->keycode == KEY_KBDILLUMTOGGLE)
		dell_laptop_call_notifier(
			DELL_LAPTOP_KBD_BACKLIGHT_BRIGHTNESS_CHANGED, NULL);

	sparse_keymap_report_entry(priv->input_dev, key, 1, true);
}

static void dell_wmi_notify(struct wmi_device *wdev,
			    union acpi_object *obj)
{
<<<<<<< HEAD
=======
	struct dell_wmi_priv *priv = dev_get_drvdata(&wdev->dev);
>>>>>>> bb176f67
	u16 *buffer_entry, *buffer_end;
	acpi_size buffer_size;
	int len, i;

	if (obj->type != ACPI_TYPE_BUFFER) {
		pr_warn("bad response type %x\n", obj->type);
		return;
	}

	pr_debug("Received WMI event (%*ph)\n",
		obj->buffer.length, obj->buffer.pointer);

	buffer_entry = (u16 *)obj->buffer.pointer;
	buffer_size = obj->buffer.length/2;
	buffer_end = buffer_entry + buffer_size;

	/*
	 * BIOS/ACPI on devices with WMI interface version 0 does not clear
	 * buffer before filling it. So next time when BIOS/ACPI send WMI event
	 * which is smaller as previous then it contains garbage in buffer from
	 * previous event.
	 *
	 * BIOS/ACPI on devices with WMI interface version 1 clears buffer and
	 * sometimes send more events in buffer at one call.
	 *
	 * So to prevent reading garbage from buffer we will process only first
	 * one event on devices with WMI interface version 0.
	 */
	if (priv->interface_version == 0 && buffer_entry < buffer_end)
		if (buffer_end > buffer_entry + buffer_entry[0] + 1)
			buffer_end = buffer_entry + buffer_entry[0] + 1;

	while (buffer_entry < buffer_end) {

		len = buffer_entry[0];
		if (len == 0)
			break;

		len++;

		if (buffer_entry + len > buffer_end) {
			pr_warn("Invalid length of WMI event\n");
			break;
		}

		pr_debug("Process buffer (%*ph)\n", len*2, buffer_entry);

		switch (buffer_entry[1]) {
		case 0x0000: /* One key pressed or event occurred */
			if (len > 2)
				dell_wmi_process_key(wdev, 0x0000,
						     buffer_entry[2]);
			/* Other entries could contain additional information */
			break;
		case 0x0010: /* Sequence of keys pressed */
		case 0x0011: /* Sequence of events occurred */
			for (i = 2; i < len; ++i)
				dell_wmi_process_key(wdev, buffer_entry[1],
						     buffer_entry[i]);
			break;
		default: /* Unknown event */
			pr_info("Unknown WMI event type 0x%x\n",
				(int)buffer_entry[1]);
			break;
		}

		buffer_entry += len;

	}

}

static bool have_scancode(u32 scancode, const struct key_entry *keymap, int len)
{
	int i;

	for (i = 0; i < len; i++)
		if (keymap[i].code == scancode)
			return true;

	return false;
}

static void handle_dmi_entry(const struct dmi_header *dm, void *opaque)
{
	struct dell_dmi_results *results = opaque;
	struct dell_bios_hotkey_table *table;
	int hotkey_num, i, pos = 0;
	struct key_entry *keymap;

	if (results->err || results->keymap)
		return;		/* We already found the hotkey table. */

	/* The Dell hotkey table is type 0xB2.  Scan until we find it. */
	if (dm->type != 0xb2)
		return;

	table = container_of(dm, struct dell_bios_hotkey_table, header);

	hotkey_num = (table->header.length -
		      sizeof(struct dell_bios_hotkey_table)) /
				sizeof(struct dell_bios_keymap_entry);
	if (hotkey_num < 1) {
		/*
		 * Historically, dell-wmi would ignore a DMI entry of
		 * fewer than 7 bytes.  Sizes between 4 and 8 bytes are
		 * nonsensical (both the header and all entries are 4
		 * bytes), so we approximate the old behavior by
		 * ignoring tables with fewer than one entry.
		 */
		return;
	}

	keymap = kcalloc(hotkey_num, sizeof(struct key_entry), GFP_KERNEL);
	if (!keymap) {
		results->err = -ENOMEM;
		return;
	}

	for (i = 0; i < hotkey_num; i++) {
		const struct dell_bios_keymap_entry *bios_entry =
					&table->keymap[i];

		/* Uninitialized entries are 0 aka KEY_RESERVED. */
		u16 keycode = (bios_entry->keycode <
			       ARRAY_SIZE(bios_to_linux_keycode)) ?
			bios_to_linux_keycode[bios_entry->keycode] :
			KEY_RESERVED;

		/*
		 * Log if we find an entry in the DMI table that we don't
		 * understand.  If this happens, we should figure out what
		 * the entry means and add it to bios_to_linux_keycode.
		 */
		if (keycode == KEY_RESERVED) {
			pr_info("firmware scancode 0x%x maps to unrecognized keycode 0x%x\n",
				bios_entry->scancode, bios_entry->keycode);
			continue;
		}

		if (keycode == KEY_KBDILLUMTOGGLE)
			keymap[pos].type = KE_IGNORE;
		else
			keymap[pos].type = KE_KEY;
		keymap[pos].code = bios_entry->scancode;
		keymap[pos].keycode = keycode;

		pos++;
	}

	results->keymap = keymap;
	results->keymap_size = pos;
}

static int dell_wmi_input_setup(struct wmi_device *wdev)
{
	struct dell_wmi_priv *priv = dev_get_drvdata(&wdev->dev);
	struct dell_dmi_results dmi_results = {};
	struct key_entry *keymap;
	int err, i, pos = 0;

	priv->input_dev = input_allocate_device();
	if (!priv->input_dev)
		return -ENOMEM;

	priv->input_dev->name = "Dell WMI hotkeys";
	priv->input_dev->id.bustype = BUS_HOST;
	priv->input_dev->dev.parent = &wdev->dev;

	if (dmi_walk(handle_dmi_entry, &dmi_results)) {
		/*
		 * Historically, dell-wmi ignored dmi_walk errors.  A failure
		 * is certainly surprising, but it probably just indicates
		 * a very old laptop.
		 */
		pr_warn("no DMI; using the old-style hotkey interface\n");
	}

	if (dmi_results.err) {
		err = dmi_results.err;
		goto err_free_dev;
	}

	keymap = kcalloc(dmi_results.keymap_size +
			 ARRAY_SIZE(dell_wmi_keymap_type_0000) +
			 ARRAY_SIZE(dell_wmi_keymap_type_0010) +
			 ARRAY_SIZE(dell_wmi_keymap_type_0011) +
			 1,
			 sizeof(struct key_entry), GFP_KERNEL);
	if (!keymap) {
		kfree(dmi_results.keymap);
		err = -ENOMEM;
		goto err_free_dev;
	}

	/* Append table with events of type 0x0010 which comes from DMI */
	for (i = 0; i < dmi_results.keymap_size; i++) {
		keymap[pos] = dmi_results.keymap[i];
		keymap[pos].code |= (0x0010 << 16);
		pos++;
	}

	kfree(dmi_results.keymap);

	/* Append table with extra events of type 0x0010 which are not in DMI */
	for (i = 0; i < ARRAY_SIZE(dell_wmi_keymap_type_0010); i++) {
		const struct key_entry *entry = &dell_wmi_keymap_type_0010[i];

		/*
		 * Check if we've already found this scancode.  This takes
		 * quadratic time, but it doesn't matter unless the list
		 * of extra keys gets very long.
		 */
		if (dmi_results.keymap_size &&
		    have_scancode(entry->code | (0x0010 << 16),
				  keymap, dmi_results.keymap_size)
		   )
			continue;

		keymap[pos] = *entry;
		keymap[pos].code |= (0x0010 << 16);
		pos++;
	}

	/* Append table with events of type 0x0011 */
	for (i = 0; i < ARRAY_SIZE(dell_wmi_keymap_type_0011); i++) {
		keymap[pos] = dell_wmi_keymap_type_0011[i];
		keymap[pos].code |= (0x0011 << 16);
		pos++;
	}

	/*
	 * Now append also table with "legacy" events of type 0x0000. Some of
	 * them are reported also on laptops which have scancodes in DMI.
	 */
	for (i = 0; i < ARRAY_SIZE(dell_wmi_keymap_type_0000); i++) {
		keymap[pos] = dell_wmi_keymap_type_0000[i];
		pos++;
	}

	keymap[pos].type = KE_END;

	err = sparse_keymap_setup(priv->input_dev, keymap, NULL);
	/*
	 * Sparse keymap library makes a copy of keymap so we don't need the
	 * original one that was allocated.
	 */
	kfree(keymap);
	if (err)
		goto err_free_dev;

	err = input_register_device(priv->input_dev);
	if (err)
		goto err_free_dev;

	return 0;

 err_free_dev:
	input_free_device(priv->input_dev);
	return err;
}

static void dell_wmi_input_destroy(struct wmi_device *wdev)
{
	struct dell_wmi_priv *priv = dev_get_drvdata(&wdev->dev);

	input_unregister_device(priv->input_dev);
}

/*
 * Descriptor buffer is 128 byte long and contains:
 *
 *       Name             Offset  Length  Value
 * Vendor Signature          0       4    "DELL"
 * Object Signature          4       4    " WMI"
 * WMI Interface Version     8       4    <version>
 * WMI buffer length        12       4    4096
 */
<<<<<<< HEAD
static int dell_wmi_check_descriptor_buffer(void)
=======
static int dell_wmi_check_descriptor_buffer(struct wmi_device *wdev)
>>>>>>> bb176f67
{
	struct dell_wmi_priv *priv = dev_get_drvdata(&wdev->dev);
	union acpi_object *obj = NULL;
	struct wmi_device *desc_dev;
	u32 *buffer;
	int ret;

	desc_dev = wmidev_get_other_guid(wdev, DELL_DESCRIPTOR_GUID);
	if (!desc_dev) {
		dev_err(&wdev->dev, "Dell WMI descriptor does not exist\n");
		return -ENODEV;
	}

	obj = wmidev_block_query(desc_dev, 0);
	if (!obj) {
		dev_err(&wdev->dev, "failed to read Dell WMI descriptor\n");
		ret = -EIO;
		goto out;
	}

	if (obj->type != ACPI_TYPE_BUFFER) {
		dev_err(&wdev->dev, "Dell descriptor has wrong type\n");
		ret = -EINVAL;
		goto out;
	}

	if (obj->buffer.length != 128) {
		dev_err(&wdev->dev,
			"Dell descriptor buffer has invalid length (%d)\n",
			obj->buffer.length);
		if (obj->buffer.length < 16) {
			ret = -EINVAL;
			goto out;
		}
	}

	buffer = (u32 *)obj->buffer.pointer;

	if (buffer[0] != 0x4C4C4544 && buffer[1] != 0x494D5720)
		dev_warn(&wdev->dev, "Dell descriptor buffer has invalid signature (%*ph)\n",
			8, buffer);

	if (buffer[2] != 0 && buffer[2] != 1)
		dev_warn(&wdev->dev, "Dell descriptor buffer has unknown version (%d)\n",
			buffer[2]);

	if (buffer[3] != 4096)
		dev_warn(&wdev->dev, "Dell descriptor buffer has invalid buffer length (%d)\n",
			buffer[3]);

	priv->interface_version = buffer[2];
	ret = 0;

	dev_info(&wdev->dev, "Detected Dell WMI interface version %u\n",
		priv->interface_version);

out:
	kfree(obj);
	put_device(&desc_dev->dev);
	return ret;
}

/*
 * According to Dell SMBIOS documentation:
 *
 * 17  3  Application Program Registration
 *
 *     cbArg1 Application ID 1 = 0x00010000
 *     cbArg2 Application ID 2
 *            QUICKSET/DCP = 0x51534554 "QSET"
 *            ALS Driver   = 0x416c7353 "AlsS"
 *            Latitude ON  = 0x4c6f6e52 "LonR"
 *     cbArg3 Application version or revision number
 *     cbArg4 0 = Unregister application
 *            1 = Register application
 *     cbRes1 Standard return codes (0, -1, -2)
 */

static int dell_wmi_events_set_enabled(bool enable)
{
	struct calling_interface_buffer *buffer;
	int ret;

	buffer = dell_smbios_get_buffer();
	buffer->input[0] = 0x10000;
	buffer->input[1] = 0x51534554;
	buffer->input[3] = enable;
	dell_smbios_send_request(17, 3);
	ret = buffer->output[0];
	dell_smbios_release_buffer();

	return dell_smbios_error(ret);
}

static int dell_wmi_probe(struct wmi_device *wdev)
{
	struct dell_wmi_priv *priv;
	int err;

<<<<<<< HEAD
	struct dell_wmi_priv *priv = devm_kzalloc(
		&wdev->dev, sizeof(struct dell_wmi_priv), GFP_KERNEL);
=======
	priv = devm_kzalloc(
		&wdev->dev, sizeof(struct dell_wmi_priv), GFP_KERNEL);
	if (!priv)
		return -ENOMEM;
	dev_set_drvdata(&wdev->dev, priv);
>>>>>>> bb176f67

	err = dell_wmi_check_descriptor_buffer(wdev);
	if (err)
		return err;

<<<<<<< HEAD
	dev_set_drvdata(&wdev->dev, priv);

	return dell_wmi_input_setup(wdev);
}

=======
	return dell_wmi_input_setup(wdev);
}

>>>>>>> bb176f67
static int dell_wmi_remove(struct wmi_device *wdev)
{
	dell_wmi_input_destroy(wdev);
	return 0;
}
static const struct wmi_device_id dell_wmi_id_table[] = {
	{ .guid_string = DELL_EVENT_GUID },
	{ },
};

static struct wmi_driver dell_wmi_driver = {
	.driver = {
		.name = "dell-wmi",
	},
	.id_table = dell_wmi_id_table,
	.probe = dell_wmi_probe,
	.remove = dell_wmi_remove,
	.notify = dell_wmi_notify,
};

static int __init dell_wmi_init(void)
{
	int err;

	dmi_check_system(dell_wmi_smbios_list);

	if (wmi_requires_smbios_request) {
		err = dell_wmi_events_set_enabled(true);
		if (err) {
			pr_err("Failed to enable WMI events\n");
			return err;
		}
	}

	return wmi_driver_register(&dell_wmi_driver);
}
module_init(dell_wmi_init);

static void __exit dell_wmi_exit(void)
{
	if (wmi_requires_smbios_request)
		dell_wmi_events_set_enabled(false);

	wmi_driver_unregister(&dell_wmi_driver);
}
module_exit(dell_wmi_exit);<|MERGE_RESOLUTION|>--- conflicted
+++ resolved
@@ -55,10 +55,7 @@
 
 struct dell_wmi_priv {
 	struct input_dev *input_dev;
-<<<<<<< HEAD
-=======
 	u32 interface_version;
->>>>>>> bb176f67
 };
 
 static int __init dmi_matched(const struct dmi_system_id *dmi)
@@ -351,10 +348,7 @@
 static void dell_wmi_notify(struct wmi_device *wdev,
 			    union acpi_object *obj)
 {
-<<<<<<< HEAD
-=======
 	struct dell_wmi_priv *priv = dev_get_drvdata(&wdev->dev);
->>>>>>> bb176f67
 	u16 *buffer_entry, *buffer_end;
 	acpi_size buffer_size;
 	int len, i;
@@ -633,11 +627,7 @@
  * WMI Interface Version     8       4    <version>
  * WMI buffer length        12       4    4096
  */
-<<<<<<< HEAD
-static int dell_wmi_check_descriptor_buffer(void)
-=======
 static int dell_wmi_check_descriptor_buffer(struct wmi_device *wdev)
->>>>>>> bb176f67
 {
 	struct dell_wmi_priv *priv = dev_get_drvdata(&wdev->dev);
 	union acpi_object *obj = NULL;
@@ -737,32 +727,19 @@
 	struct dell_wmi_priv *priv;
 	int err;
 
-<<<<<<< HEAD
-	struct dell_wmi_priv *priv = devm_kzalloc(
-		&wdev->dev, sizeof(struct dell_wmi_priv), GFP_KERNEL);
-=======
 	priv = devm_kzalloc(
 		&wdev->dev, sizeof(struct dell_wmi_priv), GFP_KERNEL);
 	if (!priv)
 		return -ENOMEM;
 	dev_set_drvdata(&wdev->dev, priv);
->>>>>>> bb176f67
 
 	err = dell_wmi_check_descriptor_buffer(wdev);
 	if (err)
 		return err;
 
-<<<<<<< HEAD
-	dev_set_drvdata(&wdev->dev, priv);
-
 	return dell_wmi_input_setup(wdev);
 }
 
-=======
-	return dell_wmi_input_setup(wdev);
-}
-
->>>>>>> bb176f67
 static int dell_wmi_remove(struct wmi_device *wdev)
 {
 	dell_wmi_input_destroy(wdev);
