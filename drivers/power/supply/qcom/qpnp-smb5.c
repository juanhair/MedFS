// SPDX-License-Identifier: GPL-2.0-only
/*
 * Copyright (c) 2018-2020 The Linux Foundation. All rights reserved.
 */

#define pr_fmt(fmt) "SMB2: %s: " fmt, __func__

#include <linux/debugfs.h>
#include <linux/delay.h>
#include <linux/device.h>
#include <linux/module.h>
#include <linux/platform_device.h>
#include <linux/regmap.h>
#include <linux/power_supply.h>
#include <linux/of.h>
#include <linux/of_irq.h>
#include <linux/log2.h>
#include <linux/qpnp/qpnp-revid.h>
#include <linux/regulator/driver.h>
#include <linux/regulator/of_regulator.h>
#include <linux/regulator/machine.h>
#include <linux/iio/consumer.h>
#include <linux/pmic-voter.h>
#include <linux/delay.h>
#include <linux/proc_fs.h>
#include <linux/msm-bus.h>
#include <linux/gpio.h>
#include <linux/of_gpio.h>
#include <linux/usb/typec.h>
#include "smb5-reg.h"
#include "smb5-lib.h"
#include "schgm-flash.h"

static struct smb_params smb5_pmi632_params = {
	.fcc			= {
		.name   = "fast charge current",
		.reg    = CHGR_FAST_CHARGE_CURRENT_CFG_REG,
		.min_u  = 0,
		.max_u  = 3000000,
		.step_u = 50000,
	},
	.fv			= {
		.name   = "float voltage",
		.reg    = CHGR_FLOAT_VOLTAGE_CFG_REG,
		.min_u  = 3600000,
		.max_u  = 4800000,
		.step_u = 10000,
	},
	.usb_icl		= {
		.name   = "usb input current limit",
		.reg    = USBIN_CURRENT_LIMIT_CFG_REG,
		.min_u  = 0,
		.max_u  = 3000000,
		.step_u = 50000,
	},
	.icl_max_stat		= {
		.name   = "dcdc icl max status",
		.reg    = ICL_MAX_STATUS_REG,
		.min_u  = 0,
		.max_u  = 3000000,
		.step_u = 50000,
	},
	.icl_stat		= {
		.name   = "input current limit status",
		.reg    = ICL_STATUS_REG,
		.min_u  = 0,
		.max_u  = 3000000,
		.step_u = 50000,
	},
	.otg_cl			= {
		.name	= "usb otg current limit",
		.reg	= DCDC_OTG_CURRENT_LIMIT_CFG_REG,
		.min_u	= 500000,
		.max_u	= 1000000,
		.step_u	= 250000,
	},
	.jeita_cc_comp_hot	= {
		.name	= "jeita fcc reduction",
		.reg	= JEITA_CCCOMP_CFG_HOT_REG,
		.min_u	= 0,
		.max_u	= 1575000,
		.step_u	= 25000,
	},
	.jeita_cc_comp_cold	= {
		.name	= "jeita fcc reduction",
		.reg	= JEITA_CCCOMP_CFG_COLD_REG,
		.min_u	= 0,
		.max_u	= 1575000,
		.step_u	= 25000,
	},
	.freq_switcher		= {
		.name	= "switching frequency",
		.reg	= DCDC_FSW_SEL_REG,
		.min_u	= 600,
		.max_u	= 1200,
		.step_u	= 400,
		.set_proc = smblib_set_chg_freq,
	},
	.aicl_5v_threshold		= {
		.name   = "AICL 5V threshold",
		.reg    = USBIN_5V_AICL_THRESHOLD_REG,
		.min_u  = 4000,
		.max_u  = 4700,
		.step_u = 100,
	},
	.aicl_cont_threshold		= {
		.name   = "AICL CONT threshold",
		.reg    = USBIN_CONT_AICL_THRESHOLD_REG,
		.min_u  = 4000,
		.max_u  = 8800,
		.step_u = 100,
		.get_proc = smblib_get_aicl_cont_threshold,
		.set_proc = smblib_set_aicl_cont_threshold,
	},
};

static struct smb_params smb5_pm8150b_params = {
	.fcc			= {
		.name   = "fast charge current",
		.reg    = CHGR_FAST_CHARGE_CURRENT_CFG_REG,
		.min_u  = 0,
		.max_u  = 8000000,
		.step_u = 50000,
	},
	.fv			= {
		.name   = "float voltage",
		.reg    = CHGR_FLOAT_VOLTAGE_CFG_REG,
		.min_u  = 3600000,
		.max_u  = 4790000,
		.step_u = 10000,
	},
	.usb_icl		= {
		.name   = "usb input current limit",
		.reg    = USBIN_CURRENT_LIMIT_CFG_REG,
		.min_u  = 0,
		.max_u  = 5000000,
		.step_u = 50000,
	},
	.icl_max_stat		= {
		.name   = "dcdc icl max status",
		.reg    = ICL_MAX_STATUS_REG,
		.min_u  = 0,
		.max_u  = 5000000,
		.step_u = 50000,
	},
	.icl_stat		= {
		.name   = "aicl icl status",
		.reg    = AICL_ICL_STATUS_REG,
		.min_u  = 0,
		.max_u  = 5000000,
		.step_u = 50000,
	},
	.otg_cl			= {
		.name	= "usb otg current limit",
		.reg	= DCDC_OTG_CURRENT_LIMIT_CFG_REG,
		.min_u	= 500000,
		.max_u	= 3000000,
		.step_u	= 500000,
	},
	.otg_vol		= {
		.name	= "usb otg output voltage",
		.reg	= DCDC_VBOOST_CFG,
		.min_u	= 4800000,
		.max_u	= 5500000,
		.step_u	= 100000,
	},
	.dc_icl		= {
		.name   = "DC input current limit",
		.reg    = DCDC_CFG_REF_MAX_PSNS_REG,
		.min_u  = 0,
		.max_u  = DCIN_ICL_MAX_UA,
		.step_u = 50000,
	},
	.jeita_cc_comp_hot	= {
		.name	= "jeita fcc reduction",
		.reg	= JEITA_CCCOMP_CFG_HOT_REG,
		.min_u	= 0,
		.max_u	= 8000000,
		.step_u	= 25000,
		.set_proc = NULL,
	},
	.jeita_cc_comp_cold	= {
		.name	= "jeita fcc reduction",
		.reg	= JEITA_CCCOMP_CFG_COLD_REG,
		.min_u	= 0,
		.max_u	= 8000000,
		.step_u	= 25000,
		.set_proc = NULL,
	},
	.freq_switcher		= {
		.name	= "switching frequency",
		.reg	= DCDC_FSW_SEL_REG,
		.min_u	= 600,
		.max_u	= 1200,
		.step_u	= 400,
		.set_proc = smblib_set_chg_freq,
	},
	.aicl_5v_threshold		= {
		.name   = "AICL 5V threshold",
		.reg    = USBIN_5V_AICL_THRESHOLD_REG,
		.min_u  = 4000,
		.max_u  = 4700,
		.step_u = 100,
	},
	.aicl_cont_threshold		= {
		.name   = "AICL CONT threshold",
		.reg    = USBIN_CONT_AICL_THRESHOLD_REG,
		.min_u  = 4000,
		.max_u  = 11800,
		.step_u = 100,
		.get_proc = smblib_get_aicl_cont_threshold,
		.set_proc = smblib_set_aicl_cont_threshold,
	},
};

struct smb_dt_props {
	int			usb_icl_ua;
	struct device_node	*revid_dev_node;
	enum float_options	float_option;
	int			chg_inhibit_thr_mv;
	bool			no_battery;
	bool			hvdcp_disable;
	bool			hvdcp_autonomous;
	bool			adc_based_aicl;
	int			sec_charger_config;
	int			auto_recharge_soc;
	int			auto_recharge_vbat_mv;
	int			wd_bark_time;
	int			wd_snarl_time_cfg;
	int			batt_profile_fcc_ua;
	int			batt_profile_fv_uv;
	int			term_current_src;
	int			term_current_thresh_hi_ma;
	int			term_current_thresh_lo_ma;
	int			disable_suspend_on_collapse;
};

struct smb5 {
	struct smb_charger	chg;
	struct dentry		*dfs_root;
	struct smb_dt_props	dt;
};

static int smbchg_cutoff_volt_with_charger = 3240;
struct smb_charger *g_chip;
static const struct file_operations proc_ship_mode_operations;
module_param_named(
	cutoff_volt_with_charger,
	smbchg_cutoff_volt_with_charger,
	int, 0600);

#define OF_PROP_READ(node, dt_property, prop, retval, optional)		\
do {									\
	if (retval)							\
		break;							\
	if (optional)							\
		prop = -EINVAL;						\
									\
	retval = of_property_read_u32(node,		\
					dt_property,	\
					&prop);				\
									\
	if ((retval == -EINVAL) && optional)				\
		retval = 0;						\
	else if (retval)						\
		pr_err("Error reading " #dt_property	\
				" property rc = %d\n", rc);		\
} while (0)

#ifdef	CONFIG_OP_DEBUG_CHG
static int __debug_mask = PR_OP_DEBUG;
#else
static int __debug_mask;
#endif
module_param_named(
	debug_mask, __debug_mask, int, 0600
);


static ssize_t pd_disabled_show(struct device *dev, struct device_attribute
				*attr, char *buf)
{
	struct smb5 *chip = dev_get_drvdata(dev);
	struct smb_charger *chg = &chip->chg;

	return snprintf(buf, PAGE_SIZE, "%d\n", chg->pd_disabled);
}

static ssize_t pd_disabled_store(struct device *dev, struct device_attribute
				 *attr, const char *buf, size_t count)
{
	int val;
	struct smb5 *chip = dev_get_drvdata(dev);
	struct smb_charger *chg = &chip->chg;

	if (kstrtos32(buf, 0, &val))
		return -EINVAL;

	chg->pd_disabled = val;

	return count;
}
static DEVICE_ATTR_RW(pd_disabled);

static ssize_t weak_chg_icl_ua_show(struct device *dev, struct device_attribute
				    *attr, char *buf)
{
	struct smb5 *chip = dev_get_drvdata(dev);
	struct smb_charger *chg = &chip->chg;

	return snprintf(buf, PAGE_SIZE, "%d\n", chg->weak_chg_icl_ua);
}

static ssize_t weak_chg_icl_ua_store(struct device *dev, struct device_attribute
				 *attr, const char *buf, size_t count)
{
	int val;
	struct smb5 *chip = dev_get_drvdata(dev);
	struct smb_charger *chg = &chip->chg;

	if (kstrtos32(buf, 0, &val))
		return -EINVAL;

	chg->weak_chg_icl_ua = val;

	return count;
}
static DEVICE_ATTR_RW(weak_chg_icl_ua);

static struct attribute *smb5_attrs[] = {
	&dev_attr_pd_disabled.attr,
	&dev_attr_weak_chg_icl_ua.attr,
	NULL,
};
ATTRIBUTE_GROUPS(smb5);

static int __usb_connector_temp;
module_param_named(
	usb_connector_temp, __usb_connector_temp, int, 0644
);

static int __usb_interval_temp;
module_param_named(
	usb_interval_temp, __usb_interval_temp, int, 0644
);

static int __disable_connector_protect;
module_param_named(
	disable_connector_protect, __disable_connector_protect, int, 0644
);

static int __call_on;
module_param_named(
	call_on, __call_on, int, 0644
);

static int __video_call_on;
module_param_named(
	video_call_on, __video_call_on, int, 0644
);

enum {
	BAT_THERM = 0,
	MISC_THERM,
	CONN_THERM,
	SMB_THERM,
};

static const struct clamp_config clamp_levels[] = {
	{ {0x11C6, 0x11F9, 0x13F1}, {0x60, 0x2E, 0x90} },
	{ {0x11C6, 0x11F9, 0x13F1}, {0x60, 0x2B, 0x9C} },
};

#define PMI632_MAX_ICL_UA	3000000
#define PM6150_MAX_FCC_UA	3000000
static int smb5_chg_config_init(struct smb5 *chip)
{
	struct smb_charger *chg = &chip->chg;
	struct pmic_revid_data *pmic_rev_id;
	struct device_node *revid_dev_node, *node = chg->dev->of_node;
	int rc = 0;

	revid_dev_node = of_parse_phandle(node, "qcom,pmic-revid", 0);
	if (!revid_dev_node) {
		pr_err("Missing qcom,pmic-revid property\n");
		return -EINVAL;
	}

	pmic_rev_id = get_revid_data(revid_dev_node);
	if (IS_ERR_OR_NULL(pmic_rev_id)) {
		/*
		 * the revid peripheral must be registered, any failure
		 * here only indicates that the rev-id module has not
		 * probed yet.
		 */
		rc =  -EPROBE_DEFER;
		goto out;
	}

	switch (pmic_rev_id->pmic_subtype) {
	case PM8150B_SUBTYPE:
		chip->chg.chg_param.smb_version = PM8150B_SUBTYPE;
		chg->param = smb5_pm8150b_params;
		chg->name = "pm8150b_charger";
		chg->wa_flags |= CHG_TERMINATION_WA;
		break;
	case PM7250B_SUBTYPE:
		chip->chg.chg_param.smb_version = PM7250B_SUBTYPE;
		chg->param = smb5_pm8150b_params;
		chg->name = "pm7250b_charger";
		chg->wa_flags |= CHG_TERMINATION_WA;
		chg->uusb_moisture_protection_capable = true;
		break;
	case PM6150_SUBTYPE:
		chip->chg.chg_param.smb_version = PM6150_SUBTYPE;
		chg->param = smb5_pm8150b_params;
		chg->name = "pm6150_charger";
		chg->wa_flags |= SW_THERM_REGULATION_WA | CHG_TERMINATION_WA;
		if (pmic_rev_id->rev4 >= 2)
			chg->uusb_moisture_protection_capable = true;
		chg->main_fcc_max = PM6150_MAX_FCC_UA;
		break;
	case PMI632_SUBTYPE:
		chip->chg.chg_param.smb_version = PMI632_SUBTYPE;
		chg->wa_flags |= WEAK_ADAPTER_WA | USBIN_OV_WA
				| CHG_TERMINATION_WA | USBIN_ADC_WA
				| SKIP_MISC_PBS_IRQ_WA;
		chg->param = smb5_pmi632_params;
		chg->use_extcon = true;
		chg->name = "pmi632_charger";
		/* PMI632 does not support PD */
		chg->pd_not_supported = true;
		chg->lpd_disabled = true;
		if (pmic_rev_id->rev4 >= 2)
			chg->uusb_moisture_protection_enabled = true;
		chg->hw_max_icl_ua =
			(chip->dt.usb_icl_ua > 0) ? chip->dt.usb_icl_ua
						: PMI632_MAX_ICL_UA;
		break;
	default:
		pr_err("PMIC subtype %d not supported\n",
				pmic_rev_id->pmic_subtype);
		rc = -EINVAL;
		goto out;
	}

	chg->chg_freq.freq_5V			= 600;
	chg->chg_freq.freq_6V_8V		= 800;
	chg->chg_freq.freq_9V			= 1050;
	chg->chg_freq.freq_12V                  = 1200;
	chg->chg_freq.freq_removal		= 1050;
	chg->chg_freq.freq_below_otg_threshold	= 800;
	chg->chg_freq.freq_above_otg_threshold	= 800;

	if (of_property_read_bool(node, "qcom,disable-sw-thermal-regulation"))
		chg->wa_flags &= ~SW_THERM_REGULATION_WA;

	if (of_property_read_bool(node, "qcom,disable-fcc-restriction"))
		chg->main_fcc_max = -EINVAL;

out:
	of_node_put(revid_dev_node);
	return rc;
}

#define PULL_NO_PULL	0
#define PULL_30K	30
#define PULL_100K	100
#define PULL_400K	400
static int get_valid_pullup(int pull_up)
{
	/* pull up can only be 0/30K/100K/400K) */
	switch (pull_up) {
	case PULL_NO_PULL:
		return INTERNAL_PULL_NO_PULL;
	case PULL_30K:
		return INTERNAL_PULL_30K_PULL;
	case PULL_100K:
		return INTERNAL_PULL_100K_PULL;
	case PULL_400K:
		return INTERNAL_PULL_400K_PULL;
	default:
		return INTERNAL_PULL_100K_PULL;
	}
}

#define INTERNAL_PULL_UP_MASK	0x3
static int smb5_configure_internal_pull(struct smb_charger *chg, int type,
					int pull)
{
	int rc;
	int shift = type * 2;
	u8 mask = INTERNAL_PULL_UP_MASK << shift;
	u8 val = pull << shift;

	rc = smblib_masked_write(chg, BATIF_ADC_INTERNAL_PULL_UP_REG,
				mask, val);
	if (rc < 0)
		dev_err(chg->dev,
			"Couldn't configure ADC pull-up reg rc=%d\n", rc);

	return rc;
}

#define MICRO_1P5A			1500000
#define MICRO_P1A			100000
#define MICRO_1PA			1000000
#define MICRO_3PA			3000000
#define MICRO_4PA			4000000
#define OTG_DEFAULT_DEGLITCH_TIME_MS	50
#define DEFAULT_WD_BARK_TIME		64
#define DEFAULT_WD_SNARL_TIME_8S	0x07
#define DEFAULT_FCC_STEP_SIZE_UA	100000
#define DEFAULT_FCC_STEP_UPDATE_DELAY_MS	1000
#ifdef OP_SWARP_SUPPORTED
static int read_array_data_from_node(struct device_node *node,
		const char *prop_str, int *addr, int len)
{
	int rc = 0, length;

	if (!node || !prop_str || !addr) {
		pr_err("Invalid parameters passed\n");
		return -EINVAL;
	}

	rc = of_property_count_elems_of_size(node, prop_str, sizeof(u32));
	if (rc < 0) {
		pr_err("Count %s failed, rc=%d\n", prop_str, rc);
		return rc;
	}

	length = rc;

	if (length > len) {
		pr_err("too many entries(%d), only %d allowed\n", length, len);
		length = len;
	}

	rc = of_property_read_u32_array(node, prop_str,
			(u32 *)addr, length);
	if (rc) {
		pr_err("Read %s failed, rc=%d\n", prop_str, rc);
		return rc;
	}

	return rc;
}
#endif

static int smb5_parse_dt_misc(struct smb5 *chip, struct device_node *node)
{
	int rc = 0, byte_len;
	struct smb_charger *chg = &chip->chg;
	enum of_gpio_flags flags;
	int retval = 0;

	if (!node) {
		pr_err("device tree node missing\n");
		return -EINVAL;
	}

	of_property_read_u32(node, "qcom,sec-charger-config",
					&chip->dt.sec_charger_config);
	chg->sec_cp_present =
		chip->dt.sec_charger_config == POWER_SUPPLY_CHARGER_SEC_CP ||
		chip->dt.sec_charger_config == POWER_SUPPLY_CHARGER_SEC_CP_PL;

	chg->sec_pl_present =
		chip->dt.sec_charger_config == POWER_SUPPLY_CHARGER_SEC_PL ||
		chip->dt.sec_charger_config == POWER_SUPPLY_CHARGER_SEC_CP_PL;

/*read ffc param*/
	OF_PROP_READ(node, "ffc-pre-normal-decidegc",
			chg->FFC_TEMP_T1, retval, 1);
	OF_PROP_READ(node, "ffc-normal-decidegc",
		chg->FFC_TEMP_T2, retval, 1);
	OF_PROP_READ(node, "ffc-warm-decidegc",
		chg->FFC_TEMP_T3, retval, 1);
	OF_PROP_READ(node, "ffc-normal-fcc-ma",
		chg->FFC_NOR_FCC, retval, 1);
	OF_PROP_READ(node, "ffc-warm-fcc-ma",
		chg->FFC_WARM_FCC, retval, 1);
	OF_PROP_READ(node, "ffc-normal-cutoff-ma",
		chg->FFC_NORMAL_CUTOFF, retval, 1);
	OF_PROP_READ(node, "ffc-warm-cutoff-ma",
		chg->FFC_WARM_CUTOFF, retval, 1);
	OF_PROP_READ(node, "ffc-full-vbat-mv",
		chg->FFC_VBAT_FULL, retval, 1);
#ifdef OP_SWARP_SUPPORTED
	OF_PROP_READ(node, "ffc-fast-fcc-ma",
			chg->FFC_FAST_FCC, retval, 1);
	OF_PROP_READ(node, "ffc-fast-vbat-mv",
			chg->FFC_FAST_FV, retval, 1);
	OF_PROP_READ(node, "ffc-fast-warm-vbat-mv",
			chg->FFC_FAST_WARM_FV, retval, 1);
	OF_PROP_READ(node, "ffc-full-warm-vbat-mv",
			chg->FFC_WARM_VBAT_FULL, retval, 1);
	OF_PROP_READ(node, "ffc-fast-cutoff-ma",
		chg->FFC_FAST_CUTOFF, retval, 1);
#endif
	pr_info("T1:%d, T2:%d, T3:%d, fcc1:%d, fcc1:%d, cut1:%d, cut2:%d,full:%d\n",
		chg->FFC_TEMP_T1, chg->FFC_TEMP_T2, chg->FFC_TEMP_T3,
		chg->FFC_NOR_FCC, chg->FFC_WARM_FCC, chg->FFC_NORMAL_CUTOFF,
		chg->FFC_WARM_CUTOFF, chg->FFC_VBAT_FULL);

	OF_PROP_READ(node, "ibatmax-little-cold-ma",
			chg->ibatmax[BATT_TEMP_LITTLE_COLD], retval, 1);
	OF_PROP_READ(node, "ibatmax-cool-ma",
			chg->ibatmax[BATT_TEMP_COOL], retval, 1);
	OF_PROP_READ(node, "ibatmax-little-cool-ma",
			chg->ibatmax[BATT_TEMP_LITTLE_COOL], retval, 1);
	OF_PROP_READ(node, "ibatmax-pre-normal-ma",
			chg->ibatmax[BATT_TEMP_PRE_NORMAL], retval, 1);
	OF_PROP_READ(node, "ibatmax-normal-ma",
			chg->ibatmax[BATT_TEMP_NORMAL], retval, 1);
	OF_PROP_READ(node, "ibatmax-warm-ma",
			chg->ibatmax[BATT_TEMP_WARM], retval, 1);

#ifdef OP_SWARP_SUPPORTED
	/* read dash/warp ibatmax setting for different temp regions*/
	rc = read_array_data_from_node(node, "dash-temp-ibatmax",
			chg->dash_ibatmax, TEMP_REGION_MAX);
	if (rc) {
		chg->dash_ibatmax[BATT_TEMP_COLD] = 0;
		chg->dash_ibatmax[BATT_TEMP_LITTLE_COLD] = 300;
		chg->dash_ibatmax[BATT_TEMP_COOL] = 1200;
		chg->dash_ibatmax[BATT_TEMP_LITTLE_COOL] = 1800;
		chg->dash_ibatmax[BATT_TEMP_PRE_NORMAL] = 1800;
		chg->dash_ibatmax[BATT_TEMP_NORMAL] = 1800;
		chg->dash_ibatmax[BATT_TEMP_WARM] = 550;
		chg->dash_ibatmax[BATT_TEMP_HOT] = 0;
	}
	rc = read_array_data_from_node(node, "dash-temp-ibatmax-thr-ma",
			chg->dash_ibatmax_thr_ma, TEMP_REGION_MAX);
	if (rc) {
		chg->dash_ibatmax_thr_ma[BATT_TEMP_COLD] = 0;
		chg->dash_ibatmax_thr_ma[BATT_TEMP_LITTLE_COLD] = 300;
		chg->dash_ibatmax_thr_ma[BATT_TEMP_COOL] = 950;
		chg->dash_ibatmax_thr_ma[BATT_TEMP_LITTLE_COOL] = 1200;
		chg->dash_ibatmax_thr_ma[BATT_TEMP_PRE_NORMAL] = 1600;
		chg->dash_ibatmax_thr_ma[BATT_TEMP_NORMAL] = 1100;
		chg->dash_ibatmax_thr_ma[BATT_TEMP_WARM] = 550;
		chg->dash_ibatmax_thr_ma[BATT_TEMP_HOT] = 0;
	}
	rc = of_property_read_u32(node, "dw-vbat-thr-mv",
					&chg->dash_vbat_thr_mv);
	if (retval < 0)
		chg->dash_vbat_thr_mv = 4180;

	rc = read_array_data_from_node(node, "v9a2-temp-ibatmax",
			chg->qc_9v_ibatmax, TEMP_REGION_MAX);
	if (rc) {
		chg->qc_9v_ibatmax[BATT_TEMP_COLD] = 0;
		chg->qc_9v_ibatmax[BATT_TEMP_LITTLE_COLD] = 500;
		chg->qc_9v_ibatmax[BATT_TEMP_COOL] = 1050;
		chg->qc_9v_ibatmax[BATT_TEMP_LITTLE_COOL] = 2100;
		chg->qc_9v_ibatmax[BATT_TEMP_PRE_NORMAL] = 2000;
		chg->qc_9v_ibatmax[BATT_TEMP_NORMAL] = 2000;
		chg->qc_9v_ibatmax[BATT_TEMP_WARM] = 600;
		chg->qc_9v_ibatmax[BATT_TEMP_HOT] = 0;
	}
	rc = read_array_data_from_node(node, "v9a2-temp-ibatmax_thr_ma",
			chg->qc_9v_ibatmax_thr_ma, TEMP_REGION_MAX);
	if (rc) {
		chg->qc_9v_ibatmax_thr_ma[BATT_TEMP_COLD] = 0;
		chg->qc_9v_ibatmax_thr_ma[BATT_TEMP_LITTLE_COLD] = 500;
		chg->qc_9v_ibatmax_thr_ma[BATT_TEMP_COOL] = 1050;
		chg->qc_9v_ibatmax_thr_ma[BATT_TEMP_LITTLE_COOL] = 1450;
		chg->qc_9v_ibatmax_thr_ma[BATT_TEMP_PRE_NORMAL] = 1000;
		chg->qc_9v_ibatmax_thr_ma[BATT_TEMP_NORMAL] = 1000;
		chg->qc_9v_ibatmax_thr_ma[BATT_TEMP_WARM] = 600;
		chg->qc_9v_ibatmax_thr_ma[BATT_TEMP_HOT] = 0;
	}

	rc = read_array_data_from_node(node, "pd-temp-ibatmax",
			chg->pd_9v_ibatmax, TEMP_REGION_MAX);
	if (rc) {
		chg->pd_9v_ibatmax[BATT_TEMP_COLD] = 0;
		chg->pd_9v_ibatmax[BATT_TEMP_LITTLE_COLD] = 500;
		chg->pd_9v_ibatmax[BATT_TEMP_COOL] = 1050;
		chg->pd_9v_ibatmax[BATT_TEMP_LITTLE_COOL] = 2100;
		chg->pd_9v_ibatmax[BATT_TEMP_PRE_NORMAL] = 3000;
		chg->pd_9v_ibatmax[BATT_TEMP_NORMAL] = 3000;
		chg->pd_9v_ibatmax[BATT_TEMP_WARM] = 600;
		chg->pd_9v_ibatmax[BATT_TEMP_HOT] = 0;
	}
	rc = read_array_data_from_node(node, "pd-temp-ibatmax_thr_ma",
			chg->pd_9v_ibatmax_thr_ma, TEMP_REGION_MAX);
	if (rc) {
		chg->pd_9v_ibatmax_thr_ma[BATT_TEMP_COLD] = 0;
		chg->pd_9v_ibatmax_thr_ma[BATT_TEMP_LITTLE_COLD] = 500;
		chg->pd_9v_ibatmax_thr_ma[BATT_TEMP_COOL] = 1050;
		chg->pd_9v_ibatmax_thr_ma[BATT_TEMP_LITTLE_COOL] = 1450;
		chg->pd_9v_ibatmax_thr_ma[BATT_TEMP_PRE_NORMAL] = 1500;
		chg->pd_9v_ibatmax_thr_ma[BATT_TEMP_NORMAL] = 1500;
		chg->pd_9v_ibatmax_thr_ma[BATT_TEMP_WARM] = 600;
		chg->pd_9v_ibatmax_thr_ma[BATT_TEMP_HOT] = 0;
	}
#endif
	/* read vbatmax setting for different temp regions */
	OF_PROP_READ(node, "vbatmax-little-cold-mv",
			chg->vbatmax[BATT_TEMP_LITTLE_COLD], retval, 1);
	OF_PROP_READ(node, "vbatmax-cool-mv",
			chg->vbatmax[BATT_TEMP_COOL], retval, 1);
	OF_PROP_READ(node, "vbatmax-little-cool-mv",
			chg->vbatmax[BATT_TEMP_LITTLE_COOL], retval, 1);
	OF_PROP_READ(node, "vbatmax-pre-normal-mv",
			chg->vbatmax[BATT_TEMP_PRE_NORMAL], retval, 1);
	OF_PROP_READ(node, "vbatmax-normal-mv",
			chg->vbatmax[BATT_TEMP_NORMAL], retval, 1);
	OF_PROP_READ(node, "vbatmax-warm-mv",
			chg->vbatmax[BATT_TEMP_WARM], retval, 1);

	/* read vbatdet setting for different temp regions */
	OF_PROP_READ(node, "vbatdet-little-cold-mv",
			chg->vbatdet[BATT_TEMP_LITTLE_COLD], retval, 1);
	OF_PROP_READ(node, "vbatdet-cool-mv",
			chg->vbatdet[BATT_TEMP_COOL], retval, 1);
	OF_PROP_READ(node, "vbatdet-little-cool-mv",
			chg->vbatdet[BATT_TEMP_LITTLE_COOL], retval, 1);
	OF_PROP_READ(node, "vbatdet-pre-normal-mv",
			chg->vbatdet[BATT_TEMP_PRE_NORMAL], retval, 1);
	OF_PROP_READ(node, "vbatdet-normal-mv",
			chg->vbatdet[BATT_TEMP_NORMAL], retval, 1);
	OF_PROP_READ(node, "vbatdet-warm-mv",
			chg->vbatdet[BATT_TEMP_WARM], retval, 1);
	OF_PROP_READ(node, "little-cool-vbat-thr-mv",
			chg->temp_littel_cool_voltage, retval, 1);
	if (chg->temp_littel_cool_voltage < 0)
		chg->temp_littel_cool_voltage = 4180;
	OF_PROP_READ(node, "cool-vbat-thr-mv",
			chg->temp_cool_voltage, retval, 1);
	if (chg->temp_cool_voltage < 0)
		chg->temp_cool_voltage = 4180;
	OF_PROP_READ(node, "ibatmax-little-cool-thr-ma",
			chg->temp_littel_cool_current, retval, 1);
	if (chg->temp_littel_cool_current < 0)
		chg->temp_littel_cool_current = 2000;
	OF_PROP_READ(node, "ibatmax-cool-thr-ma",
			chg->temp_cool_current, retval, 1);
	if (chg->temp_cool_current < 0)
		chg->temp_cool_current = 1140;
	/* read temp region settings */
	OF_PROP_READ(node, "cold-bat-decidegc",
			chg->BATT_TEMP_T0, retval, 1);
	chg->BATT_TEMP_T0 = 0 - chg->BATT_TEMP_T0;
	OF_PROP_READ(node, "little-cold-bat-decidegc",
			chg->BATT_TEMP_T1, retval, 1);
	OF_PROP_READ(node, "cool-bat-decidegc",
			chg->BATT_TEMP_T2, retval, 1);
	OF_PROP_READ(node, "little-cool-bat-decidegc",
			chg->BATT_TEMP_T3, retval, 1);
	OF_PROP_READ(node, "pre-normal-bat-decidegc",
			chg->BATT_TEMP_T4, retval, 1);
	OF_PROP_READ(node, "warm-bat-decidegc",
			chg->BATT_TEMP_T5, retval, 1);
	OF_PROP_READ(node, "hot-bat-decidegc",
			chg->BATT_TEMP_T6, retval, 1);
	chg->pd_not_supported = of_property_read_bool(node,
						"disable-pd");
#ifdef OP_SWARP_SUPPORTED
	OF_PROP_READ(node, "normal-bat-decidegc",
				chg->BATT_TEMP_NOR, retval, 1);
	chg->swarp_supported = of_property_read_bool(node,
						"op,swarp_supported");
#endif
	chg->check_batt_full_by_sw = of_property_read_bool(node,
				"op,sw-check-full-enable");
	rc = of_property_read_u32(node,
					"op,sw-iterm-ma",
					&chg->sw_iterm_ma);
	if (rc < 0)
		chg->sw_iterm_ma = 130;
	pr_info("sw_iterm_ma=%d,check_batt_full_by_sw=%d",
				chg->sw_iterm_ma, chg->check_batt_full_by_sw);
	rc = of_property_read_u32(node,
					"op,little_cold_term_current",
					&chg->little_cold_iterm_ma);
	pr_info("little_cold_iterm_ma=%d", chg->little_cold_iterm_ma);
/* otg-icl set 1A if battery lower than 15%*/
	chg->OTG_ICL_CTRL = of_property_read_bool(node,
						"op,otg-icl-ctrl-enable");
	OF_PROP_READ(node, "otg-low-battery-thr",
			chg->OTG_LOW_BAT, retval, 1);
	if (retval < 0)
		chg->OTG_LOW_BAT = -EINVAL;
	OF_PROP_READ(node, "otg-low-bat-icl-thr",
			chg->OTG_LOW_BAT_ICL, retval, 1);
	if (retval < 0)
		chg->OTG_LOW_BAT_ICL = -EINVAL;
	OF_PROP_READ(node, "otg-normal-bat-icl-thr",
			chg->OTG_NORMAL_BAT_ICL, retval, 1);
	if (retval < 0)
		chg->OTG_NORMAL_BAT_ICL = -EINVAL;
	pr_info("OTG_ICL:enable:%d,CapThr:%d,LowThr:%d,NorThr:%d\n",
		chg->OTG_ICL_CTRL,
		chg->OTG_LOW_BAT,
		chg->OTG_LOW_BAT_ICL,
		chg->OTG_NORMAL_BAT_ICL);
	chg->shipmode_en = of_get_named_gpio_flags(node,
						"op,stm-ctrl-gpio", 0, &flags);
	chg->vbus_ctrl = of_get_named_gpio_flags(node,
					"op,vbus-ctrl-gpio", 0, &flags);
	chg->plug_irq = of_get_named_gpio_flags(node,
					"op,usb-check", 0, &flags);
	chg->vph_sel_disable = of_property_read_bool(node,
					"vph-sel-disable");
	/* read other settings */
	OF_PROP_READ(node, "qcom,cutoff-voltage-with-charger",
				smbchg_cutoff_volt_with_charger, retval, 1);
	chg->chg_enabled = !(of_property_read_bool(node,
						"qcom,charging-disabled"));
	chg->support_sdram_store_soc = of_property_read_bool(node,
						"op,support-sdram-store-soc");

	pr_info("T0=%d, T1=%d, T2=%d, T3=%d, T4=%d, T5=%d, T6=%d\n",
		chg->BATT_TEMP_T0, chg->BATT_TEMP_T1, chg->BATT_TEMP_T2,
		chg->BATT_TEMP_T3, chg->BATT_TEMP_T4, chg->BATT_TEMP_T5,
		chg->BATT_TEMP_T6);
	pr_info("BATT_TEMP_LITTLE_COLD=%d, %d, %d\n",
		chg->ibatmax[BATT_TEMP_LITTLE_COLD],
		chg->vbatmax[BATT_TEMP_LITTLE_COLD],
		chg->vbatdet[BATT_TEMP_LITTLE_COLD]);
	pr_info("BATT_TEMP_COOL=%d, %d, %d\n",
		chg->ibatmax[BATT_TEMP_COOL],
		chg->vbatmax[BATT_TEMP_COOL],
		chg->vbatdet[BATT_TEMP_COOL]);
	pr_info("BATT_TEMP_LITTLE_COOL=%d, %d, %d\n",
		chg->ibatmax[BATT_TEMP_LITTLE_COOL],
		chg->vbatmax[BATT_TEMP_LITTLE_COOL],
		chg->vbatdet[BATT_TEMP_LITTLE_COOL]);
	pr_info("BATT_TEMP_PRE_NORMAL=%d, %d, %d\n",
		chg->ibatmax[BATT_TEMP_PRE_NORMAL],
		chg->vbatmax[BATT_TEMP_PRE_NORMAL],
		chg->vbatdet[BATT_TEMP_PRE_NORMAL]);
	pr_info("BATT_TEMP_NORMAL=%d, %d, %d\n",
		chg->ibatmax[BATT_TEMP_NORMAL],
		chg->vbatmax[BATT_TEMP_NORMAL],
		chg->vbatdet[BATT_TEMP_NORMAL]);
	pr_info("BATT_TEMP_WARM=%d, %d, %d\n",
		chg->ibatmax[BATT_TEMP_WARM],
		chg->vbatmax[BATT_TEMP_WARM],
		chg->vbatdet[BATT_TEMP_WARM]);
	pr_info("cutoff_volt_with_charger=%d, disable-pd=%d\n",
		smbchg_cutoff_volt_with_charger, chg->pd_disabled);

	OF_PROP_READ(node, "op,fv-offset-voltage-mv",
			chg->fv_offset_voltage_mv, retval, 1);
	if (chg->fv_offset_voltage_mv <= 0)
		chg->fv_offset_voltage_mv =
			FV_OFFSET_VOLTAGE;
	pr_info("fv_offset_voltage_mv=%d\n",
		chg->fv_offset_voltage_mv);

	OF_PROP_READ(node, "op,normal-check-interval-period",
			chg->normal_check_interval_period, retval, 1);
	if (chg->normal_check_interval_period <= 0)
		chg->normal_check_interval_period =
			NORMAL_CHECK_INTERVAL_PERIOD;
	pr_info("normal_check_interval_period=%d\n",
		chg->normal_check_interval_period);

	OF_PROP_READ(node, "op,fast-check-interval-period",
			chg->fast_check_interval_period, retval, 1);
	if (chg->fast_check_interval_period <= 0)
		chg->fast_check_interval_period =
			FAST_CHECK_INTERVAL_PERIOD;
	pr_info("fast_check_interval_period=%d\n",
		chg->fast_check_interval_period);

	OF_PROP_READ(node, "op,fast-check-threshold-temp",
			chg->fast_check_threshold_temp, retval, 1);
	if (chg->fast_check_threshold_temp <= 0)
		chg->fast_check_threshold_temp =
			FAST_CHECK_THRESHOLD_TEMP;
	pr_info("fast_check_threshold_temp=%d\n",
		chg->fast_check_threshold_temp);

	OF_PROP_READ(node, "op,high-temp-short-check-timeout",
			chg->high_temp_short_check_timeout, retval, 1);
	if (chg->high_temp_short_check_timeout <= 0)
		chg->high_temp_short_check_timeout =
			HIGH_TEMP_SHORT_CHECK_TIMEOUT;
	pr_info("high_temp_short_check_timeout=%d\n",
		chg->high_temp_short_check_timeout);

	OF_PROP_READ(node, "op,first-protect-connecter-temp",
			chg->first_protect_connecter_temp, retval, 1);
	if (chg->first_protect_connecter_temp <= 0)
		chg->first_protect_connecter_temp =
			FIRST_PROTECT_CONNECTER_TEMP;
	pr_info("first_protect_connecter_temp=%d\n",
		chg->first_protect_connecter_temp);

	OF_PROP_READ(node, "op,second-protect-connecter-temp",
			chg->second_protect_connecter_temp, retval, 1);
	if (chg->second_protect_connecter_temp <= 0)
		chg->second_protect_connecter_temp =
			SECOND_PROTECT_CONNECTER_TEMP;
	pr_info("second_protect_connecter_temp=%d\n",
		chg->second_protect_connecter_temp);

	OF_PROP_READ(node, "op,second-protect-interval-temp",
			chg->second_protect_interval_temp, retval, 1);
	if (chg->second_protect_interval_temp <= 0)
		chg->second_protect_interval_temp =
			SECOND_PROTECT_INTERVAL_TEMP;
	pr_info("second_protect_interval_temp=%d\n",
		chg->second_protect_interval_temp);

	OF_PROP_READ(node, "op,third-protect-rise-rate",
			chg->third_protect_rise_rate, retval, 1);
	if (chg->third_protect_rise_rate <= 0)
		chg->third_protect_rise_rate =
			THIRD_PROTECT_RISE_RATE;
	pr_info("third_protect_rise_rate=%d\n",
		chg->third_protect_rise_rate);

	OF_PROP_READ(node, "op,third-protect-loop-temp",
			chg->third_protect_loop_temp, retval, 1);
	if (chg->third_protect_loop_temp <= 0)
		chg->third_protect_loop_temp =
			THIRD_PROTECT_LOOP_TEMP;
	pr_info("third_protect_loop_temp=%d\n",
		chg->third_protect_loop_temp);

	OF_PROP_READ(node, "op,third-protect-interval-temp",
			chg->third_protect_interval_temp, retval, 1);
	if (chg->third_protect_interval_temp <= 0)
		chg->third_protect_interval_temp =
			THIRD_PROTECT_INTERVAL_TEMP;
	pr_info("third_protect_interval_temp=%d\n",
		chg->third_protect_interval_temp);

	OF_PROP_READ(node, "op,third-protect-base-temp",
			chg->third_protect_base_temp, retval, 1);
	if (chg->third_protect_base_temp <= 0)
		chg->third_protect_base_temp =
			THIRD_PROTECT_BASE_TEMP;
	pr_info("third_protect_base_temp=%d\n",
		chg->third_protect_base_temp);

	OF_PROP_READ(node, "op,skin-thermal-high-threshold",
			chg->skin_thermal_high_threshold, retval, 1);
	if (chg->skin_thermal_high_threshold <= 0)
		chg->skin_thermal_high_threshold = 39;
	pr_info("skin_thermal_high_threshold=%d\n",
		chg->skin_thermal_high_threshold);

	OF_PROP_READ(node, "op,skin-thermal-pre-high-threshold",
			chg->skin_thermal_pre_high_threshold, retval, 1);
	if (chg->skin_thermal_pre_high_threshold <= 0)
		chg->skin_thermal_pre_high_threshold = 38;
	pr_info("skin_thermal_pre_high_threshold=%d\n",
		chg->skin_thermal_pre_high_threshold);

	OF_PROP_READ(node, "op,skin-thermal-warm-threshold",
			chg->skin_thermal_warm_threshold, retval, 1);
	if (chg->skin_thermal_warm_threshold <= 0)
		chg->skin_thermal_warm_threshold = 37;
	pr_info("skin_thermal_warm_threshold=%d\n",
		chg->skin_thermal_warm_threshold);

	OF_PROP_READ(node, "op,skin-thermal-pre-warm-threshold",
		chg->skin_thermal_pre_warm_threshold, retval, 1);
	if (chg->skin_thermal_pre_warm_threshold <= 0)
		chg->skin_thermal_pre_warm_threshold = 36;
	pr_info("skin_thermal_pre_warm_threshold=%d\n",
		chg->skin_thermal_pre_warm_threshold);

	OF_PROP_READ(node, "op,skin-thermal-medium-threshold",
			chg->skin_thermal_medium_threshold, retval, 1);
	if (chg->skin_thermal_medium_threshold <= 0)
		chg->skin_thermal_medium_threshold = 34;
	pr_info("skin_thermal_medium_threshold=%d\n",
		chg->skin_thermal_medium_threshold);

	OF_PROP_READ(node, "op,skin-thermal-normal-threshold",
			chg->skin_thermal_normal_threshold, retval, 1);
	if (chg->skin_thermal_normal_threshold <= 0)
		chg->skin_thermal_normal_threshold = 33;
	pr_info("skin_thermal_normal_threshold=%d\n",
		chg->skin_thermal_normal_threshold);

	OF_PROP_READ(node, "op,skin-thermal-lcdoff-high-threshold",
			chg->skin_thermal_lcdoff_high_threshold, retval, 1);
	if (chg->skin_thermal_lcdoff_high_threshold <= 0)
		chg->skin_thermal_lcdoff_high_threshold =
			SKIN_THERMAL_HIGH;
	pr_info("skin_thermal_lcdoff_high_threshold=%d\n",
		chg->skin_thermal_lcdoff_high_threshold);

	OF_PROP_READ(node, "op,skin-thermal-lcdoff-pre-high-threshold",
			chg->skin_thermal_lcdoff_pre_high_threshold, retval, 1);
	if (chg->skin_thermal_lcdoff_pre_high_threshold <= 0)
		chg->skin_thermal_lcdoff_pre_high_threshold =
			SKIN_THERMAL_PRE_HIGH;
	pr_info("skin_thermal_lcdoff_pre_high_threshold=%d\n",
		chg->skin_thermal_lcdoff_pre_high_threshold);

	OF_PROP_READ(node, "op,skin-thermal-lcdoff-medium-threshold",
			chg->skin_thermal_lcdoff_medium_threshold, retval, 1);
	if (chg->skin_thermal_lcdoff_medium_threshold <= 0)
		chg->skin_thermal_lcdoff_medium_threshold =
			SKIM_THERMAL_MEDIUM;
	pr_info("skin_thermal_lcdoff_medium_threshold=%d\n",
		chg->skin_thermal_lcdoff_medium_threshold);

	OF_PROP_READ(node, "op,skin-thermal-lcdoff-normal-threshold",
			chg->skin_thermal_lcdoff_normal_threshold, retval, 1);
	if (chg->skin_thermal_lcdoff_normal_threshold <= 0)
		chg->skin_thermal_lcdoff_normal_threshold =
			SKIN_THERMAL_NORMAL;
	pr_info("skin_thermal_lcdoff_normal_threshold=%d\n",
		chg->skin_thermal_lcdoff_normal_threshold);

	chg->enable_dash_current_adjust = of_property_read_bool(node,
					"op,enable-dash-current-dynamic-adjust");
	pr_info("enable_dash_current_adjust=%d\n",
		chg->enable_dash_current_adjust);

	OF_PROP_READ(node, "op,nor-skin-thermal-high-threshold",
			chg->nor_skin_thermal_high_threshold, retval, 1);
	if (chg->nor_skin_thermal_high_threshold <= 0)
		chg->nor_skin_thermal_high_threshold = 39;
	pr_info("nor_skin_thermal_high_threshold=%d\n",
		chg->nor_skin_thermal_high_threshold);

	OF_PROP_READ(node, "op,nor-skin-thermal-pre-high-threshold",
			chg->nor_skin_thermal_pre_high_threshold, retval, 1);
	if (chg->nor_skin_thermal_pre_high_threshold <= 0)
		chg->nor_skin_thermal_pre_high_threshold = 38;
	pr_info("nor_skin_thermal_pre_high_threshold=%d\n",
		chg->nor_skin_thermal_pre_high_threshold);

	OF_PROP_READ(node, "op,nor-skin-thermal-warm-threshold",
			chg->nor_skin_thermal_warm_threshold, retval, 1);
	if (chg->nor_skin_thermal_warm_threshold <= 0)
		chg->nor_skin_thermal_warm_threshold = 37;
	pr_info("nor_skin_thermal_warm_threshold=%d\n",
		chg->nor_skin_thermal_warm_threshold);

	OF_PROP_READ(node, "op,nor-skin-thermal-pre-warm-threshold",
		chg->nor_skin_thermal_pre_warm_threshold, retval, 1);
	if (chg->nor_skin_thermal_pre_warm_threshold <= 0)
		chg->nor_skin_thermal_pre_warm_threshold = 36;
	pr_info("nor_skin_thermal_pre_warm_threshold=%d\n",
		chg->nor_skin_thermal_pre_warm_threshold);

	OF_PROP_READ(node, "op,nor-skin-thermal-medium-threshold",
			chg->nor_skin_thermal_medium_threshold, retval, 1);
	if (chg->nor_skin_thermal_medium_threshold <= 0)
		chg->nor_skin_thermal_medium_threshold = 34;
	pr_info("nor_skin_thermal_medium_threshold=%d\n",
		chg->nor_skin_thermal_medium_threshold);

	OF_PROP_READ(node, "op,nor-skin-thermal-normal-threshold",
			chg->nor_skin_thermal_normal_threshold, retval, 1);
	if (chg->nor_skin_thermal_normal_threshold <= 0)
		chg->nor_skin_thermal_normal_threshold = 33;
	pr_info("nor_skin_thermal_normal_threshold=%d\n",
		chg->nor_skin_thermal_normal_threshold);

	OF_PROP_READ(node, "op,nor-skin-thermal-lcdoff-high-threshold",
			chg->nor_skin_thermal_lcdoff_high_threshold, retval, 1);
	if (chg->nor_skin_thermal_lcdoff_high_threshold <= 0)
		chg->nor_skin_thermal_lcdoff_high_threshold = 45;
	pr_info("nor_skin_thermal_lcdoff_high_threshold=%d\n",
		chg->nor_skin_thermal_lcdoff_high_threshold);

	OF_PROP_READ(node, "op,nor-skin-thermal-lcdoff-pre-high-threshold",
			chg->nor_skin_thermal_lcdoff_pre_high_threshold, retval, 1);
	if (chg->nor_skin_thermal_lcdoff_pre_high_threshold <= 0)
		chg->nor_skin_thermal_lcdoff_pre_high_threshold = 44;
	pr_info("nor_skin_thermal_lcdoff_pre_high_threshold=%d\n",
		chg->nor_skin_thermal_lcdoff_pre_high_threshold);

	OF_PROP_READ(node, "op,nor-skin-thermal-lcdoff-warm-threshold",
		chg->nor_skin_thermal_lcdoff_warm_threshold, retval, 1);
	if (chg->nor_skin_thermal_lcdoff_warm_threshold <= 0)
		chg->nor_skin_thermal_lcdoff_warm_threshold = 44;
	pr_info("nor_skin_thermal_lcdoff_warm_threshold=%d\n",
		chg->nor_skin_thermal_lcdoff_warm_threshold);

	OF_PROP_READ(node, "op,nor-skin-thermal-lcdoff-pre-warm-threshold",
		chg->nor_skin_thermal_lcdoff_pre_warm_threshold, retval, 1);
	if (chg->nor_skin_thermal_lcdoff_pre_warm_threshold <= 0)
		chg->nor_skin_thermal_lcdoff_pre_warm_threshold = 42;
	pr_info("nor_skin_thermal_lcdoff_pre_warm_threshold=%d\n",
		chg->nor_skin_thermal_lcdoff_pre_warm_threshold);

	OF_PROP_READ(node, "op,nor-skin-thermal-lcdoff-medium-threshold",
			chg->nor_skin_thermal_lcdoff_medium_threshold, retval, 1);
	if (chg->nor_skin_thermal_lcdoff_medium_threshold <= 0)
		chg->nor_skin_thermal_lcdoff_medium_threshold = 42;
	pr_info("nor_skin_thermal_lcdoff_medium_threshold=%d\n",
		chg->nor_skin_thermal_lcdoff_medium_threshold);

	OF_PROP_READ(node, "op,nor-skin-thermal-lcdoff-normal-threshold",
			chg->nor_skin_thermal_lcdoff_normal_threshold, retval, 1);
	if (chg->nor_skin_thermal_lcdoff_normal_threshold <= 0)
		chg->nor_skin_thermal_lcdoff_normal_threshold = 41;
	pr_info("nor_skin_thermal_lcdoff_normal_threshold=%d\n",
		chg->nor_skin_thermal_lcdoff_normal_threshold);

	OF_PROP_READ(node, "op,nor-call-on-current-ma",
			chg->nor_call_on_current_ma, retval, 1);
	if (chg->nor_call_on_current_ma <= 0)
		chg->nor_call_on_current_ma = 500;
	pr_info("nor_call_on_current_ma=%d\n",
		chg->nor_call_on_current_ma);

	OF_PROP_READ(node, "op,nor-skin-thermal-high-current-ma",
			chg->nor_skin_thermal_hi_current_ma, retval, 1);
	if (chg->nor_skin_thermal_hi_current_ma <= 0)
		chg->nor_skin_thermal_hi_current_ma = 500;
	pr_info("nor_skin_thermal_hi_current_ma=%d\n",
		chg->nor_skin_thermal_hi_current_ma);

	OF_PROP_READ(node, "op,nor-skin-thermal-warm-current-ma",
			chg->nor_skin_thermal_wrm_current_ma, retval, 1);
	if (chg->nor_skin_thermal_wrm_current_ma <= 0)
		chg->nor_skin_thermal_wrm_current_ma = 800;
	pr_info("nor_skin_thermal_wrm_current_ma=%d\n",
		chg->nor_skin_thermal_wrm_current_ma);

	OF_PROP_READ(node, "op,nor-skin-thermal-medium-current-ma",
			chg->nor_skin_thermal_med_current_ma, retval, 1);
	if (chg->nor_skin_thermal_med_current_ma <= 0)
		chg->nor_skin_thermal_med_current_ma = 1000;
	pr_info("nor_skin_thermal_med_current_ma=%d\n",
		chg->nor_skin_thermal_med_current_ma);

	chg->enable_nor_current_adjust = of_property_read_bool(node,
					"op,enable-nor-current-dynamic-adjust");
	pr_info("enable_nor_current_adjust=%d\n",
		chg->enable_nor_current_adjust);
	chg->check_slow_charge = of_property_read_bool(node,
							"op,slowy-charge-check");
	pr_info("op,slowy-charge-check=%d\n",
				chg->check_slow_charge);

	OF_PROP_READ(node, "op,full-count-sw-numb",
			chg->full_count_sw_num, retval, 1);
	if (chg->full_count_sw_num <= 0)
		chg->full_count_sw_num =
			FULL_COUNT_SW_NUM;
	pr_info("full_count_sw_num=%d\n",
		chg->full_count_sw_num);
	/* disable step_chg */
	chg->step_chg_enabled = false;

	chg->typec_legacy_use_rp_icl = of_property_read_bool(node,
				"qcom,typec-legacy-rp-icl");

	chg->sw_jeita_enabled = of_property_read_bool(node,
				"qcom,sw-jeita-enable");

	chg->pd_not_supported = chg->pd_not_supported ||
			of_property_read_bool(node, "qcom,usb-pd-disable");

	chg->pd_9vsupported = of_property_read_bool(node, "op,pd-support9v-enable");

	chg->support_hvdcp = of_property_read_bool(node, "op,support-hvdcp");

	rc = of_property_read_u32(node, "op,pdqc-to-5v-vbat-thr",
				  &chg->qcpd_to_5v_vbat_thr);
	if (rc < 0)
		chg->qcpd_to_5v_vbat_thr = 4100;

	rc = of_property_read_u32(node, "op,pdqc-9v-vbat-thr",
				  &chg->qcpd_9v_vbat_thr);
	if (rc < 0)
		chg->qcpd_9v_vbat_thr = 4000;

	chg->lpd_disabled = of_property_read_bool(node, "qcom,lpd-disable");

	rc = of_property_read_u32(node, "qcom,wd-bark-time-secs",
					&chip->dt.wd_bark_time);
	if (rc < 0 || chip->dt.wd_bark_time < MIN_WD_BARK_TIME)
		chip->dt.wd_bark_time = DEFAULT_WD_BARK_TIME;

	rc = of_property_read_u32(node, "qcom,wd-snarl-time-config",
					&chip->dt.wd_snarl_time_cfg);
	if (rc < 0)
		chip->dt.wd_snarl_time_cfg = DEFAULT_WD_SNARL_TIME_8S;

	chip->dt.no_battery = of_property_read_bool(node,
						"qcom,batteryless-platform");

	rc = of_property_read_u32(node,
			"qcom,fcc-max-ua", &chip->dt.batt_profile_fcc_ua);
	if (rc < 0)
		chip->dt.batt_profile_fcc_ua = -EINVAL;

	rc = of_property_read_u32(node,
				"qcom,fv-max-uv", &chip->dt.batt_profile_fv_uv);
	if (rc < 0)
		chip->dt.batt_profile_fv_uv = -EINVAL;

	rc = of_property_read_u32(node,
				"qcom,usb-icl-ua", &chip->dt.usb_icl_ua);
	if (rc < 0)
		chip->dt.usb_icl_ua = -EINVAL;

	rc = of_property_read_u32(node,
				"qcom,otg-cl-ua", &chg->otg_cl_ua);
	if (rc < 0)
		chg->otg_cl_ua = (chip->chg.chg_param.smb_version == PMI632_SUBTYPE) ?
							MICRO_1PA : MICRO_3PA;

	rc = of_property_read_u32(node, "qcom,chg-term-src",
			&chip->dt.term_current_src);
	if (rc < 0)
		chip->dt.term_current_src = ITERM_SRC_UNSPECIFIED;

	rc = of_property_read_u32(node, "qcom,chg-term-current-ma",
			&chip->dt.term_current_thresh_hi_ma);

	if (chip->dt.term_current_src == ITERM_SRC_ADC)
		rc = of_property_read_u32(node, "qcom,chg-term-base-current-ma",
				&chip->dt.term_current_thresh_lo_ma);

	if (of_find_property(node, "qcom,thermal-mitigation", &byte_len)) {
		chg->thermal_mitigation = devm_kzalloc(chg->dev, byte_len,
			GFP_KERNEL);

		if (chg->thermal_mitigation == NULL)
			return -ENOMEM;

		chg->thermal_levels = byte_len / sizeof(u32);
		rc = of_property_read_u32_array(node,
				"qcom,thermal-mitigation",
				chg->thermal_mitigation,
				chg->thermal_levels);
		if (rc < 0) {
			dev_err(chg->dev,
				"Couldn't read threm limits rc = %d\n", rc);
			return rc;
		}
	}

	rc = of_property_read_u32(node, "qcom,charger-temp-max",
			&chg->charger_temp_max);
	if (rc < 0)
		chg->charger_temp_max = -EINVAL;

	rc = of_property_read_u32(node, "qcom,smb-temp-max",
			&chg->smb_temp_max);
	if (rc < 0)
		chg->smb_temp_max = -EINVAL;

	rc = of_property_read_u32(node, "qcom,float-option",
						&chip->dt.float_option);
	if (!rc && (chip->dt.float_option < 0 || chip->dt.float_option > 4)) {
		pr_err("qcom,float-option is out of range [0, 4]\n");
		return -EINVAL;
	}

	chip->dt.hvdcp_disable = of_property_read_bool(node,
						"qcom,hvdcp-disable");
	chg->hvdcp_disable = chip->dt.hvdcp_disable;

	chip->dt.hvdcp_autonomous = of_property_read_bool(node,
						"qcom,hvdcp-autonomous-enable");

	chip->dt.auto_recharge_soc = -EINVAL;
	rc = of_property_read_u32(node, "qcom,auto-recharge-soc",
				&chip->dt.auto_recharge_soc);
	if (!rc && (chip->dt.auto_recharge_soc < 0 ||
			chip->dt.auto_recharge_soc > 100)) {
		pr_err("qcom,auto-recharge-soc is incorrect\n");
		return -EINVAL;
	}
	chg->auto_recharge_soc = chip->dt.auto_recharge_soc;

	chg->suspend_input_on_debug_batt = of_property_read_bool(node,
					"qcom,suspend-input-on-debug-batt");

	chg->fake_chg_status_on_debug_batt = of_property_read_bool(node,
					"qcom,fake-chg-status-on-debug-batt");

	rc = of_property_read_u32(node, "qcom,otg-deglitch-time-ms",
					&chg->otg_delay_ms);
	if (rc < 0)
		chg->otg_delay_ms = OTG_DEFAULT_DEGLITCH_TIME_MS;

	rc = of_property_match_string(node, "io-channel-names",
			"gpio1_voltage");
	if (rc >= 0) {
		chg->iio.op_connector_temp_chan = iio_channel_get(chg->dev,
				"gpio1_voltage");
		if (IS_ERR(chg->iio.op_connector_temp_chan)) {
			rc = PTR_ERR(chg->iio.op_connector_temp_chan);
			if (rc != -EPROBE_DEFER)
				dev_err(chg->dev,
				"op_connector_temp_chan channel unavailable,%ld\n",
				rc);
			chg->iio.op_connector_temp_chan = NULL;
			return rc;
		}
	}

	rc = of_property_match_string(node, "io-channel-names",
			"gpio8_voltage");
	if (rc >= 0) {
		chg->iio.op_connector_temp_chan_sec = iio_channel_get(chg->dev,
				"gpio8_voltage");
		if (IS_ERR(chg->iio.op_connector_temp_chan_sec)) {
			rc = PTR_ERR(chg->iio.op_connector_temp_chan_sec);
			if (rc != -EPROBE_DEFER)
				dev_err(chg->dev,
				"op_connector_temp_chan_sec channel unavailable,%ld\n",
				rc);
			chg->iio.op_connector_temp_chan_sec = NULL;
			return rc;
		}
	}

	rc = of_property_match_string(node, "io-channel-names",
			"skin_therm");
	if (rc >= 0) {
		chg->iio.op_skin_therm_chan = iio_channel_get(chg->dev,
				"skin_therm");
		if (IS_ERR(chg->iio.op_skin_therm_chan)) {
			rc = PTR_ERR(chg->iio.op_skin_therm_chan);
			if (rc != -EPROBE_DEFER)
				dev_err(chg->dev,
				"op_skin_therm_chan channel unavailable,%ld\n",
				rc);
			chg->iio.op_skin_therm_chan = NULL;
			return rc;
		}
	}

	chg->fcc_stepper_enable = of_property_read_bool(node,
					"qcom,fcc-stepping-enable");
	chg->low_voltage_charger = of_property_read_bool(node,
					"op,low-voltage-charger");
	if (chg->uusb_moisture_protection_capable)
		chg->uusb_moisture_protection_enabled =
			of_property_read_bool(node,
					"qcom,uusb-moisture-protection-enable");

	chg->hw_die_temp_mitigation = of_property_read_bool(node,
					"qcom,hw-die-temp-mitigation");

	chg->hw_connector_mitigation = of_property_read_bool(node,
					"qcom,hw-connector-mitigation");

	chg->hw_skin_temp_mitigation = of_property_read_bool(node,
					"qcom,hw-skin-temp-mitigation");

	chg->en_skin_therm_mitigation = of_property_read_bool(node,
					"qcom,en-skin-therm-mitigation");

	chg->connector_pull_up = -EINVAL;
	of_property_read_u32(node, "qcom,connector-internal-pull-kohm",
					&chg->connector_pull_up);

	chip->dt.disable_suspend_on_collapse = of_property_read_bool(node,
					"qcom,disable-suspend-on-collapse");
	chg->smb_pull_up = -EINVAL;
	of_property_read_u32(node, "qcom,smb-internal-pull-kohm",
					&chg->smb_pull_up);

	chip->dt.adc_based_aicl = of_property_read_bool(node,
					"qcom,adc-based-aicl");

	of_property_read_u32(node, "qcom,fcc-step-delay-ms",
					&chg->chg_param.fcc_step_delay_ms);
	if (chg->chg_param.fcc_step_delay_ms <= 0)
		chg->chg_param.fcc_step_delay_ms =
					DEFAULT_FCC_STEP_UPDATE_DELAY_MS;

	of_property_read_u32(node, "qcom,fcc-step-size-ua",
					&chg->chg_param.fcc_step_size_ua);
	if (chg->chg_param.fcc_step_size_ua <= 0)
		chg->chg_param.fcc_step_size_ua = DEFAULT_FCC_STEP_SIZE_UA;

	/*
	 * If property is present parallel charging with CP is disabled
	 * with HVDCP3 adapter.
	 */
	chg->hvdcp3_standalone_config = of_property_read_bool(node,
					"qcom,hvdcp3-standalone-config");

	of_property_read_u32(node, "qcom,hvdcp3-max-icl-ua",
					&chg->chg_param.hvdcp3_max_icl_ua);
	if (chg->chg_param.hvdcp3_max_icl_ua <= 0)
		chg->chg_param.hvdcp3_max_icl_ua = MICRO_3PA;

	of_property_read_u32(node, "qcom,hvdcp2-max-icl-ua",
					&chg->chg_param.hvdcp2_max_icl_ua);
	if (chg->chg_param.hvdcp2_max_icl_ua <= 0)
		chg->chg_param.hvdcp2_max_icl_ua = MICRO_3PA;

	/* Used only in Adapter CV mode of operation */
	of_property_read_u32(node, "qcom,qc4-max-icl-ua",
					&chg->chg_param.qc4_max_icl_ua);
	if (chg->chg_param.qc4_max_icl_ua <= 0)
		chg->chg_param.qc4_max_icl_ua = MICRO_4PA;

	return 0;
}

static int smb5_parse_dt_adc_channels(struct smb_charger *chg)
{
	int rc = 0;

	rc = smblib_get_iio_channel(chg, "mid_voltage", &chg->iio.mid_chan);
	if (rc < 0)
		return rc;

	if (!chg->iio.mid_chan || chg->low_voltage_charger) {
		rc = smblib_get_iio_channel(chg, "usb_in_voltage",
				&chg->iio.usbin_v_chan);
		if (rc < 0)
			return rc;

		if (!chg->iio.usbin_v_chan) {
			dev_err(chg->dev, "No voltage channel defined");
			return -EINVAL;
		}
	}

	rc = smblib_get_iio_channel(chg, "chg_temp", &chg->iio.temp_chan);
	if (rc < 0)
		return rc;

	rc = smblib_get_iio_channel(chg, "usb_in_current",
					&chg->iio.usbin_i_chan);
	if (rc < 0)
		return rc;

	rc = smblib_get_iio_channel(chg, "sbux_res", &chg->iio.sbux_chan);
	if (rc < 0)
		return rc;

	rc = smblib_get_iio_channel(chg, "vph_voltage", &chg->iio.vph_v_chan);
	if (rc < 0)
		return rc;

	rc = smblib_get_iio_channel(chg, "die_temp", &chg->iio.die_temp_chan);
	if (rc < 0)
		return rc;

	rc = smblib_get_iio_channel(chg, "conn_temp",
					&chg->iio.connector_temp_chan);
	if (rc < 0)
		return rc;

	rc = smblib_get_iio_channel(chg, "skin_temp", &chg->iio.skin_temp_chan);
	if (rc < 0)
		return rc;

	rc = smblib_get_iio_channel(chg, "smb_temp", &chg->iio.smb_temp_chan);
	if (rc < 0)
		return rc;

	return 0;
}

static int smb5_parse_dt_currents(struct smb5 *chip, struct device_node *node)
{
	int rc = 0, tmp;
	struct smb_charger *chg = &chip->chg;

	rc = of_property_read_u32(node,
			"qcom,fcc-max-ua", &chip->dt.batt_profile_fcc_ua);
	if (rc < 0)
		chip->dt.batt_profile_fcc_ua = -EINVAL;

	rc = of_property_read_u32(node,
				"qcom,usb-icl-ua", &chip->dt.usb_icl_ua);
	if (rc < 0)
		chip->dt.usb_icl_ua = -EINVAL;
	chg->dcp_icl_ua = chip->dt.usb_icl_ua;

	rc = of_property_read_u32(node,
				"qcom,otg-cl-ua", &chg->otg_cl_ua);
	if (rc < 0)
		chg->otg_cl_ua =
			(chip->chg.chg_param.smb_version == PMI632_SUBTYPE) ?
							MICRO_1PA : MICRO_3PA;

	rc = of_property_read_u32(node, "qcom,chg-term-src",
			&chip->dt.term_current_src);
	if (rc < 0)
		chip->dt.term_current_src = ITERM_SRC_UNSPECIFIED;

	if (chip->dt.term_current_src == ITERM_SRC_ADC)
		rc = of_property_read_u32(node, "qcom,chg-term-base-current-ma",
				&chip->dt.term_current_thresh_lo_ma);

	rc = of_property_read_u32(node, "qcom,chg-term-current-ma",
			&chip->dt.term_current_thresh_hi_ma);

	chg->wls_icl_ua = DCIN_ICL_MAX_UA;
	rc = of_property_read_u32(node, "qcom,wls-current-max-ua",
			&tmp);
	if (!rc && tmp < DCIN_ICL_MAX_UA)
		chg->wls_icl_ua = tmp;

	return 0;
}

static int smb5_parse_dt_voltages(struct smb5 *chip, struct device_node *node)
{
	int rc = 0;

	rc = of_property_read_u32(node,
				"qcom,fv-max-uv", &chip->dt.batt_profile_fv_uv);
	if (rc < 0)
		chip->dt.batt_profile_fv_uv = -EINVAL;

	rc = of_property_read_u32(node, "qcom,chg-inhibit-threshold-mv",
				&chip->dt.chg_inhibit_thr_mv);
	if (!rc && (chip->dt.chg_inhibit_thr_mv < 0 ||
				chip->dt.chg_inhibit_thr_mv > 300)) {
		pr_err("qcom,chg-inhibit-threshold-mv is incorrect\n");
		return -EINVAL;
	}

	chip->dt.auto_recharge_vbat_mv = -EINVAL;
	rc = of_property_read_u32(node, "qcom,auto-recharge-vbat-mv",
				&chip->dt.auto_recharge_vbat_mv);
	if (!rc && (chip->dt.auto_recharge_vbat_mv < 0)) {
		pr_err("qcom,auto-recharge-vbat-mv is incorrect\n");
		return -EINVAL;
	}

	return 0;
}

static int smb5_parse_sdam(struct smb5 *chip, struct device_node *node)
{
	struct device_node *child;
	struct smb_charger *chg = &chip->chg;
	struct property *prop;
	const char *name;
	int rc;
	u32 base;
	u8 type;

	for_each_available_child_of_node(node, child) {
		of_property_for_each_string(child, "reg", prop, name) {
			rc = of_property_read_u32(child, "reg", &base);
			if (rc < 0) {
				pr_err("Failed to read base rc=%d\n", rc);
				return rc;
			}

			rc = smblib_read(chg, base + PERPH_TYPE_OFFSET, &type);
			if (rc < 0) {
				pr_err("Failed to read type rc=%d\n", rc);
				return rc;
			}

			switch (type) {
			case SDAM_TYPE:
				chg->sdam_base = base;
				break;
			default:
				break;
			}
		}
	}

	if (!chg->sdam_base)
		pr_debug("SDAM node not defined\n");

	return 0;
}

static int smb5_parse_dt(struct smb5 *chip)
{
	struct smb_charger *chg = &chip->chg;
	struct device_node *node = chg->dev->of_node;
	int rc = 0;

	if (!node) {
		pr_err("device tree node missing\n");
		return -EINVAL;
	}

	rc = smb5_parse_dt_voltages(chip, node);
	if (rc < 0)
		return rc;

	rc = smb5_parse_dt_currents(chip, node);
	if (rc < 0)
		return rc;

	rc = smb5_parse_dt_misc(chip, node);
	if (rc < 0)
		return rc;

	rc = smb5_parse_dt_adc_channels(chg);
	if (rc < 0)
		return rc;

	rc = smb5_parse_sdam(chip, node);
	if (rc < 0)
		return rc;

	return 0;
}

static int smb5_set_prop_comp_clamp_level(struct smb_charger *chg,
			     const union power_supply_propval *val)
{
	int rc = 0, i;
	struct clamp_config clamp_config;
	enum comp_clamp_levels level;

	level = val->intval;
	if (level >= MAX_CLAMP_LEVEL) {
		pr_err("Invalid comp clamp level=%d\n", val->intval);
		return -EINVAL;
	}

	for (i = 0; i < ARRAY_SIZE(clamp_config.reg); i++) {
		rc = smblib_write(chg, clamp_levels[level].reg[i],
			     clamp_levels[level].val[i]);
		if (rc < 0)
			dev_err(chg->dev,
				"Failed to configure comp clamp settings for reg=0x%04x rc=%d\n",
				   clamp_levels[level].reg[i], rc);
	}

	chg->comp_clamp_level = val->intval;

	return rc;
}

/************************
 * USB PSY REGISTRATION *
 ************************/
static enum power_supply_property smb5_usb_props[] = {
	POWER_SUPPLY_PROP_PRESENT,
	POWER_SUPPLY_PROP_ONLINE,
	POWER_SUPPLY_PROP_SWARP_ONLINE,
	POWER_SUPPLY_PROP_VOLTAGE_NOW,
	POWER_SUPPLY_PROP_PD_CURRENT_MAX,
	POWER_SUPPLY_PROP_CURRENT_MAX,
	POWER_SUPPLY_PROP_TYPE,
	POWER_SUPPLY_PROP_TYPEC_MODE,
	POWER_SUPPLY_PROP_TYPEC_POWER_ROLE,
	POWER_SUPPLY_PROP_TYPEC_CC_ORIENTATION,
	POWER_SUPPLY_PROP_OTG_SWITCH,
	POWER_SUPPLY_PROP_HW_DETECT,
	POWER_SUPPLY_PROP_OEM_TYPEC_CC_ORIENTATION,
	POWER_SUPPLY_PROP_LOW_POWER,
	POWER_SUPPLY_PROP_PD_ACTIVE,
	POWER_SUPPLY_PROP_INPUT_CURRENT_SETTLED,
	POWER_SUPPLY_PROP_INPUT_CURRENT_NOW,
	POWER_SUPPLY_PROP_BOOST_CURRENT,
	POWER_SUPPLY_PROP_PE_START,
	POWER_SUPPLY_PROP_CTM_CURRENT_MAX,
	POWER_SUPPLY_PROP_HW_CURRENT_MAX,
	POWER_SUPPLY_PROP_REAL_TYPE,
	POWER_SUPPLY_PROP_PD_VOLTAGE_MAX,
	POWER_SUPPLY_PROP_PD_VOLTAGE_MIN,
	POWER_SUPPLY_PROP_CONNECTOR_TYPE,
	POWER_SUPPLY_PROP_CONNECTOR_HEALTH,
	POWER_SUPPLY_PROP_VOLTAGE_MAX,
	POWER_SUPPLY_PROP_VOLTAGE_MAX_DESIGN,
	POWER_SUPPLY_PROP_VOLTAGE_MAX_LIMIT,
	POWER_SUPPLY_PROP_SMB_EN_MODE,
	POWER_SUPPLY_PROP_SMB_EN_REASON,
	POWER_SUPPLY_PROP_ADAPTER_CC_MODE,
	POWER_SUPPLY_PROP_SCOPE,
	POWER_SUPPLY_PROP_MOISTURE_DETECTED,
	POWER_SUPPLY_PROP_HVDCP_OPTI_ALLOWED,
	POWER_SUPPLY_PROP_QC_OPTI_DISABLE,
	POWER_SUPPLY_PROP_VOLTAGE_VPH,
	POWER_SUPPLY_PROP_THERM_ICL_LIMIT,
	POWER_SUPPLY_PROP_SKIN_HEALTH,
	POWER_SUPPLY_PROP_APSD_RERUN,
	POWER_SUPPLY_PROP_APSD_TIMEOUT,
	POWER_SUPPLY_PROP_CHARGER_STATUS,
	POWER_SUPPLY_PROP_INPUT_VOLTAGE_SETTLED,
	POWER_SUPPLY_PROP_ADAPTER_SID,
};

static int smb5_usb_get_prop(struct power_supply *psy,
		enum power_supply_property psp,
		union power_supply_propval *val)
{
	struct smb5 *chip = power_supply_get_drvdata(psy);
	struct smb_charger *chg = &chip->chg;
	int rc = 0;
	u8 reg = 0, buff[2] = {0};
	val->intval = 0;

	switch (psp) {
	case POWER_SUPPLY_PROP_PRESENT:
		rc = smblib_get_prop_usb_present(chg, val);
		break;
	case POWER_SUPPLY_PROP_ONLINE:
		rc = smblib_get_usb_online(chg, val);
		break;
	case POWER_SUPPLY_PROP_SWARP_ONLINE:
		val->intval = chg->swarp_online;
		break;
	case POWER_SUPPLY_PROP_VOLTAGE_MAX_DESIGN:
		rc = smblib_get_prop_usb_voltage_max_design(chg, val);
		break;
	case POWER_SUPPLY_PROP_VOLTAGE_MAX:
		rc = smblib_get_prop_usb_voltage_max(chg, val);
		break;
	case POWER_SUPPLY_PROP_VOLTAGE_MAX_LIMIT:
		if (chg->usbin_forced_max_uv)
			val->intval = chg->usbin_forced_max_uv;
		else
			smblib_get_prop_usb_voltage_max_design(chg, val);
		break;
	case POWER_SUPPLY_PROP_VOLTAGE_NOW:
		rc = smblib_get_prop_usb_voltage_now(chg, val);
		break;
	case POWER_SUPPLY_PROP_PD_CURRENT_MAX:
		val->intval = get_client_vote(chg->usb_icl_votable, PD_VOTER);
		break;
	case POWER_SUPPLY_PROP_CURRENT_MAX:
		if (chg->dash_on)
			val->intval = 3000000;
		else
			rc = smblib_get_prop_input_current_max(chg, val);
		break;
	case POWER_SUPPLY_PROP_TYPE:
		val->intval = POWER_SUPPLY_TYPE_USB_PD;
		break;
	case POWER_SUPPLY_PROP_REAL_TYPE:
		val->intval = chg->real_charger_type;
		break;
	case POWER_SUPPLY_PROP_TYPEC_MODE:
		rc = smblib_get_usb_prop_typec_mode(chg, val);
		break;
	case POWER_SUPPLY_PROP_OTG_SWITCH:
		val->intval = chg->otg_switch;
		break;
	case POWER_SUPPLY_PROP_HW_DETECT:
		val->intval = chg->hw_detect;
		break;

	case POWER_SUPPLY_PROP_TYPEC_POWER_ROLE:
		rc = smblib_get_prop_typec_power_role(chg, val);
		break;
	case POWER_SUPPLY_PROP_TYPEC_CC_ORIENTATION:
	case POWER_SUPPLY_PROP_OEM_TYPEC_CC_ORIENTATION:
		if (chg->connector_type == POWER_SUPPLY_CONNECTOR_MICRO_USB)
			val->intval = 0;
		else
			rc = smblib_get_prop_typec_cc_orientation(chg, val);
		break;
	case POWER_SUPPLY_PROP_TYPEC_SRC_RP:
		rc = smblib_get_prop_typec_select_rp(chg, val);
		break;
	case POWER_SUPPLY_PROP_LOW_POWER:
		rc = smblib_get_prop_low_power(chg, val);
		break;
	case POWER_SUPPLY_PROP_PD_ACTIVE:
		val->intval = chg->pd_active;
		break;
	case POWER_SUPPLY_PROP_INPUT_CURRENT_SETTLED:
		rc = smblib_get_prop_input_current_settled(chg, val);
		break;
	case POWER_SUPPLY_PROP_INPUT_CURRENT_NOW:
		rc = smblib_get_prop_usb_current_now(chg, val);
		break;
	case POWER_SUPPLY_PROP_BOOST_CURRENT:
		val->intval = chg->boost_current_ua;
		break;
	case POWER_SUPPLY_PROP_PD_IN_HARD_RESET:
		rc = smblib_get_prop_pd_in_hard_reset(chg, val);
		break;
	case POWER_SUPPLY_PROP_PD_USB_SUSPEND_SUPPORTED:
		val->intval = chg->system_suspend_supported;
		break;
	case POWER_SUPPLY_PROP_PE_START:
		rc = smblib_get_pe_start(chg, val);
		break;
	case POWER_SUPPLY_PROP_CTM_CURRENT_MAX:
		val->intval = get_client_vote(chg->usb_icl_votable, CTM_VOTER);
		break;
	case POWER_SUPPLY_PROP_HW_CURRENT_MAX:
		rc = smblib_get_charge_current(chg, &val->intval);
		break;
	case POWER_SUPPLY_PROP_PR_SWAP:
		rc = smblib_get_prop_pr_swap_in_progress(chg, val);
		break;
	case POWER_SUPPLY_PROP_PD_VOLTAGE_MAX:
		val->intval = chg->voltage_max_uv;
		break;
	case POWER_SUPPLY_PROP_PD_VOLTAGE_MIN:
		val->intval = chg->voltage_min_uv;
		break;
	case POWER_SUPPLY_PROP_SDP_CURRENT_MAX:
		val->intval = get_client_vote(chg->usb_icl_votable,
					      USB_PSY_VOTER);
		break;
	case POWER_SUPPLY_PROP_CONNECTOR_TYPE:
		val->intval = chg->connector_type;
		break;
	case POWER_SUPPLY_PROP_CONNECTOR_HEALTH:
		val->intval = smblib_get_prop_connector_health(chg);
		break;
	case POWER_SUPPLY_PROP_SCOPE:
		rc = smblib_get_prop_scope(chg, val);
		break;
	case POWER_SUPPLY_PROP_SMB_EN_MODE:
		mutex_lock(&chg->smb_lock);
		val->intval = chg->sec_chg_selected;
		mutex_unlock(&chg->smb_lock);
		break;
	case POWER_SUPPLY_PROP_SMB_EN_REASON:
		val->intval = chg->cp_reason;
		break;
	case POWER_SUPPLY_PROP_MOISTURE_DETECTED:
		val->intval = chg->moisture_present;
		break;
	case POWER_SUPPLY_PROP_HVDCP_OPTI_ALLOWED:
		val->intval = !chg->flash_active;
		break;
	case POWER_SUPPLY_PROP_QC_OPTI_DISABLE:
		if (chg->hw_die_temp_mitigation)
			val->intval = POWER_SUPPLY_QC_THERMAL_BALANCE_DISABLE
					| POWER_SUPPLY_QC_INOV_THERMAL_DISABLE;
		if (chg->hw_connector_mitigation)
			val->intval |= POWER_SUPPLY_QC_CTM_DISABLE;
		break;
	case POWER_SUPPLY_PROP_VOLTAGE_VPH:
		rc = smblib_get_prop_vph_voltage_now(chg, val);
		break;
	case POWER_SUPPLY_PROP_THERM_ICL_LIMIT:
		val->intval = get_client_vote(chg->usb_icl_votable,
					THERMAL_THROTTLE_VOTER);
		break;
	case POWER_SUPPLY_PROP_ADAPTER_CC_MODE:
		val->intval = chg->adapter_cc_mode;
		break;
	case POWER_SUPPLY_PROP_SKIN_HEALTH:
		val->intval = smblib_get_skin_temp_status(chg);
		break;
	case POWER_SUPPLY_PROP_APSD_RERUN:
		val->intval = 0;
		break;
	case POWER_SUPPLY_PROP_APSD_TIMEOUT:
		val->intval = chg->apsd_ext_timeout;
		break;
	case POWER_SUPPLY_PROP_CHARGER_STATUS:
		val->intval = 0;
		if (chg->sdam_base) {
			rc = smblib_read(chg,
				chg->sdam_base + SDAM_QC_DET_STATUS_REG, &reg);
			if (!rc)
				val->intval = reg;
		}
		break;
	case POWER_SUPPLY_PROP_INPUT_VOLTAGE_SETTLED:
		val->intval = 0;
		if (chg->sdam_base) {
			rc = smblib_batch_read(chg,
				chg->sdam_base + SDAM_QC_ADC_LSB_REG, buff, 2);
			if (!rc)
				val->intval = (buff[1] << 8 | buff[0]) * 1038;
		}
		break;
	case POWER_SUPPLY_PROP_DISCONNECT_PD:
		val->intval = chg->disconnect_pd;
		break;
	case POWER_SUPPLY_PROP_ADAPTER_SID:
		val->intval = chg->adapter_sid;
		break;
	default:
		pr_err("get prop %d is not supported in usb\n", psp);
		rc = -EINVAL;
		break;
	}

	if (rc < 0) {
		pr_debug("Couldn't get prop %d rc = %d\n", psp, rc);
		return -ENODATA;
	}

	return 0;
}

#define MIN_THERMAL_VOTE_UA	500000
static int smb5_usb_set_prop(struct power_supply *psy,
		enum power_supply_property psp,
		const union power_supply_propval *val)
{
	struct smb5 *chip = power_supply_get_drvdata(psy);
	struct smb_charger *chg = &chip->chg;
	int icl, rc = 0;

	switch (psp) {
	case POWER_SUPPLY_PROP_PD_CURRENT_MAX:
		rc = smblib_set_prop_pd_current_max(chg, val);
		break;
	case POWER_SUPPLY_PROP_OTG_SWITCH:
		rc = vote(chg->otg_toggle_votable, USER_VOTER,
						val->intval, 0);
		break;
	case POWER_SUPPLY_PROP_RESET_RD:
		rc = smblib_set_prop_reset_rd(chg, val);
		break;
	case POWER_SUPPLY_PROP_TYPEC_POWER_ROLE:
		rc = smblib_set_prop_typec_power_role(chg, val);
		break;
	case POWER_SUPPLY_PROP_TYPEC_SRC_RP:
		rc = smblib_set_prop_typec_select_rp(chg, val);
		break;
	case POWER_SUPPLY_PROP_PD_ACTIVE:
		rc = smblib_set_prop_pd_active(chg, val);
		break;
	case POWER_SUPPLY_PROP_PD_IN_HARD_RESET:
		rc = smblib_set_prop_pd_in_hard_reset(chg, val);
		break;
	case POWER_SUPPLY_PROP_PD_USB_SUSPEND_SUPPORTED:
		chg->system_suspend_supported = val->intval;
		break;
	case POWER_SUPPLY_PROP_BOOST_CURRENT:
		rc = smblib_set_prop_boost_current(chg, val);
		break;
	case POWER_SUPPLY_PROP_CTM_CURRENT_MAX:
		rc = vote(chg->usb_icl_votable, CTM_VOTER,
						val->intval >= 0, val->intval);
		break;
	case POWER_SUPPLY_PROP_PR_SWAP:
		rc = smblib_set_prop_pr_swap_in_progress(chg, val);
		break;
	case POWER_SUPPLY_PROP_PD_VOLTAGE_MAX:
		rc = smblib_set_prop_pd_voltage_max(chg, val);
		break;
	case POWER_SUPPLY_PROP_PD_VOLTAGE_MIN:
		rc = smblib_set_prop_pd_voltage_min(chg, val);
		break;
	case POWER_SUPPLY_PROP_SDP_CURRENT_MAX:
		rc = smblib_set_prop_sdp_current_max(chg, val);
		break;
	case POWER_SUPPLY_PROP_CONNECTOR_HEALTH:
		chg->connector_health = val->intval;
		power_supply_changed(chg->usb_psy);
		break;
	case POWER_SUPPLY_PROP_THERM_ICL_LIMIT:
		if (!is_client_vote_enabled(chg->usb_icl_votable,
						THERMAL_THROTTLE_VOTER)) {
			chg->init_thermal_ua = get_effective_result(
							chg->usb_icl_votable);
			icl = chg->init_thermal_ua + val->intval;
		} else {
			icl = get_client_vote(chg->usb_icl_votable,
					THERMAL_THROTTLE_VOTER) + val->intval;
		}

		if (icl >= MIN_THERMAL_VOTE_UA)
			rc = vote(chg->usb_icl_votable, THERMAL_THROTTLE_VOTER,
				(icl != chg->init_thermal_ua) ? true : false,
				icl);
		else
			rc = -EINVAL;
		break;
	case POWER_SUPPLY_PROP_VOLTAGE_MAX_LIMIT:
		smblib_set_prop_usb_voltage_max_limit(chg, val);
		break;
	case POWER_SUPPLY_PROP_ADAPTER_CC_MODE:
		chg->adapter_cc_mode = val->intval;
		break;
	case POWER_SUPPLY_PROP_APSD_RERUN:
		del_timer_sync(&chg->apsd_timer);
		chg->apsd_ext_timeout = false;
		smblib_rerun_apsd(chg);
		break;
	default:
		pr_err("set prop %d is not supported\n", psp);
		rc = -EINVAL;
		break;
	}

	return rc;
}

static int smb5_usb_prop_is_writeable(struct power_supply *psy,
		enum power_supply_property psp)
{
	switch (psp) {
	case POWER_SUPPLY_PROP_OTG_SWITCH:
	case POWER_SUPPLY_PROP_RESET_RD:
	case POWER_SUPPLY_PROP_CTM_CURRENT_MAX:
	case POWER_SUPPLY_PROP_CONNECTOR_HEALTH:
	case POWER_SUPPLY_PROP_THERM_ICL_LIMIT:
	case POWER_SUPPLY_PROP_VOLTAGE_MAX_LIMIT:
	case POWER_SUPPLY_PROP_ADAPTER_CC_MODE:
	case POWER_SUPPLY_PROP_APSD_RERUN:
		return 1;
	default:
		break;
	}

	return 0;
}

static const struct power_supply_desc usb_psy_desc = {
	.name = "usb",
	.type = POWER_SUPPLY_TYPE_USB_PD,
	.properties = smb5_usb_props,
	.num_properties = ARRAY_SIZE(smb5_usb_props),
	.get_property = smb5_usb_get_prop,
	.set_property = smb5_usb_set_prop,
	.property_is_writeable = smb5_usb_prop_is_writeable,
};

static int smb5_init_usb_psy(struct smb5 *chip)
{
	struct power_supply_config usb_cfg = {};
	struct smb_charger *chg = &chip->chg;

	usb_cfg.drv_data = chip;
	usb_cfg.of_node = chg->dev->of_node;
	chg->usb_psy = devm_power_supply_register(chg->dev,
						  &usb_psy_desc,
						  &usb_cfg);
	if (IS_ERR(chg->usb_psy)) {
		pr_err("Couldn't register USB power supply\n");
		return PTR_ERR(chg->usb_psy);
	}

	return 0;
}

/********************************
 * USB PC_PORT PSY REGISTRATION *
 ********************************/
static enum power_supply_property smb5_usb_port_props[] = {
	POWER_SUPPLY_PROP_TYPE,
	POWER_SUPPLY_PROP_ONLINE,
	POWER_SUPPLY_PROP_VOLTAGE_MAX,
	POWER_SUPPLY_PROP_CURRENT_MAX,
};

static int smb5_usb_port_get_prop(struct power_supply *psy,
		enum power_supply_property psp,
		union power_supply_propval *val)
{
	struct smb5 *chip = power_supply_get_drvdata(psy);
	struct smb_charger *chg = &chip->chg;
	int rc = 0;

	switch (psp) {
	case POWER_SUPPLY_PROP_TYPE:
		val->intval = POWER_SUPPLY_TYPE_USB;
		break;
	case POWER_SUPPLY_PROP_ONLINE:
		rc = smblib_get_prop_usb_online(chg, val);
		if (!val->intval)
			break;

		if (((chg->typec_mode == POWER_SUPPLY_TYPEC_SOURCE_DEFAULT) ||
			(chg->typec_mode == POWER_SUPPLY_TYPEC_SOURCE_MEDIUM) ||
			(chg->typec_mode == POWER_SUPPLY_TYPEC_SOURCE_HIGH) ||
		   (chg->connector_type == POWER_SUPPLY_CONNECTOR_MICRO_USB))
			&& ((chg->real_charger_type == POWER_SUPPLY_TYPE_USB) ||
			(chg->real_charger_type == POWER_SUPPLY_TYPE_USB_CDP)))
			val->intval = 1;
		else
			val->intval = 0;
		break;
	case POWER_SUPPLY_PROP_VOLTAGE_MAX:
		val->intval = 5000000;
		break;
	case POWER_SUPPLY_PROP_CURRENT_MAX:
		rc = smblib_get_prop_input_current_settled(chg, val);
		break;
	default:
		pr_err_ratelimited("Get prop %d is not supported in pc_port\n",
				psp);
		return -EINVAL;
	}

	if (rc < 0) {
		pr_debug("Couldn't get prop %d rc = %d\n", psp, rc);
		return -ENODATA;
	}

	return 0;
}

static int smb5_usb_port_set_prop(struct power_supply *psy,
		enum power_supply_property psp,
		const union power_supply_propval *val)
{
	int rc = 0;

	switch (psp) {
	default:
		pr_err_ratelimited("Set prop %d is not supported in pc_port\n",
				psp);
		rc = -EINVAL;
		break;
	}

	return rc;
}

static const struct power_supply_desc usb_port_psy_desc = {
	.name		= "pc_port",
	.type		= POWER_SUPPLY_TYPE_USB,
	.properties	= smb5_usb_port_props,
	.num_properties	= ARRAY_SIZE(smb5_usb_port_props),
	.get_property	= smb5_usb_port_get_prop,
	.set_property	= smb5_usb_port_set_prop,
};

static int smb5_init_usb_port_psy(struct smb5 *chip)
{
	struct power_supply_config usb_port_cfg = {};
	struct smb_charger *chg = &chip->chg;

	usb_port_cfg.drv_data = chip;
	usb_port_cfg.of_node = chg->dev->of_node;
	chg->usb_port_psy = devm_power_supply_register(chg->dev,
						  &usb_port_psy_desc,
						  &usb_port_cfg);
	if (IS_ERR(chg->usb_port_psy)) {
		pr_err("Couldn't register USB pc_port power supply\n");
		return PTR_ERR(chg->usb_port_psy);
	}

	return 0;
}

/*****************************
 * USB MAIN PSY REGISTRATION *
 *****************************/

static enum power_supply_property smb5_usb_main_props[] = {
	POWER_SUPPLY_PROP_VOLTAGE_MAX,
	POWER_SUPPLY_PROP_CONSTANT_CHARGE_CURRENT_MAX,
	POWER_SUPPLY_PROP_TYPE,
	POWER_SUPPLY_PROP_INPUT_CURRENT_SETTLED,
	POWER_SUPPLY_PROP_INPUT_VOLTAGE_SETTLED,
	POWER_SUPPLY_PROP_FCC_DELTA,
	POWER_SUPPLY_PROP_CURRENT_MAX,
	POWER_SUPPLY_PROP_FLASH_ACTIVE,
	POWER_SUPPLY_PROP_FLASH_TRIGGER,
	POWER_SUPPLY_PROP_TOGGLE_STAT,
	POWER_SUPPLY_PROP_MAIN_FCC_MAX,
	POWER_SUPPLY_PROP_IRQ_STATUS,
	POWER_SUPPLY_PROP_FORCE_MAIN_FCC,
	POWER_SUPPLY_PROP_FORCE_MAIN_ICL,
	POWER_SUPPLY_PROP_COMP_CLAMP_LEVEL,
	POWER_SUPPLY_PROP_HEALTH,
	POWER_SUPPLY_PROP_HOT_TEMP,
};

static int smb5_usb_main_get_prop(struct power_supply *psy,
		enum power_supply_property psp,
		union power_supply_propval *val)
{
	struct smb5 *chip = power_supply_get_drvdata(psy);
	struct smb_charger *chg = &chip->chg;
	int rc = 0;

	switch (psp) {
	case POWER_SUPPLY_PROP_VOLTAGE_MAX:
#ifdef OP_SWARP_SUPPORTED
		if (chg->swarp_supported) {
			if (is_op_chg_available(chg)) {
				rc = power_supply_get_property(chg->op_chg_psy,	psp, val);
				if (rc) {
					pr_err("can't get op_chg_psy prop FV rc = %d\n", rc);
					val->intval = 0;
				}
			}
		} else {
#endif
			rc = smblib_get_charge_param(chg, &chg->param.fv, &val->intval);
#ifdef OP_SWARP_SUPPORTED
		}
#endif
		break;
	case POWER_SUPPLY_PROP_CONSTANT_CHARGE_CURRENT_MAX:
#ifdef OP_SWARP_SUPPORTED
		if (chg->swarp_supported) {
			if (is_op_chg_available(chg)) {
				rc = power_supply_get_property(chg->op_chg_psy,	psp, val);
				if (rc) {
					pr_err("can't get op_chg_psy prop FCC rc = %d\n", rc);
					val->intval = 0;
				}
			}
		} else {
#endif
			rc = smblib_get_charge_param(chg, &chg->param.fcc,
							&val->intval);
#ifdef OP_SWARP_SUPPORTED
				}
#endif
		break;
	case POWER_SUPPLY_PROP_TYPE:
		val->intval = POWER_SUPPLY_TYPE_MAIN;
		break;
	case POWER_SUPPLY_PROP_INPUT_CURRENT_SETTLED:
		rc = smblib_get_prop_input_current_settled(chg, val);
		break;
	case POWER_SUPPLY_PROP_INPUT_VOLTAGE_SETTLED:
		rc = smblib_get_prop_input_voltage_settled(chg, val);
		break;
	case POWER_SUPPLY_PROP_FCC_DELTA:
		rc = smblib_get_prop_fcc_delta(chg, val);
		break;
	case POWER_SUPPLY_PROP_CURRENT_MAX:
		rc = smblib_get_icl_current(chg, &val->intval);
		break;
	case POWER_SUPPLY_PROP_FLASH_ACTIVE:
		val->intval = chg->flash_active;
		break;
	case POWER_SUPPLY_PROP_FLASH_TRIGGER:
		val->intval = 0;
		if (chg->chg_param.smb_version == PMI632_SUBTYPE)
			rc = schgm_flash_get_vreg_ok(chg, &val->intval);
		break;
	case POWER_SUPPLY_PROP_TOGGLE_STAT:
		val->intval = 0;
		break;
	case POWER_SUPPLY_PROP_MAIN_FCC_MAX:
		val->intval = chg->main_fcc_max;
		break;
	case POWER_SUPPLY_PROP_IRQ_STATUS:
		rc = smblib_get_irq_status(chg, val);
		break;
	case POWER_SUPPLY_PROP_FORCE_MAIN_FCC:
		rc = smblib_get_charge_param(chg, &chg->param.fcc,
							&val->intval);
		break;
	case POWER_SUPPLY_PROP_FORCE_MAIN_ICL:
		rc = smblib_get_charge_param(chg, &chg->param.usb_icl,
							&val->intval);
		break;
	case POWER_SUPPLY_PROP_COMP_CLAMP_LEVEL:
		val->intval = chg->comp_clamp_level;
		break;
	/* Use this property to report SMB health */
	case POWER_SUPPLY_PROP_HEALTH:
		rc = val->intval = smblib_get_prop_smb_health(chg);
		break;
	/* Use this property to report overheat status */
	case POWER_SUPPLY_PROP_HOT_TEMP:
		val->intval = chg->thermal_overheat;
		break;
	default:
		pr_debug("get prop %d is not supported in usb-main\n", psp);
		rc = -EINVAL;
		break;
	}
	if (rc < 0)
		pr_debug("Couldn't get prop %d rc = %d\n", psp, rc);

	return rc;
}

static int smb5_usb_main_set_prop(struct power_supply *psy,
		enum power_supply_property psp,
		const union power_supply_propval *val)
{
	struct smb5 *chip = power_supply_get_drvdata(psy);
	struct smb_charger *chg = &chip->chg;
	union power_supply_propval pval = {0, };
	enum power_supply_type real_chg_type = chg->real_charger_type;
	int rc = 0, offset_ua = 0;

	switch (psp) {
	case POWER_SUPPLY_PROP_VOLTAGE_MAX:
#ifdef OP_SWARP_SUPPORTED
		if (chg->swarp_supported) {
			if (is_op_chg_available(chg)) {
				rc = power_supply_set_property(chg->op_chg_psy,	psp, val);
				if (rc)
					pr_err("can't set op_chg_psy prop FV rc = %d\n", rc);
			}
		} else {
#endif
			rc = smblib_set_charge_param(chg, &chg->param.fv, val->intval);
#ifdef OP_SWARP_SUPPORTED
		}
#endif
		break;
	case POWER_SUPPLY_PROP_CONSTANT_CHARGE_CURRENT_MAX:
#ifdef OP_SWARP_SUPPORTED
		if (chg->swarp_supported) {
			if (is_op_chg_available(chg)) {
				rc = power_supply_set_property(chg->op_chg_psy,	psp, val);
				if (rc)
					pr_err("can't set op_chg_psy prop FCC rc = %d\n", rc);
			}
		} else {
#endif
			/* Adjust Main FCC for QC3.0 + SMB1390 */
			rc = smblib_get_qc3_main_icl_offset(chg, &offset_ua);
			if (rc < 0)
				offset_ua = 0;

			rc = smblib_set_charge_param(chg, &chg->param.fcc,
							val->intval + offset_ua);
#ifdef OP_SWARP_SUPPORTED
		}
#endif
		break;
	case POWER_SUPPLY_PROP_CURRENT_MAX:
		rc = smblib_set_icl_current(chg, val->intval);
		break;
	case POWER_SUPPLY_PROP_FLASH_ACTIVE:
		if ((chg->chg_param.smb_version == PMI632_SUBTYPE)
				&& (chg->flash_active != val->intval)) {
			chg->flash_active = val->intval;

			rc = smblib_get_prop_usb_present(chg, &pval);
			if (rc < 0)
				pr_err("Failed to get USB preset status rc=%d\n",
						rc);
			if (pval.intval) {
				rc = smblib_force_vbus_voltage(chg,
					chg->flash_active ? FORCE_5V_BIT
								: IDLE_BIT);
				if (rc < 0)
					pr_err("Failed to force 5V\n");
				else
					chg->pulse_cnt = 0;
			} else {
				/* USB absent & flash not-active - vote 100mA */
				vote(chg->usb_icl_votable, SW_ICL_MAX_VOTER,
							true, SDP_100_MA);
			}

			pr_debug("flash active VBUS 5V restriction %s\n",
				chg->flash_active ? "applied" : "removed");

			/* Update userspace */
			if (chg->batt_psy)
				power_supply_changed(chg->batt_psy);
		}
		break;
	case POWER_SUPPLY_PROP_TOGGLE_STAT:
		rc = smblib_toggle_smb_en(chg, val->intval);
		break;
	case POWER_SUPPLY_PROP_MAIN_FCC_MAX:
		chg->main_fcc_max = val->intval;
		rerun_election(chg->fcc_votable);
		break;
	case POWER_SUPPLY_PROP_FORCE_MAIN_FCC:
		vote_override(chg->fcc_main_votable, CC_MODE_VOTER,
				(val->intval < 0) ? false : true, val->intval);
		if (val->intval >= 0)
			chg->chg_param.forced_main_fcc = val->intval;
		/*
		 * Remove low vote on FCC_MAIN, for WLS, to allow FCC_MAIN to
		 * rise to its full value.
		 */
		if (val->intval < 0)
			vote(chg->fcc_main_votable, WLS_PL_CHARGING_VOTER,
								false, 0);
		/* Main FCC updated re-calculate FCC */
		rerun_election(chg->fcc_votable);
		break;
	case POWER_SUPPLY_PROP_FORCE_MAIN_ICL:
		vote_override(chg->usb_icl_votable, CC_MODE_VOTER,
				(val->intval < 0) ? false : true, val->intval);
		/* Main ICL updated re-calculate ILIM */
		if (real_chg_type == POWER_SUPPLY_TYPE_USB_HVDCP_3 ||
			real_chg_type == POWER_SUPPLY_TYPE_USB_HVDCP_3P5)
			rerun_election(chg->fcc_votable);
		break;
	case POWER_SUPPLY_PROP_COMP_CLAMP_LEVEL:
		rc = smb5_set_prop_comp_clamp_level(chg, val);
		break;
	case POWER_SUPPLY_PROP_HOT_TEMP:
		rc = smblib_set_prop_thermal_overheat(chg, val->intval);
		break;
	default:
		pr_err("set prop %d is not supported\n", psp);
		rc = -EINVAL;
		break;
	}

	return rc;
}

static int smb5_usb_main_prop_is_writeable(struct power_supply *psy,
				enum power_supply_property psp)
{
	int rc;

	switch (psp) {
	case POWER_SUPPLY_PROP_TOGGLE_STAT:
	case POWER_SUPPLY_PROP_MAIN_FCC_MAX:
	case POWER_SUPPLY_PROP_FORCE_MAIN_FCC:
	case POWER_SUPPLY_PROP_FORCE_MAIN_ICL:
	case POWER_SUPPLY_PROP_COMP_CLAMP_LEVEL:
	case POWER_SUPPLY_PROP_HOT_TEMP:
		rc = 1;
		break;
	default:
		rc = 0;
		break;
	}

	return rc;
}

static const struct power_supply_desc usb_main_psy_desc = {
	.name		= "main",
	.type		= POWER_SUPPLY_TYPE_MAIN,
	.properties	= smb5_usb_main_props,
	.num_properties	= ARRAY_SIZE(smb5_usb_main_props),
	.get_property	= smb5_usb_main_get_prop,
	.set_property	= smb5_usb_main_set_prop,
	.property_is_writeable = smb5_usb_main_prop_is_writeable,
};

static int smb5_init_usb_main_psy(struct smb5 *chip)
{
	struct power_supply_config usb_main_cfg = {};
	struct smb_charger *chg = &chip->chg;

	usb_main_cfg.drv_data = chip;
	usb_main_cfg.of_node = chg->dev->of_node;
	chg->usb_main_psy = devm_power_supply_register(chg->dev,
						  &usb_main_psy_desc,
						  &usb_main_cfg);
	if (IS_ERR(chg->usb_main_psy)) {
		pr_err("Couldn't register USB main power supply\n");
		return PTR_ERR(chg->usb_main_psy);
	}

	return 0;
}

/*************************
 * DC PSY REGISTRATION   *
 *************************/

static enum power_supply_property smb5_dc_props[] = {
	POWER_SUPPLY_PROP_INPUT_SUSPEND,
	POWER_SUPPLY_PROP_PRESENT,
	POWER_SUPPLY_PROP_ONLINE,
	POWER_SUPPLY_PROP_VOLTAGE_NOW,
	POWER_SUPPLY_PROP_CURRENT_MAX,
	POWER_SUPPLY_PROP_VOLTAGE_MAX,
	POWER_SUPPLY_PROP_INPUT_VOLTAGE_REGULATION,
	POWER_SUPPLY_PROP_REAL_TYPE,
	POWER_SUPPLY_PROP_DC_RESET,
	POWER_SUPPLY_PROP_AICL_DONE,
};

static int smb5_dc_get_prop(struct power_supply *psy,
		enum power_supply_property psp,
		union power_supply_propval *val)
{
	struct smb5 *chip = power_supply_get_drvdata(psy);
	struct smb_charger *chg = &chip->chg;
	int rc = 0;

	switch (psp) {
	case POWER_SUPPLY_PROP_INPUT_SUSPEND:
		val->intval = get_effective_result(chg->dc_suspend_votable);
		break;
	case POWER_SUPPLY_PROP_PRESENT:
		rc = smblib_get_prop_dc_present(chg, val);
		break;
	case POWER_SUPPLY_PROP_ONLINE:
		rc = smblib_get_prop_dc_online(chg, val);
		break;
	case POWER_SUPPLY_PROP_VOLTAGE_NOW:
		rc = smblib_get_prop_dc_voltage_now(chg, val);
		break;
	case POWER_SUPPLY_PROP_CURRENT_MAX:
		rc = smblib_get_prop_dc_current_max(chg, val);
		break;
	case POWER_SUPPLY_PROP_VOLTAGE_MAX:
		rc = smblib_get_prop_dc_voltage_max(chg, val);
		break;
	case POWER_SUPPLY_PROP_REAL_TYPE:
		val->intval = POWER_SUPPLY_TYPE_WIRELESS;
		break;
	case POWER_SUPPLY_PROP_INPUT_VOLTAGE_REGULATION:
		rc = smblib_get_prop_voltage_wls_output(chg, val);
		break;
	case POWER_SUPPLY_PROP_DC_RESET:
		val->intval = 0;
		break;
	case POWER_SUPPLY_PROP_AICL_DONE:
		val->intval = chg->dcin_aicl_done;
		break;
	default:
		return -EINVAL;
	}
	if (rc < 0) {
		pr_debug("Couldn't get prop %d rc = %d\n", psp, rc);
		return -ENODATA;
	}
	return 0;
}

static int smb5_dc_set_prop(struct power_supply *psy,
		enum power_supply_property psp,
		const union power_supply_propval *val)
{
	struct smb5 *chip = power_supply_get_drvdata(psy);
	struct smb_charger *chg = &chip->chg;
	int rc = 0;

	switch (psp) {
	case POWER_SUPPLY_PROP_INPUT_SUSPEND:
		rc = vote(chg->dc_suspend_votable, WBC_VOTER,
				(bool)val->intval, 0);
		break;
	case POWER_SUPPLY_PROP_CURRENT_MAX:
		rc = smblib_set_prop_dc_current_max(chg, val);
		break;
	case POWER_SUPPLY_PROP_INPUT_VOLTAGE_REGULATION:
		rc = smblib_set_prop_voltage_wls_output(chg, val);
		break;
	case POWER_SUPPLY_PROP_DC_RESET:
		rc = smblib_set_prop_dc_reset(chg);
		break;
	default:
		return -EINVAL;
	}

	return rc;
}

static int smb5_dc_prop_is_writeable(struct power_supply *psy,
		enum power_supply_property psp)
{
	switch (psp) {
	case POWER_SUPPLY_PROP_INPUT_VOLTAGE_REGULATION:
	case POWER_SUPPLY_PROP_CURRENT_MAX:
		return 1;
	default:
		break;
	}

	return 0;
}

static const struct power_supply_desc dc_psy_desc = {
	.name = "dc",
	.type = POWER_SUPPLY_TYPE_WIRELESS,
	.properties = smb5_dc_props,
	.num_properties = ARRAY_SIZE(smb5_dc_props),
	.get_property = smb5_dc_get_prop,
	.set_property = smb5_dc_set_prop,
	.property_is_writeable = smb5_dc_prop_is_writeable,
};

static int smb5_init_dc_psy(struct smb5 *chip)
{
	struct power_supply_config dc_cfg = {};
	struct smb_charger *chg = &chip->chg;

	dc_cfg.drv_data = chip;
	dc_cfg.of_node = chg->dev->of_node;
	chg->dc_psy = devm_power_supply_register(chg->dev,
						  &dc_psy_desc,
						  &dc_cfg);
	if (IS_ERR(chg->dc_psy)) {
		pr_err("Couldn't register USB power supply\n");
		return PTR_ERR(chg->dc_psy);
	}

	return 0;
}

/*************************
 * BATT PSY REGISTRATION *
 *************************/
static enum power_supply_property smb5_batt_props[] = {
	POWER_SUPPLY_PROP_INPUT_SUSPEND,
	POWER_SUPPLY_PROP_STATUS,
	POWER_SUPPLY_PROP_HEALTH,
	POWER_SUPPLY_PROP_PRESENT,
	POWER_SUPPLY_PROP_CHARGE_TYPE,
	POWER_SUPPLY_PROP_CAPACITY,
	POWER_SUPPLY_PROP_CAPACITY_LEVEL,
	POWER_SUPPLY_PROP_APSD_NOT_DONE,
	POWER_SUPPLY_PROP_FASTCHG_IS_OK,
	POWER_SUPPLY_PROP_FASTCHG_TEMP_STATUS,
	POWER_SUPPLY_PROP_CHARGE_NOW,
	POWER_SUPPLY_PROP_CHG_PROTECT_STATUS,
	POWER_SUPPLY_PROP_FASTCHG_STATUS,
#ifdef OP_SWARP_SUPPORTED
	POWER_SUPPLY_PROP_FASTCHG_TYPE,
	POWER_SUPPLY_PROP_ENGINEER_MODE,
#endif
	POWER_SUPPLY_PROP_FASTCHG_STARTING,
	POWER_SUPPLY_CUTOFF_VOLT_WITH_CHARGER,
	POWER_SUPPLY_PROP_CHARGING_ENABLED,
	POWER_SUPPLY_PROP_INPUT_CURRENT_MAX,
	POWER_SUPPLY_PROP_IS_AGING_TEST,
	POWER_SUPPLY_PROP_CONNECTER_TEMP_ONE,
	POWER_SUPPLY_PROP_CONNECTER_TEMP_TWO,
	POWER_SUPPLY_PROP_CONNECT_DISABLE,
	POWER_SUPPLY_PROP_CHARGER_TEMP,
	POWER_SUPPLY_PROP_CHARGER_TEMP_MAX,
	POWER_SUPPLY_PROP_INPUT_CURRENT_LIMITED,
	POWER_SUPPLY_PROP_VOLTAGE_NOW,
	POWER_SUPPLY_PROP_VOLTAGE_MAX,
//	POWER_SUPPLY_PROP_VOLTAGE_QNOVO,
	POWER_SUPPLY_PROP_CURRENT_NOW,
//	POWER_SUPPLY_PROP_CURRENT_QNOVO,
	POWER_SUPPLY_PROP_CONSTANT_CHARGE_CURRENT_MAX,
	POWER_SUPPLY_PROP_CONSTANT_CHARGE_CURRENT,
	POWER_SUPPLY_PROP_CHARGE_TERM_CURRENT,
	POWER_SUPPLY_PROP_TEMP,
	POWER_SUPPLY_PROP_TECHNOLOGY,
//	POWER_SUPPLY_PROP_STEP_CHARGING_ENABLED,
//	POWER_SUPPLY_PROP_SW_JEITA_ENABLED,
	POWER_SUPPLY_PROP_CHARGE_DONE,
//	POWER_SUPPLY_PROP_PARALLEL_DISABLE,
	POWER_SUPPLY_PROP_SET_SHIP_MODE,
	POWER_SUPPLY_PROP_DIE_HEALTH,
	POWER_SUPPLY_PROP_RERUN_AICL,
//	POWER_SUPPLY_PROP_DP_DM,
	POWER_SUPPLY_PROP_CHARGE_CONTROL_LIMIT_MAX,
	POWER_SUPPLY_PROP_CHARGE_CONTROL_LIMIT,
	POWER_SUPPLY_PROP_CHARGE_COUNTER,
	POWER_SUPPLY_PROP_CYCLE_COUNT,
	POWER_SUPPLY_PROP_RECHARGE_SOC,
	POWER_SUPPLY_PROP_CHARGE_FULL,
	POWER_SUPPLY_PROP_CHARGE_FULL_DESIGN,
	POWER_SUPPLY_PROP_FORCE_RECHARGE,
//	POWER_SUPPLY_PROP_FCC_STEPPER_ENABLE,
	POWER_SUPPLY_PROP_OP_DISABLE_CHARGE,
	POWER_SUPPLY_PROP_TIME_TO_FULL_AVG,
#if defined(OEM_TARGET_PRODUCT_KEBAB)
	POWER_SUPPLY_PROP_TIME_TO_FULL_NOW,
<<<<<<< HEAD
#endif
	POWER_SUPPLY_PROP_COOL_DOWN,
=======
>>>>>>> 33a4946e
	POWER_SUPPLY_PROP_DUMP_REG,
};

#define DEBUG_ACCESSORY_TEMP_DECIDEGC	250
static int smb5_batt_get_prop(struct power_supply *psy,
		enum power_supply_property psp,
		union power_supply_propval *val)
{
	struct smb_charger *chg = power_supply_get_drvdata(psy);
	int rc = 0;

	switch (psp) {
	case POWER_SUPPLY_PROP_STATUS:
		val->intval = get_prop_batt_status(chg);
		break;
	case POWER_SUPPLY_PROP_FASTCHG_IS_OK:
		val->intval = get_prop_fastchg_is_ok(chg)?1:0;
		break;
	case POWER_SUPPLY_PROP_FASTCHG_TEMP_STATUS:
		val->intval = chg->disallow_fast_high_temp;
		break;
	case POWER_SUPPLY_PROP_HEALTH:
		rc = smblib_get_prop_batt_health(chg, val);
		break;
	case POWER_SUPPLY_PROP_PRESENT:
		rc = smblib_get_prop_batt_present(chg, val);
		break;
	case POWER_SUPPLY_PROP_INPUT_SUSPEND:
		rc = smblib_get_prop_input_suspend(chg, val);
		break;
	case POWER_SUPPLY_PROP_CHARGE_TYPE:
		rc = smblib_get_prop_batt_charge_type(chg, val);
		break;
	case POWER_SUPPLY_PROP_CAPACITY:
		rc = smblib_get_prop_batt_capacity(chg, val);
		break;
	case POWER_SUPPLY_PROP_CAPACITY_LEVEL:
		rc = smblib_get_prop_batt_capacity_level(chg, val);
		break;
	case POWER_SUPPLY_PROP_CHARGE_NOW:
		rc = smblib_get_prop_usb_voltage_now(chg, val);
		break;
	case POWER_SUPPLY_PROP_CHG_PROTECT_STATUS:
		val->intval = get_prop_chg_protect_status(chg);
		break;
	case POWER_SUPPLY_PROP_FASTCHG_STATUS:
		val->intval = get_prop_fastchg_status(chg);
		break;
#ifdef OP_SWARP_SUPPORTED
	case POWER_SUPPLY_PROP_FASTCHG_TYPE:
		val->intval = chg->fastchg_type;
		break;
	case POWER_SUPPLY_PROP_ENGINEER_MODE:
		val->intval = chg->engineer_mode;
		break;
#endif
	case POWER_SUPPLY_CUTOFF_VOLT_WITH_CHARGER:
		val->intval = smbchg_cutoff_volt_with_charger;
		break;
	case POWER_SUPPLY_PROP_FASTCHG_STARTING:
		val->intval = op_get_fastchg_ing(chg);
		break;
	case POWER_SUPPLY_PROP_CHARGING_ENABLED:
		val->intval = chg->chg_enabled;
		break;
	case POWER_SUPPLY_PROP_INPUT_CURRENT_MAX:
		rc = smblib_get_prop_input_current_limited(chg, val);
		break;
	case POWER_SUPPLY_PROP_OP_DISABLE_CHARGE:
		val->intval = chg->chg_disabled;
		break;
	case POWER_SUPPLY_PROP_APSD_NOT_DONE:
		val->intval = chg->slow_charger;
		break;
	case POWER_SUPPLY_PROP_IS_AGING_TEST:
		val->intval = chg->is_aging_test;
		break;
	case POWER_SUPPLY_PROP_DUMP_REG:
		val->intval = 0;
		break;
	case POWER_SUPPLY_PROP_CONNECTER_TEMP_ONE:
		val->intval = chg->connecter_temp_1;
		break;
	case POWER_SUPPLY_PROP_CONNECTER_TEMP_TWO:
		val->intval = chg->connecter_temp_2;
		break;
	case POWER_SUPPLY_PROP_CONNECT_DISABLE:
		val->intval = chg->disconnect_vbus;
		break;
	case POWER_SUPPLY_PROP_CHARGE_CONTROL_LIMIT:
		rc = smblib_get_prop_system_temp_level(chg, val);
		break;
	case POWER_SUPPLY_PROP_CHARGE_CONTROL_LIMIT_MAX:
		rc = smblib_get_prop_system_temp_level_max(chg, val);
		break;
	case POWER_SUPPLY_PROP_CHARGER_TEMP:
		rc = smblib_get_prop_charger_temp(chg, val);
		break;
	case POWER_SUPPLY_PROP_CHARGER_TEMP_MAX:
		val->intval = chg->charger_temp_max;
		break;
	case POWER_SUPPLY_PROP_INPUT_CURRENT_LIMITED:
		rc = smblib_get_prop_input_current_limited(chg, val);
		break;
	case POWER_SUPPLY_PROP_STEP_CHARGING_ENABLED:
		val->intval = chg->step_chg_enabled;
		break;
	case POWER_SUPPLY_PROP_SW_JEITA_ENABLED:
		val->intval = chg->sw_jeita_enabled;
		break;
	case POWER_SUPPLY_PROP_VOLTAGE_NOW:
		rc = smblib_get_prop_from_bms(chg,
				POWER_SUPPLY_PROP_VOLTAGE_NOW, val);
		break;
	case POWER_SUPPLY_PROP_VOLTAGE_MAX:
		val->intval = get_client_vote(chg->fv_votable,
					      QNOVO_VOTER);
		if (val->intval < 0)
			val->intval = get_client_vote(chg->fv_votable,
						      BATT_PROFILE_VOTER);
		break;
	case POWER_SUPPLY_PROP_VOLTAGE_QNOVO:
		val->intval = get_client_vote_locked(chg->fv_votable,
				QNOVO_VOTER);
		break;
	case POWER_SUPPLY_PROP_CURRENT_NOW:
		rc = smblib_get_batt_current_now(chg, val);
		break;
	case POWER_SUPPLY_PROP_CURRENT_QNOVO:
		val->intval = get_client_vote_locked(chg->fcc_votable,
				QNOVO_VOTER);
		break;
	case POWER_SUPPLY_PROP_CONSTANT_CHARGE_CURRENT_MAX:
		val->intval = get_client_vote(chg->fcc_votable,
					      BATT_PROFILE_VOTER);
		break;
	case POWER_SUPPLY_PROP_CONSTANT_CHARGE_CURRENT:
		val->intval = get_effective_result(chg->fcc_votable);
		break;
	case POWER_SUPPLY_PROP_CHARGE_TERM_CURRENT:
		rc = smblib_get_prop_batt_iterm(chg, val);
		break;
	case POWER_SUPPLY_PROP_TEMP:
		if (chg->typec_mode == POWER_SUPPLY_TYPEC_SINK_DEBUG_ACCESSORY)
			val->intval = DEBUG_ACCESSORY_TEMP_DECIDEGC;
		else
			rc = smblib_get_prop_batt_temp(chg, val);
		break;
	case POWER_SUPPLY_PROP_TECHNOLOGY:
		val->intval = POWER_SUPPLY_TECHNOLOGY_LION;
		break;
	case POWER_SUPPLY_PROP_CHARGE_DONE:
		rc = smblib_get_prop_batt_charge_done(chg, val);
		break;
	case POWER_SUPPLY_PROP_PARALLEL_DISABLE:
		val->intval = get_client_vote(chg->pl_disable_votable,
					      USER_VOTER);
		break;
	case POWER_SUPPLY_PROP_SET_SHIP_MODE:
		/* Not in ship mode as long as device is active */
		val->intval = 0;
		break;
	case POWER_SUPPLY_PROP_DIE_HEALTH:
		rc = smblib_get_die_health(chg, val);
		break;
	case POWER_SUPPLY_PROP_DP_DM:
		val->intval = chg->pulse_cnt;
		break;
	case POWER_SUPPLY_PROP_RERUN_AICL:
		val->intval = 0;
		break;
	case POWER_SUPPLY_PROP_CHARGE_COUNTER:
		rc = smblib_get_prop_from_bms(chg,
				POWER_SUPPLY_PROP_CHARGE_COUNTER, val);
		break;
	case POWER_SUPPLY_PROP_CYCLE_COUNT:
		rc = smblib_get_prop_from_bms(chg,
				POWER_SUPPLY_PROP_CYCLE_COUNT, val);
		break;
	case POWER_SUPPLY_PROP_RECHARGE_SOC:
		val->intval = chg->auto_recharge_soc;
		break;
	case POWER_SUPPLY_PROP_CHARGE_QNOVO_ENABLE:
		val->intval = 0;
		if (!chg->qnovo_disable_votable)
			chg->qnovo_disable_votable =
				find_votable("QNOVO_DISABLE");

		if (chg->qnovo_disable_votable)
			val->intval =
				!get_effective_result(
					chg->qnovo_disable_votable);
		break;
	case POWER_SUPPLY_PROP_CHARGE_FULL:
		rc = smblib_get_prop_from_bms(chg,
				POWER_SUPPLY_PROP_CHARGE_FULL, val);
		break;
	case POWER_SUPPLY_PROP_CHARGE_FULL_DESIGN:
		rc = smblib_get_prop_from_bms(chg,
				POWER_SUPPLY_PROP_CHARGE_FULL_DESIGN, val);
		break;
	case POWER_SUPPLY_PROP_FORCE_RECHARGE:
		val->intval = 0;
		break;
	case POWER_SUPPLY_PROP_FCC_STEPPER_ENABLE:
		val->intval = chg->fcc_stepper_enable;
		break;
	case POWER_SUPPLY_PROP_TIME_TO_FULL_AVG:
		rc = smblib_get_prop_from_bms(chg,
				POWER_SUPPLY_PROP_TIME_TO_FULL_AVG, val);
		break;
#if defined(OEM_TARGET_PRODUCT_KEBAB)
	case POWER_SUPPLY_PROP_TIME_TO_FULL_NOW:
		rc = smblib_get_prop_from_bms(chg,
				POWER_SUPPLY_PROP_TIME_TO_FULL_NOW, val);
		break;
<<<<<<< HEAD
#endif
	case POWER_SUPPLY_PROP_COOL_DOWN:
		val->intval = chg->cool_down;
		break;
=======
>>>>>>> 33a4946e
	default:
		pr_err("batt power supply prop %d not supported\n", psp);
		return -EINVAL;
	}

	if (rc < 0) {
		pr_debug("Couldn't get prop %d rc = %d\n", psp, rc);
		return -ENODATA;
	}

	return 0;
}

static int smb5_batt_set_prop(struct power_supply *psy,
		enum power_supply_property prop,
		const union power_supply_propval *val)
{
	int rc = 0;
	struct smb_charger *chg = power_supply_get_drvdata(psy);

	switch (prop) {
	case POWER_SUPPLY_PROP_STATUS:
		rc = smblib_set_prop_batt_status(chg, val);
		break;
	case POWER_SUPPLY_PROP_INPUT_SUSPEND:
		rc = smblib_set_prop_input_suspend(chg, val);
		break;
	case POWER_SUPPLY_PROP_CHARGE_CONTROL_LIMIT:
		rc = smblib_set_prop_system_temp_level(chg, val);
		break;
	case POWER_SUPPLY_PROP_CHECK_USB_UNPLUG:
		if (chg->vbus_present && !chg->dash_present)
			update_dash_unplug_status();
		break;
	case POWER_SUPPLY_PROP_SWITCH_DASH:
		rc = check_allow_switch_dash(chg, val);
		break;
	case POWER_SUPPLY_PROP_FASTCHG_IS_OK:
		rc = 0;
		break;
	case POWER_SUPPLY_PROP_DUMP_REG:
		if (val->intval == 1)
			schedule_work(&chg->dump_reg_work);
		break;
#ifdef OP_SWARP_SUPPORTED
	case POWER_SUPPLY_PROP_FASTCHG_TYPE:
		if (val->intval >= 0 && val->intval < CHARGER_MAX)
			chg->fastchg_type = val->intval;
		break;
	case POWER_SUPPLY_PROP_ENGINEER_MODE:
		chg->engineer_mode = val->intval;
		break;
#endif
	case POWER_SUPPLY_PROP_INPUT_CURRENT_MAX:
		pr_info("set iusb %d mA\n", val->intval);
		if (__debug_mask == PR_OP_DEBUG
			|| val->intval == 2000000 || val->intval == 1700000
			|| val->intval == 1500000 || val->intval == 1000000)
			op_usb_icl_set(chg, val->intval);
		break;
	case POWER_SUPPLY_PROP_OP_DISABLE_CHARGE:
		chg->chg_disabled = (bool)val->intval;
		vote(chg->chg_disable_votable, FORCE_RECHARGE_VOTER,
					(bool)val->intval, 0);
		if (val->intval) {
			chg->ignore_irq_flag = true;
			switch_mode_to_normal();
			op_set_fast_chg_allow(chg, false);
		}
		if (!chg->wls_psy)
			chg->wls_psy = power_supply_get_by_name("wireless");
		if (chg->wls_psy) {
			rc = power_supply_set_property(chg->wls_psy,
				POWER_SUPPLY_PROP_OP_DISABLE_CHARGE, val);
			if (rc < 0)
				pr_err("Couldn't disable wireless charge, rc=%d\n", rc);
		}
		if (!chg->chg_disabled) {
			schedule_delayed_work(&chg->check_switch_dash_work,
					      msecs_to_jiffies(3000));
		} else
			schedule_delayed_work(&chg->disable_chg_flag_work,
				msecs_to_jiffies(1500));
		pr_info("user set disable chg %d\n", val->intval);
		break;
	case POWER_SUPPLY_PROP_APSD_NOT_DONE:
		chg->apsd_not_done  = (bool)val->intval;
		break;
	case POWER_SUPPLY_PROP_CONNECT_DISABLE:
		op_disconnect_vbus(chg, (bool)val->intval);
		break;
	case POWER_SUPPLY_PROP_CHARGE_NOW:
		rc = smblib_set_prop_chg_voltage(chg, val);
		break;
	case POWER_SUPPLY_PROP_TEMP:
		rc = smblib_set_prop_batt_temp(chg, val);
		break;
	case POWER_SUPPLY_PROP_CHG_PROTECT_STATUS:
		rc = smblib_set_prop_chg_protect_status(chg, val);
		break;
	case POWER_SUPPLY_PROP_NOTIFY_CHARGER_SET_PARAMETER:
		rc = smblib_set_prop_charge_parameter_set(chg);
		break;
	case POWER_SUPPLY_PROP_CHARGING_ENABLED:
		__pm_stay_awake(chg->chg_aging_wake_lock);
		pr_err("acquire chg_aging_wake_lock\n");
		if (!val->intval) {
			chg->dash_on = get_prop_fast_chg_started(chg);
			if (chg->dash_on
				|| is_charger_not_match(chg)) {
				switch_mode_to_normal();
				op_set_fast_chg_allow(chg, false);
			}
		}
		rc = vote(chg->usb_icl_votable, USER_VOTER,
				!val->intval, 0);
		rc = vote(chg->dc_suspend_votable, USER_VOTER,
				!val->intval, 0);
		chg->chg_enabled = (bool)val->intval;
		chg->chg_disabled = !(bool)val->intval;
		if (chg->swarp_supported)
			smblib_set_usb_suspend(chg, chg->chg_disabled);
		if (chg->chg_enabled) {
			if (!chg->chg_wake_lock_on && chg->vbus_present) {
				pr_info("acquire chg_wake_lock\n");
				__pm_stay_awake(chg->chg_wake_lock);
				chg->chg_wake_lock_on = true;
			} else {
				pr_err("chg_wake_lock is already stay awake,vbus_present:%d\n",
							chg->vbus_present);
			}
			schedule_delayed_work(&chg->check_switch_dash_work,
					      msecs_to_jiffies(3000));
		} else {
			if (chg->chg_wake_lock_on) {
				pr_info("release chg_wake_lock\n");
				__pm_relax(chg->chg_wake_lock);
				chg->chg_wake_lock_on = false;
				if (chg->is_aging_test) {
					chg->ignore_irq_flag = true;
					schedule_delayed_work(&chg->disable_chg_flag_work,
											msecs_to_jiffies(2000));
				}
			} else {
				pr_err("chg_wake_lock is already relax.");
			}
			if (chg->usb_enum_status == false)
				op_release_usb_lock();
		}
		__pm_relax(chg->chg_aging_wake_lock);
		pr_err("release chg_aging_wake_lock\n");
		break;
	case POWER_SUPPLY_PROP_IS_AGING_TEST:
		chg->is_aging_test = (bool)val->intval;
		__debug_mask = PR_OP_DEBUG;
		pr_info("user set is_aging_test:%d\n", chg->is_aging_test);
		break;
	case POWER_SUPPLY_PROP_CAPACITY:
		rc = smblib_set_prop_batt_capacity(chg, val);
		break;
	case POWER_SUPPLY_PROP_CAPACITY_LEVEL:
		rc = smblib_set_prop_batt_capacity_level(chg, val);
		break;
	case POWER_SUPPLY_PROP_PARALLEL_DISABLE:
		vote(chg->pl_disable_votable, USER_VOTER, (bool)val->intval, 0);
		break;
	case POWER_SUPPLY_PROP_VOLTAGE_MAX:
		chg->batt_profile_fv_uv = val->intval;
		vote(chg->fv_votable, BATT_PROFILE_VOTER, true, val->intval);
		break;
	case POWER_SUPPLY_PROP_VOLTAGE_QNOVO:
		if (val->intval == -EINVAL) {
			vote(chg->fv_votable, BATT_PROFILE_VOTER, true,
					chg->batt_profile_fv_uv);
			vote(chg->fv_votable, QNOVO_VOTER, false, 0);
		} else {
			vote(chg->fv_votable, QNOVO_VOTER, true, val->intval);
			vote(chg->fv_votable, BATT_PROFILE_VOTER, false, 0);
		}
		break;
	case POWER_SUPPLY_PROP_STEP_CHARGING_ENABLED:
		chg->step_chg_enabled = !!val->intval;
		break;
	case POWER_SUPPLY_PROP_CONSTANT_CHARGE_CURRENT_MAX:
		chg->batt_profile_fcc_ua = val->intval;
		vote(chg->fcc_votable, BATT_PROFILE_VOTER, true, val->intval);
		break;
	case POWER_SUPPLY_PROP_CURRENT_QNOVO:
		vote(chg->pl_disable_votable, PL_QNOVO_VOTER,
			val->intval != -EINVAL && val->intval < 2000000, 0);
		if (val->intval == -EINVAL) {
			vote(chg->fcc_votable, BATT_PROFILE_VOTER,
					true, chg->batt_profile_fcc_ua);
			vote(chg->fcc_votable, QNOVO_VOTER, false, 0);
		} else {
			vote(chg->fcc_votable, QNOVO_VOTER, true, val->intval);
			vote(chg->fcc_votable, BATT_PROFILE_VOTER, false, 0);
		}
		break;
	case POWER_SUPPLY_PROP_SET_SHIP_MODE:
		/* Not in ship mode as long as the device is active */
		if (!val->intval)
			break;
		if (chg->pl.psy)
			power_supply_set_property(chg->pl.psy,
				POWER_SUPPLY_PROP_SET_SHIP_MODE, val);
		rc = smblib_set_prop_ship_mode(chg, val);
		break;
	case POWER_SUPPLY_PROP_RERUN_AICL:
		rc = smblib_run_aicl(chg, RERUN_AICL);
		break;
	case POWER_SUPPLY_PROP_DP_DM:
		if (!chg->flash_active)
			rc = smblib_dp_dm(chg, val->intval);
		break;
	case POWER_SUPPLY_PROP_INPUT_CURRENT_LIMITED:
		rc = smblib_set_prop_input_current_limited(chg, val);
		break;
	case POWER_SUPPLY_PROP_DIE_HEALTH:
		chg->die_health = val->intval;
		power_supply_changed(chg->batt_psy);
		break;
	case POWER_SUPPLY_PROP_RECHARGE_SOC:
		rc = smblib_set_prop_rechg_soc_thresh(chg, val);
		break;
	case POWER_SUPPLY_PROP_FORCE_RECHARGE:
			/* toggle charging to force recharge */
			vote(chg->chg_disable_votable, FORCE_RECHARGE_VOTER,
					true, 0);
			/* charge disable delay */
			msleep(50);
			vote(chg->chg_disable_votable, FORCE_RECHARGE_VOTER,
					false, 0);
			if (chg->chg_done)
				chg->chg_done = false;
		break;
	case POWER_SUPPLY_PROP_FCC_STEPPER_ENABLE:
		chg->fcc_stepper_enable = val->intval;
		break;
	default:
		rc = -EINVAL;
	}

	return rc;
}

static int smb5_batt_prop_is_writeable(struct power_supply *psy,
		enum power_supply_property psp)
{
	switch (psp) {
	case POWER_SUPPLY_PROP_STATUS:
	case POWER_SUPPLY_PROP_INPUT_SUSPEND:
	case POWER_SUPPLY_PROP_SYSTEM_TEMP_LEVEL:
	case POWER_SUPPLY_PROP_CAPACITY:
	case POWER_SUPPLY_PROP_CAPACITY_LEVEL:
	case POWER_SUPPLY_PROP_CHARGE_NOW:
	case POWER_SUPPLY_PROP_TEMP:
	case POWER_SUPPLY_PROP_CHG_PROTECT_STATUS:
	case POWER_SUPPLY_PROP_CHARGING_ENABLED:
	case POWER_SUPPLY_PROP_INPUT_CURRENT_MAX:
	case POWER_SUPPLY_PROP_IS_AGING_TEST:
	case POWER_SUPPLY_PROP_CONNECT_DISABLE:
	case POWER_SUPPLY_PROP_FASTCHG_IS_OK:
#ifdef OP_SWARP_SUPPORTED
	// Fall-through.
	case POWER_SUPPLY_PROP_FASTCHG_TYPE:
	case POWER_SUPPLY_PROP_ENGINEER_MODE:
#endif
	case POWER_SUPPLY_PROP_PARALLEL_DISABLE:
	case POWER_SUPPLY_PROP_DP_DM:
	case POWER_SUPPLY_PROP_RERUN_AICL:
	case POWER_SUPPLY_PROP_INPUT_CURRENT_LIMITED:
	case POWER_SUPPLY_PROP_STEP_CHARGING_ENABLED:
	case POWER_SUPPLY_PROP_DIE_HEALTH:
	case POWER_SUPPLY_PROP_OP_DISABLE_CHARGE:
	case POWER_SUPPLY_PROP_APSD_NOT_DONE:
	case POWER_SUPPLY_PROP_DUMP_REG:
		return 1;
	default:
		break;
	}

	return 0;
}

static const struct power_supply_desc batt_psy_desc = {
	.name = "battery",
	.type = POWER_SUPPLY_TYPE_BATTERY,
	.properties = smb5_batt_props,
	.num_properties = ARRAY_SIZE(smb5_batt_props),
	.get_property = smb5_batt_get_prop,
	.set_property = smb5_batt_set_prop,
	.property_is_writeable = smb5_batt_prop_is_writeable,
};

static int smb5_init_batt_psy(struct smb5 *chip)
{
	struct power_supply_config batt_cfg = {};
	struct smb_charger *chg = &chip->chg;
	int rc = 0;

	batt_cfg.drv_data = chg;
	batt_cfg.of_node = chg->dev->of_node;
	chg->batt_psy = devm_power_supply_register(chg->dev,
					   &batt_psy_desc,
					   &batt_cfg);
	if (IS_ERR(chg->batt_psy)) {
		pr_err("Couldn't register battery power supply\n");
		return PTR_ERR(chg->batt_psy);
	}

	return rc;
}

/******************************
 * VBUS REGULATOR REGISTRATION *
 ******************************/

static struct regulator_ops smb5_vbus_reg_ops = {
	.enable = smblib_vbus_regulator_enable,
	.disable = smblib_vbus_regulator_disable,
	.is_enabled = smblib_vbus_regulator_is_enabled,
};

static int smb5_init_vbus_regulator(struct smb5 *chip)
{
	struct smb_charger *chg = &chip->chg;
	struct regulator_config cfg = {};
	int rc = 0;

	chg->vbus_vreg = devm_kzalloc(chg->dev, sizeof(*chg->vbus_vreg),
				      GFP_KERNEL);
	if (!chg->vbus_vreg)
		return -ENOMEM;

	cfg.dev = chg->dev;
	cfg.driver_data = chip;

	chg->vbus_vreg->rdesc.owner = THIS_MODULE;
	chg->vbus_vreg->rdesc.type = REGULATOR_VOLTAGE;
	chg->vbus_vreg->rdesc.ops = &smb5_vbus_reg_ops;
	chg->vbus_vreg->rdesc.of_match = "qcom,smb5-vbus";
	chg->vbus_vreg->rdesc.name = "qcom,smb5-vbus";

	chg->vbus_vreg->rdev = devm_regulator_register(chg->dev,
						&chg->vbus_vreg->rdesc, &cfg);
	if (IS_ERR(chg->vbus_vreg->rdev)) {
		rc = PTR_ERR(chg->vbus_vreg->rdev);
		chg->vbus_vreg->rdev = NULL;
		if (rc != -EPROBE_DEFER)
			pr_err("Couldn't register VBUS regulator rc=%d\n", rc);
	}

	return rc;
}

/******************************
 * VCONN REGULATOR REGISTRATION *
 ******************************/

static struct regulator_ops smb5_vconn_reg_ops = {
	.enable = smblib_vconn_regulator_enable,
	.disable = smblib_vconn_regulator_disable,
	.is_enabled = smblib_vconn_regulator_is_enabled,
};

static int smb5_init_vconn_regulator(struct smb5 *chip)
{
	struct smb_charger *chg = &chip->chg;
	struct regulator_config cfg = {};
	int rc = 0;

	if (chg->connector_type == POWER_SUPPLY_CONNECTOR_MICRO_USB)
		return 0;

	chg->vconn_vreg = devm_kzalloc(chg->dev, sizeof(*chg->vconn_vreg),
				      GFP_KERNEL);
	if (!chg->vconn_vreg)
		return -ENOMEM;

	cfg.dev = chg->dev;
	cfg.driver_data = chip;

	chg->vconn_vreg->rdesc.owner = THIS_MODULE;
	chg->vconn_vreg->rdesc.type = REGULATOR_VOLTAGE;
	chg->vconn_vreg->rdesc.ops = &smb5_vconn_reg_ops;
	chg->vconn_vreg->rdesc.of_match = "qcom,smb5-vconn";
	chg->vconn_vreg->rdesc.name = "qcom,smb5-vconn";

	chg->vconn_vreg->rdev = devm_regulator_register(chg->dev,
						&chg->vconn_vreg->rdesc, &cfg);
	if (IS_ERR(chg->vconn_vreg->rdev)) {
		rc = PTR_ERR(chg->vconn_vreg->rdev);
		chg->vconn_vreg->rdev = NULL;
		if (rc != -EPROBE_DEFER)
			pr_err("Couldn't register VCONN regulator rc=%d\n", rc);
	}

	return rc;
}

/***************************
 * HARDWARE INITIALIZATION *
 ***************************/
static int smb5_configure_typec(struct smb_charger *chg)
{
	union power_supply_propval pval = {0, };
	int rc;
	u8  stat;
	u8 val = 0;

	rc = smblib_read(chg, LEGACY_CABLE_STATUS_REG, &val);
	if (rc < 0) {
		dev_err(chg->dev, "Couldn't read Legacy status rc=%d\n", rc);
		return rc;
	}

	/*
	 * Across reboot, standard typeC cables get detected as legacy cables
	 * due to VBUS attachment prior to CC attach/dettach. To handle this,
	 * "early_usb_attach" flag is used, which assumes that across reboot,
	 * the cable connected can be standard typeC. However, its jurisdiction
	 * is limited to PD capable designs only. Hence, for non-PD type designs
	 * reset legacy cable detection by disabling/enabling typeC mode.
	 */
	if (chg->pd_not_supported && (val & TYPEC_LEGACY_CABLE_STATUS_BIT)) {
		pval.intval = POWER_SUPPLY_TYPEC_PR_NONE;
		smblib_set_prop_typec_power_role(chg, &pval);
		if (rc < 0) {
			dev_err(chg->dev, "Couldn't disable TYPEC rc=%d\n", rc);
			return rc;
		}

		/* delay before enabling typeC */
		msleep(50);

		pval.intval = POWER_SUPPLY_TYPEC_PR_DUAL;
		smblib_set_prop_typec_power_role(chg, &pval);
		if (rc < 0) {
			dev_err(chg->dev, "Couldn't enable TYPEC rc=%d\n", rc);
			return rc;
		}
	}

	smblib_apsd_enable(chg, true);

	rc = smblib_masked_write(chg, TYPE_C_CFG_REG,
					BC1P2_START_ON_CC_BIT, 0);
	if (rc < 0) {
		dev_err(chg->dev, "failed to write TYPE_C_CFG_REG rc=%d\n", rc);
		return rc;
	}

	rc = smblib_write(chg, DEBUG_ACCESS_SNK_CFG_REG, 0x7);
	if (rc < 0) {
		dev_err(chg->dev,
			"Couldn't write DEBUG_ACCESS_SNK_CFG_REG rc=%d\n", rc);
		return rc;
	}

	/* Use simple write to clear interrupts */
	rc = smblib_write(chg, TYPE_C_INTERRUPT_EN_CFG_1_REG,
				TYPEC_CCOUT_DETACH_INT_EN_BIT);
	if (rc < 0) {
		dev_err(chg->dev,
			"Couldn't configure Type-C interrupts rc=%d\n", rc);
		return rc;
	}

	rc = smblib_read(chg, TYPE_C_INTERRUPT_EN_CFG_1_REG, &stat);
	if (rc < 0) {
		dev_err(chg->dev,
			"Couldn't configure Type-C interrupts rc=%d\n", rc);
	}
	pr_info("TYPE_C_INTERRUPT_EN_CFG_1_REG:0x%02x=0x%02x\n",
			TYPE_C_INTERRUPT_EN_CFG_1_REG, stat);

	val = chg->lpd_disabled ? 0 : TYPEC_WATER_DETECTION_INT_EN_BIT;
	/* Use simple write to enable only required interrupts */
	rc = smblib_write(chg, TYPE_C_INTERRUPT_EN_CFG_2_REG,
				TYPEC_SRC_BATT_HPWR_INT_EN_BIT | val);
	if (rc < 0) {
		dev_err(chg->dev,
			"Couldn't configure Type-C interrupts rc=%d\n", rc);
		return rc;
	}

	val = EN_TRY_SNK_BIT;
	/* PMI632 doesn't support try snk */
	if (chg->chg_param.smb_version == PMI632_SUBTYPE)
		val = 0;

	if (chg->otg_switch) {
		rc = smblib_masked_write(chg, TYPE_C_MODE_CFG_REG,
					EN_TRY_SNK_BIT, val);
		if (rc < 0) {
			dev_err(chg->dev,
				"Couldn't enable try.snk rc=%d\n", rc);
			return rc;
		}
		chg->typec_try_mode |= EN_TRY_SNK_BIT;
	} else {
		rc = smblib_masked_write(chg, TYPE_C_MODE_CFG_REG,
					EN_SNK_ONLY_BIT, EN_SNK_ONLY_BIT);
		if (rc < 0) {
			dev_err(chg->dev,
				"Couldn't enable snk.only rc=%d\n", rc);
			return rc;
		}
	}
	/* enable try.snk and clear force sink for DRP mode */
/*
	rc = smblib_masked_write(chg, TYPE_C_MODE_CFG_REG,
				EN_TRY_SNK_BIT | EN_SNK_ONLY_BIT,
				EN_TRY_SNK_BIT);
	if (rc < 0) {
		dev_err(chg->dev,
			"Couldn't configure TYPE_C_MODE_CFG_REG rc=%d\n",
				rc);
		return rc;
	}
	chg->typec_try_mode |= EN_TRY_SNK_BIT;
*/

	/* For PD capable targets configure VCONN for software control */
	if (!chg->pd_not_supported) {
		rc = smblib_masked_write(chg, TYPE_C_VCONN_CONTROL_REG,
				 VCONN_EN_SRC_BIT | VCONN_EN_VALUE_BIT,
				 VCONN_EN_SRC_BIT);
		if (rc < 0) {
			dev_err(chg->dev,
				"Couldn't configure VCONN for SW control rc=%d\n",
				rc);
			return rc;
		}
	}

	if (chg->chg_param.smb_version != PMI632_SUBTYPE) {
		/*
		 * Enable detection of unoriented debug
		 * accessory in source mode.
		 */
		rc = smblib_masked_write(chg, DEBUG_ACCESS_SRC_CFG_REG,
					 EN_UNORIENTED_DEBUG_ACCESS_SRC_BIT,
					 EN_UNORIENTED_DEBUG_ACCESS_SRC_BIT);
		if (rc < 0) {
			dev_err(chg->dev,
				"Couldn't configure TYPE_C_DEBUG_ACCESS_SRC_CFG_REG rc=%d\n",
					rc);
			return rc;
		}

		rc = smblib_masked_write(chg, USBIN_LOAD_CFG_REG,
				USBIN_IN_COLLAPSE_GF_SEL_MASK |
				USBIN_AICL_STEP_TIMING_SEL_MASK,
				0);
		if (rc < 0) {
			dev_err(chg->dev,
				"Couldn't set USBIN_LOAD_CFG_REG rc=%d\n", rc);
			return rc;
		}
	}

	/* Set CC threshold to 1.6 V in source mode */
	rc = smblib_masked_write(chg, TYPE_C_EXIT_STATE_CFG_REG,
				SEL_SRC_UPPER_REF_BIT, SEL_SRC_UPPER_REF_BIT);
	if (rc < 0)
		dev_err(chg->dev,
			"Couldn't configure CC threshold voltage rc=%d\n", rc);

	return rc;
}

static int smb5_configure_micro_usb(struct smb_charger *chg)
{
	int rc;

	/* For micro USB connector, use extcon by default */
	chg->use_extcon = true;
	chg->pd_not_supported = true;

	rc = smblib_masked_write(chg, TYPE_C_INTERRUPT_EN_CFG_2_REG,
					MICRO_USB_STATE_CHANGE_INT_EN_BIT,
					MICRO_USB_STATE_CHANGE_INT_EN_BIT);
	if (rc < 0) {
		dev_err(chg->dev,
			"Couldn't configure Type-C interrupts rc=%d\n", rc);
		return rc;
	}

	if (chg->uusb_moisture_protection_enabled) {
		/* Enable moisture detection interrupt */
		rc = smblib_masked_write(chg, TYPE_C_INTERRUPT_EN_CFG_2_REG,
				TYPEC_WATER_DETECTION_INT_EN_BIT,
				TYPEC_WATER_DETECTION_INT_EN_BIT);
		if (rc < 0) {
			dev_err(chg->dev, "Couldn't enable moisture detection interrupt rc=%d\n",
				rc);
			return rc;
		}

		/* Enable uUSB factory mode */
		rc = smblib_masked_write(chg, TYPEC_U_USB_CFG_REG,
					EN_MICRO_USB_FACTORY_MODE_BIT,
					EN_MICRO_USB_FACTORY_MODE_BIT);
		if (rc < 0) {
			dev_err(chg->dev, "Couldn't enable uUSB factory mode c=%d\n",
				rc);
			return rc;
		}

		/* Disable periodic monitoring of CC_ID pin */
		rc = smblib_write(chg,
			((chg->chg_param.smb_version == PMI632_SUBTYPE) ?
				PMI632_TYPEC_U_USB_WATER_PROTECTION_CFG_REG :
				TYPEC_U_USB_WATER_PROTECTION_CFG_REG), 0);
		if (rc < 0) {
			dev_err(chg->dev, "Couldn't disable periodic monitoring of CC_ID rc=%d\n",
				rc);
			return rc;
		}
	}

	/* Enable HVDCP detection and authentication */
	if (!chg->hvdcp_disable)
		smblib_hvdcp_detect_enable(chg, true);

	return rc;
}

#define RAW_ITERM(iterm_ma, max_range)				\
		div_s64((int64_t)iterm_ma * ADC_CHG_ITERM_MASK, max_range)
static int smb5_configure_iterm_thresholds_adc(struct smb5 *chip)
{
	u8 *buf;
	int rc = 0;
	s16 raw_hi_thresh, raw_lo_thresh, max_limit_ma;
	struct smb_charger *chg = &chip->chg;

	if (chip->chg.chg_param.smb_version == PMI632_SUBTYPE)
		max_limit_ma = ITERM_LIMITS_PMI632_MA;
	else
		max_limit_ma = ITERM_LIMITS_PM8150B_MA;

	if (chip->dt.term_current_thresh_hi_ma < (-1 * max_limit_ma)
		|| chip->dt.term_current_thresh_hi_ma > max_limit_ma
		|| chip->dt.term_current_thresh_lo_ma < (-1 * max_limit_ma)
		|| chip->dt.term_current_thresh_lo_ma > max_limit_ma) {
		dev_err(chg->dev, "ITERM threshold out of range rc=%d\n", rc);
		return -EINVAL;
	}

	/*
	 * Conversion:
	 *	raw (A) = (term_current * ADC_CHG_ITERM_MASK) / max_limit_ma
	 * Note: raw needs to be converted to big-endian format.
	 */

	if (chip->dt.term_current_thresh_hi_ma) {
		raw_hi_thresh = RAW_ITERM(chip->dt.term_current_thresh_hi_ma,
					max_limit_ma);
		raw_hi_thresh = sign_extend32(raw_hi_thresh, 15);
		buf = (u8 *)&raw_hi_thresh;
		raw_hi_thresh = buf[1] | (buf[0] << 8);

		rc = smblib_batch_write(chg, CHGR_ADC_ITERM_UP_THD_MSB_REG,
				(u8 *)&raw_hi_thresh, 2);
		if (rc < 0) {
			dev_err(chg->dev, "Couldn't configure ITERM threshold HIGH rc=%d\n",
					rc);
			return rc;
		}
	}

	if (chip->dt.term_current_thresh_lo_ma) {
		raw_lo_thresh = RAW_ITERM(chip->dt.term_current_thresh_lo_ma,
					max_limit_ma);
		raw_lo_thresh = sign_extend32(raw_lo_thresh, 15);
		buf = (u8 *)&raw_lo_thresh;
		raw_lo_thresh = buf[1] | (buf[0] << 8);

		rc = smblib_batch_write(chg, CHGR_ADC_ITERM_LO_THD_MSB_REG,
				(u8 *)&raw_lo_thresh, 2);
		if (rc < 0) {
			dev_err(chg->dev, "Couldn't configure ITERM threshold LOW rc=%d\n",
					rc);
			return rc;
		}
	}

	return rc;
}

static int smb5_configure_iterm_thresholds(struct smb5 *chip)
{
	int rc = 0;
	struct smb_charger *chg = &chip->chg;

	switch (chip->dt.term_current_src) {
	case ITERM_SRC_ADC:
		if (chip->chg.chg_param.smb_version == PM8150B_SUBTYPE) {
			rc = smblib_masked_write(chg, CHGR_ADC_TERM_CFG_REG,
					TERM_BASED_ON_SYNC_CONV_OR_SAMPLE_CNT,
					TERM_BASED_ON_SAMPLE_CNT);
			if (rc < 0) {
				dev_err(chg->dev, "Couldn't configure ADC_ITERM_CFG rc=%d\n",
						rc);
				return rc;
			}
		}
		rc = smb5_configure_iterm_thresholds_adc(chip);
		break;
	default:
		break;
	}

	return rc;
}

static int smb5_configure_mitigation(struct smb_charger *chg)
{
	int rc;
	u8 chan = 0, src_cfg = 0;

	if (!chg->hw_die_temp_mitigation && !chg->hw_connector_mitigation &&
			!chg->hw_skin_temp_mitigation) {
		src_cfg = THERMREG_SW_ICL_ADJUST_BIT;
	} else {
		if (chg->hw_die_temp_mitigation) {
			chan = DIE_TEMP_CHANNEL_EN_BIT;
			src_cfg = THERMREG_DIE_ADC_SRC_EN_BIT
				| THERMREG_DIE_CMP_SRC_EN_BIT;
		}

		if (chg->hw_connector_mitigation) {
			chan |= CONN_THM_CHANNEL_EN_BIT;
			src_cfg |= THERMREG_CONNECTOR_ADC_SRC_EN_BIT;
		}

		if (chg->hw_skin_temp_mitigation) {
			chan |= MISC_THM_CHANNEL_EN_BIT;
			src_cfg |= THERMREG_SKIN_ADC_SRC_EN_BIT;
		}

		rc = smblib_masked_write(chg, BATIF_ADC_CHANNEL_EN_REG,
			CONN_THM_CHANNEL_EN_BIT | DIE_TEMP_CHANNEL_EN_BIT |
			MISC_THM_CHANNEL_EN_BIT, chan);
		if (rc < 0) {
			dev_err(chg->dev, "Couldn't enable ADC channel rc=%d\n",
				rc);
			return rc;
		}
	}

	rc = smblib_masked_write(chg, MISC_THERMREG_SRC_CFG_REG,
		THERMREG_SW_ICL_ADJUST_BIT | THERMREG_DIE_ADC_SRC_EN_BIT |
		THERMREG_DIE_CMP_SRC_EN_BIT | THERMREG_SKIN_ADC_SRC_EN_BIT |
		SKIN_ADC_CFG_BIT | THERMREG_CONNECTOR_ADC_SRC_EN_BIT, src_cfg);
	if (rc < 0) {
		dev_err(chg->dev,
				"Couldn't configure THERM_SRC reg rc=%d\n", rc);
		return rc;
	}

	return 0;
}

static int smb5_init_dc_peripheral(struct smb_charger *chg)
{
	int rc = 0;

	/* PMI632 does not have DC peripheral */
	if (chg->chg_param.smb_version == PMI632_SUBTYPE)
		return 0;

	/* Set DCIN ICL to 100 mA */
	rc = smblib_set_charge_param(chg, &chg->param.dc_icl, DCIN_ICL_MIN_UA);
	if (rc < 0) {
		dev_err(chg->dev, "Couldn't set dc_icl rc=%d\n", rc);
		return rc;
	}

	/* Disable DC Input missing poller function */
	rc = smblib_masked_write(chg, DCIN_LOAD_CFG_REG,
					INPUT_MISS_POLL_EN_BIT, 0);
	if (rc < 0) {
		dev_err(chg->dev,
			"Couldn't disable DC Input missing poller rc=%d\n", rc);
		return rc;
	}

	return rc;
}

static int smb5_configure_recharging(struct smb5 *chip)
{
	int rc = 0;
	struct smb_charger *chg = &chip->chg;
	union power_supply_propval pval;
	/* Configure VBATT-based or automatic recharging */

	rc = smblib_masked_write(chg, CHGR_CFG2_REG, RECHG_MASK,
				(chip->dt.auto_recharge_vbat_mv != -EINVAL) ?
				VBAT_BASED_RECHG_BIT : 0);
	if (rc < 0) {
		dev_err(chg->dev, "Couldn't configure VBAT-rechg CHG_CFG2_REG rc=%d\n",
			rc);
		return rc;
	}

	/* program the auto-recharge VBAT threshold */
	if (chip->dt.auto_recharge_vbat_mv != -EINVAL) {
		u32 temp = VBAT_TO_VRAW_ADC(chip->dt.auto_recharge_vbat_mv);

		temp = ((temp & 0xFF00) >> 8) | ((temp & 0xFF) << 8);
		rc = smblib_batch_write(chg,
			CHGR_ADC_RECHARGE_THRESHOLD_MSB_REG, (u8 *)&temp, 2);
		if (rc < 0) {
			dev_err(chg->dev, "Couldn't configure ADC_RECHARGE_THRESHOLD REG rc=%d\n",
				rc);
			return rc;
		}
		/* Program the sample count for VBAT based recharge to 3 */
		rc = smblib_masked_write(chg, CHGR_NO_SAMPLE_TERM_RCHG_CFG_REG,
					NO_OF_SAMPLE_FOR_RCHG,
					2 << NO_OF_SAMPLE_FOR_RCHG_SHIFT);
		if (rc < 0) {
			dev_err(chg->dev, "Couldn't configure CHGR_NO_SAMPLE_FOR_TERM_RCHG_CFG rc=%d\n",
				rc);
			return rc;
		}
	}

	rc = smblib_masked_write(chg, CHGR_CFG2_REG, RECHG_MASK,
				(chip->dt.auto_recharge_soc != -EINVAL) ?
				SOC_BASED_RECHG_BIT : VBAT_BASED_RECHG_BIT);
	if (rc < 0) {
		dev_err(chg->dev, "Couldn't configure SOC-rechg CHG_CFG2_REG rc=%d\n",
			rc);
		return rc;
	}

	/* program the auto-recharge threshold */
	if (chip->dt.auto_recharge_soc != -EINVAL) {
		pval.intval = chip->dt.auto_recharge_soc;
		rc = smblib_set_prop_rechg_soc_thresh(chg, &pval);
		if (rc < 0) {
			dev_err(chg->dev, "Couldn't configure CHG_RCHG_SOC_REG rc=%d\n",
					rc);
			return rc;
		}

		/* Program the sample count for SOC based recharge to 1 */
		rc = smblib_masked_write(chg, CHGR_NO_SAMPLE_TERM_RCHG_CFG_REG,
						NO_OF_SAMPLE_FOR_RCHG, 0);
		if (rc < 0) {
			dev_err(chg->dev, "Couldn't configure CHGR_NO_SAMPLE_FOR_TERM_RCHG_CFG rc=%d\n",
				rc);
			return rc;
		}
	}

	return 0;
}

static int smb5_configure_float_charger(struct smb5 *chip)
{
	int rc = 0;
	u8 val = 0;
	struct smb_charger *chg = &chip->chg;

	/* configure float charger options */
	switch (chip->dt.float_option) {
	case FLOAT_SDP:
		val = FORCE_FLOAT_SDP_CFG_BIT;
		break;
	case DISABLE_CHARGING:
		val = FLOAT_DIS_CHGING_CFG_BIT;
		break;
	case SUSPEND_INPUT:
		val = SUSPEND_FLOAT_CFG_BIT;
		break;
	case FLOAT_DCP:
	default:
		val = 0;
		break;
	}

	chg->float_cfg = val;
	/* Update float charger setting and set DCD timeout 300ms */
	rc = smblib_masked_write(chg, USBIN_OPTIONS_2_CFG_REG,
				FLOAT_OPTIONS_MASK | DCD_TIMEOUT_SEL_BIT, val);
	if (rc < 0) {
		dev_err(chg->dev, "Couldn't change float charger setting rc=%d\n",
			rc);
		return rc;
	}

	return 0;
}

static int smb5_init_connector_type(struct smb_charger *chg)
{
	int rc, type = 0;
	u8 val = 0;

	/*
	 * PMI632 can have the connector type defined by a dedicated register
	 * PMI632_TYPEC_MICRO_USB_MODE_REG or by a common TYPEC_U_USB_CFG_REG.
	 */
	if (chg->chg_param.smb_version == PMI632_SUBTYPE) {
		rc = smblib_read(chg, PMI632_TYPEC_MICRO_USB_MODE_REG, &val);
		if (rc < 0) {
			dev_err(chg->dev, "Couldn't read USB mode rc=%d\n", rc);
			return rc;
		}
		type = !!(val & MICRO_USB_MODE_ONLY_BIT);
	}

	/*
	 * If PMI632_TYPEC_MICRO_USB_MODE_REG is not set and for all non-PMI632
	 * check the connector type using TYPEC_U_USB_CFG_REG.
	 */
	if (!type) {
		rc = smblib_read(chg, TYPEC_U_USB_CFG_REG, &val);
		if (rc < 0) {
			dev_err(chg->dev, "Couldn't read U_USB config rc=%d\n",
					rc);
			return rc;
		}

		type = !!(val & EN_MICRO_USB_MODE_BIT);
	}

	pr_debug("Connector type=%s\n", type ? "Micro USB" : "TypeC");

	if (type) {
		chg->connector_type = POWER_SUPPLY_CONNECTOR_MICRO_USB;
		rc = smb5_configure_micro_usb(chg);
	} else {
		chg->connector_type = POWER_SUPPLY_CONNECTOR_TYPEC;
		rc = smb5_configure_typec(chg);
	}
	if (rc < 0) {
		dev_err(chg->dev,
			"Couldn't configure TypeC/micro-USB mode rc=%d\n", rc);
		return rc;
	}

	/*
	 * PMI632 based hw init:
	 * - Rerun APSD to ensure proper charger detection if device
	 *   boots with charger connected.
	 * - Initialize flash module for PMI632
	 */
	if (chg->chg_param.smb_version == PMI632_SUBTYPE) {
		schgm_flash_init(chg);
		smblib_rerun_apsd_if_required(chg);
	}

	return 0;

}

static int smb5_init_hw(struct smb5 *chip)
{
	struct smb_charger *chg = &chip->chg;
	int rc;
	u8 val = 0, mask = 0, buf[2] = {0};

	if (chip->dt.no_battery) {
		chg->fake_capacity = 50;
		chg->fake_capacity_level = 3;
	}

	if (chg->sdam_base) {
		rc = smblib_write(chg,
			chg->sdam_base + SDAM_QC_DET_STATUS_REG, 0);
		if (rc < 0)
			pr_err("Couldn't clear SDAM QC status rc=%d\n", rc);

		rc = smblib_batch_write(chg,
			chg->sdam_base + SDAM_QC_ADC_LSB_REG, buf, 2);
		if (rc < 0)
			pr_err("Couldn't clear SDAM ADC status rc=%d\n", rc);
	}

	if (chip->dt.batt_profile_fcc_ua < 0)
		smblib_get_charge_param(chg, &chg->param.fcc,
				&chg->batt_profile_fcc_ua);

	if (chip->dt.batt_profile_fv_uv < 0)
		smblib_get_charge_param(chg, &chg->param.fv,
				&chg->batt_profile_fv_uv);

	smblib_get_charge_param(chg, &chg->param.usb_icl,
				&chg->default_icl_ua);

	pr_info("vbat_max=%d, ibat_max=%d, iusb_max=%d\n",
		chg->batt_profile_fv_uv,
		chg->batt_profile_fcc_ua, chip->dt.usb_icl_ua);

	smblib_get_charge_param(chg, &chg->param.aicl_5v_threshold,
				&chg->default_aicl_5v_threshold_mv);
	chg->aicl_5v_threshold_mv = chg->default_aicl_5v_threshold_mv;
	smblib_get_charge_param(chg, &chg->param.aicl_cont_threshold,
				&chg->default_aicl_cont_threshold_mv);
	chg->aicl_cont_threshold_mv = chg->default_aicl_cont_threshold_mv;

	if (chg->charger_temp_max == -EINVAL) {
		rc = smblib_get_thermal_threshold(chg,
					DIE_REG_H_THRESHOLD_MSB_REG,
					&chg->charger_temp_max);
		if (rc < 0) {
			dev_err(chg->dev, "Couldn't get charger_temp_max rc=%d\n",
					rc);
			return rc;
		}
	}

	/*
	 * If SW thermal regulation WA is active then all the HW temperature
	 * comparators need to be disabled to prevent HW thermal regulation,
	 * apart from DIE_TEMP analog comparator for SHDN regulation.
	 */
	if (chg->wa_flags & SW_THERM_REGULATION_WA) {
		rc = smblib_write(chg, MISC_THERMREG_SRC_CFG_REG,
					THERMREG_SW_ICL_ADJUST_BIT
					| THERMREG_DIE_CMP_SRC_EN_BIT);
		if (rc < 0) {
			dev_err(chg->dev, "Couldn't disable HW thermal regulation rc=%d\n",
				rc);
			return rc;
		}
	} else {
		/* configure temperature mitigation */
		rc = smb5_configure_mitigation(chg);
		if (rc < 0) {
			dev_err(chg->dev, "Couldn't configure mitigation rc=%d\n",
					rc);
			return rc;
		}
	}

	/* Set HVDCP autonomous mode per DT option */
	smblib_hvdcp_hw_inov_enable(chg, chip->dt.hvdcp_autonomous);

	/* Enable HVDCP authentication algorithm for non-PD designs */
	if (chg->pd_not_supported)
		smblib_hvdcp_detect_enable(chg, true);

	/* Disable HVDCP and authentication algorithm if specified in DT */
	if (chg->hvdcp_disable)
		smblib_hvdcp_detect_enable(chg, false);

	rc = smb5_init_connector_type(chg);
	if (rc < 0) {
		dev_err(chg->dev, "Couldn't configure connector type rc=%d\n",
				rc);
		return rc;
	}

	/* Use ICL results from HW */
	rc = smblib_icl_override(chg, HW_AUTO_MODE);
	if (rc < 0) {
		pr_err("Couldn't disable ICL override rc=%d\n", rc);
		return rc;
	}

	vote(chg->usb_icl_votable,
		DEFAULT_VOTER, !chg->chg_enabled, 0);
	vote(chg->dc_suspend_votable,
		DEFAULT_VOTER, !chg->chg_enabled, 0);
	smblib_set_charge_param(chg, &chg->param.fcc,
			chg->ibatmax[BATT_TEMP_NORMAL] * 1000);
	smblib_set_charge_param(chg, &chg->param.fv,
			chg->vbatmax[BATT_TEMP_NORMAL] * 1000);
	/* set OTG current limit */
	rc = smblib_set_charge_param(chg, &chg->param.otg_cl, chg->otg_cl_ua);
	if (rc < 0) {
		pr_err("Couldn't set otg current limit rc=%d\n", rc);
		return rc;
	}

	/* vote 0mA on usb_icl for non battery platforms */
	vote(chg->usb_icl_votable,
		DEFAULT_VOTER, chip->dt.no_battery, 0);
	vote(chg->dc_suspend_votable,
		DEFAULT_VOTER, chip->dt.no_battery, 0);
	vote(chg->fcc_votable,
		BATT_PROFILE_VOTER, chg->batt_profile_fcc_ua > 0,
		chg->batt_profile_fcc_ua);
	vote(chg->fv_votable,
		BATT_PROFILE_VOTER, chg->batt_profile_fv_uv > 0,
		chg->batt_profile_fv_uv);

	/* Some h/w limit maximum supported ICL */
	vote(chg->usb_icl_votable, HW_LIMIT_VOTER,
			chg->hw_max_icl_ua > 0, chg->hw_max_icl_ua);

	/* disable HVDCP */
	rc = smblib_masked_write(chg, USBIN_OPTIONS_1_CFG_REG,
		HVDCP_EN_BIT, 0);
	if (rc < 0)
		dev_err(chg->dev, "Couldn't disable HVDCP rc=%d\n", rc);

	/* aicl rerun time */
	rc = smblib_masked_write(chg, AICL_RERUN_TIME_CFG_REG,
		BIT(0)|BIT(1), 0);
	if (rc < 0)
		dev_err(chg->dev, "Couldn't set aicl rerunTimerc=%d\n", rc);

	/* Initialize DC peripheral configurations */
	rc = smb5_init_dc_peripheral(chg);
	if (rc < 0)
		return rc;

	/*
	 * AICL configuration: enable aicl and aicl rerun and based on DT
	 * configuration enable/disable ADB based AICL and Suspend on collapse.
	 */
	mask = USBIN_AICL_PERIODIC_RERUN_EN_BIT | USBIN_AICL_ADC_EN_BIT
			| USBIN_AICL_EN_BIT | SUSPEND_ON_COLLAPSE_USBIN_BIT;
#ifdef OP_SWARP_SUPPORTED
	if (chg->swarp_supported)
		val = USBIN_AICL_PERIODIC_RERUN_EN_BIT;
	else
#endif
		val = USBIN_AICL_PERIODIC_RERUN_EN_BIT | USBIN_AICL_EN_BIT;
	if (!chip->dt.disable_suspend_on_collapse)
		val |= SUSPEND_ON_COLLAPSE_USBIN_BIT;
	if (chip->dt.adc_based_aicl)
		val |= USBIN_AICL_ADC_EN_BIT;

	rc = smblib_masked_write(chg, USBIN_AICL_OPTIONS_CFG_REG,
			mask, val);
	if (rc < 0) {
		dev_err(chg->dev, "Couldn't config AICL rc=%d\n", rc);
		return rc;
	}

	rc = smblib_write(chg, AICL_RERUN_TIME_CFG_REG,
				AICL_RERUN_TIME_12S_VAL);
	if (rc < 0) {
		dev_err(chg->dev,
			"Couldn't configure AICL rerun interval rc=%d\n", rc);
		return rc;
	}

	/* enable the charging path */
	rc = vote(chg->chg_disable_votable, DEFAULT_VOTER, false, 0);
	if (rc < 0) {
		dev_err(chg->dev, "Couldn't enable charging rc=%d\n", rc);
		return rc;
	}

	/* configure VBUS for software control */
	rc = smblib_masked_write(chg, DCDC_OTG_CFG_REG, OTG_EN_SRC_CFG_BIT, 0);
	if (rc < 0) {
		dev_err(chg->dev,
			"Couldn't configure VBUS for SW control rc=%d\n", rc);
		return rc;
	}

	val = (ilog2(chip->dt.wd_bark_time / 16) << BARK_WDOG_TIMEOUT_SHIFT)
			& BARK_WDOG_TIMEOUT_MASK;
	val |= (BITE_WDOG_TIMEOUT_8S | BITE_WDOG_DISABLE_CHARGING_CFG_BIT);
	val |= (chip->dt.wd_snarl_time_cfg << SNARL_WDOG_TIMEOUT_SHIFT)
			& SNARL_WDOG_TIMEOUT_MASK;

	rc = smblib_masked_write(chg, SNARL_BARK_BITE_WD_CFG_REG,
			BITE_WDOG_DISABLE_CHARGING_CFG_BIT |
			SNARL_WDOG_TIMEOUT_MASK | BARK_WDOG_TIMEOUT_MASK |
			BITE_WDOG_TIMEOUT_MASK,
			val);
	if (rc < 0) {
		pr_err("Couldn't configue WD config rc=%d\n", rc);
		return rc;
	}

	/* enable WD BARK and enable it on plugin */
	val = WDOG_TIMER_EN_ON_PLUGIN_BIT | BARK_WDOG_INT_EN_BIT;
	rc = smblib_masked_write(chg, WD_CFG_REG,
			WATCHDOG_TRIGGER_AFP_EN_BIT |
			WDOG_TIMER_EN_ON_PLUGIN_BIT |
			BARK_WDOG_INT_EN_BIT, val);
	if (rc < 0) {
		pr_err("Couldn't configue WD config rc=%d\n", rc);
		return rc;
	}

	/* set termination current threshold values */
	rc = smb5_configure_iterm_thresholds(chip);
	if (rc < 0) {
		pr_err("Couldn't configure ITERM thresholds rc=%d\n",
				rc);
		return rc;
	}

	rc = smb5_configure_float_charger(chip);
	if (rc < 0)
		return rc;

	switch (chip->dt.chg_inhibit_thr_mv) {
	case 50:
		rc = smblib_masked_write(chg, CHARGE_INHIBIT_THRESHOLD_CFG_REG,
				CHARGE_INHIBIT_THRESHOLD_MASK,
				INHIBIT_ANALOG_VFLT_MINUS_50MV);
		break;
	case 100:
		rc = smblib_masked_write(chg, CHARGE_INHIBIT_THRESHOLD_CFG_REG,
				CHARGE_INHIBIT_THRESHOLD_MASK,
				INHIBIT_ANALOG_VFLT_MINUS_100MV);
		break;
	case 200:
		rc = smblib_masked_write(chg, CHARGE_INHIBIT_THRESHOLD_CFG_REG,
				CHARGE_INHIBIT_THRESHOLD_MASK,
				INHIBIT_ANALOG_VFLT_MINUS_200MV);
		break;
	case 300:
		rc = smblib_masked_write(chg, CHARGE_INHIBIT_THRESHOLD_CFG_REG,
				CHARGE_INHIBIT_THRESHOLD_MASK,
				INHIBIT_ANALOG_VFLT_MINUS_300MV);
		break;
	case 0:
		rc = smblib_masked_write(chg, CHGR_CFG2_REG,
				CHARGER_INHIBIT_BIT, 0);
	default:
		break;
	}

	if (rc < 0) {
		dev_err(chg->dev, "Couldn't configure charge inhibit threshold rc=%d\n",
			rc);
		return rc;
	}

	rc = smblib_write(chg, CHGR_FAST_CHARGE_SAFETY_TIMER_CFG_REG,
					FAST_CHARGE_SAFETY_TIMER_768_MIN);
	if (rc < 0) {
		dev_err(chg->dev, "Couldn't set CHGR_FAST_CHARGE_SAFETY_TIMER_CFG_REG rc=%d\n",
			rc);
		return rc;
	}

	rc = smb5_configure_recharging(chip);
	if (rc < 0)
		return rc;

	rc = smblib_disable_hw_jeita(chg, true);
	if (rc < 0) {
		dev_err(chg->dev, "Couldn't set hw jeita rc=%d\n", rc);
		return rc;
	}

	rc = smblib_masked_write(chg, DCDC_ENG_SDCDC_CFG5_REG,
			ENG_SDCDC_BAT_HPWR_MASK, BOOST_MODE_THRESH_3P6_V);
	if (rc < 0) {
		dev_err(chg->dev, "Couldn't configure DCDC_ENG_SDCDC_CFG5 rc=%d\n",
				rc);
		return rc;
	}

	if (chg->connector_pull_up != -EINVAL) {
		rc = smb5_configure_internal_pull(chg, CONN_THERM,
				get_valid_pullup(chg->connector_pull_up));
		if (rc < 0) {
			dev_err(chg->dev,
				"Couldn't configure CONN_THERM pull-up rc=%d\n",
				rc);
			return rc;
		}
	}

	if (chg->smb_pull_up != -EINVAL) {
		rc = smb5_configure_internal_pull(chg, SMB_THERM,
				get_valid_pullup(chg->smb_pull_up));
		if (rc < 0) {
			dev_err(chg->dev,
				"Couldn't configure SMB pull-up rc=%d\n",
				rc);
			return rc;
		}
	}

#ifdef OP_SWARP_SUPPORTED
	if (chg->swarp_supported) {
		rc = smblib_masked_write(chg, CHARGING_ENABLE_CMD_REG,
				 CHARGING_ENABLE_CMD_BIT, 0);
		if (rc < 0) {
			pr_err("Couldn't disable charging rc=%d\n", rc);
			return rc;
		}
		rc = smblib_masked_write(chg, USBIN_CMD_IL_REG,
				USBIN_SUSPEND_BIT, USBIN_SUSPEND_BIT);
		if (rc < 0) {
			pr_err("Couldn't do pmic usb suspend rc=%d\n", rc);
			return rc;
		}
	}
#endif

	return rc;
}

static int smb5_post_init(struct smb5 *chip)
{
	struct smb_charger *chg = &chip->chg;
	union power_supply_propval pval;
	int rc;

	/*
	 * In case the usb path is suspended, we would have missed disabling
	 * the icl change interrupt because the interrupt could have been
	 * not requested
	 */
	rerun_election(chg->usb_icl_votable);

	/* configure power role for dual-role */
	pval.intval = POWER_SUPPLY_TYPEC_PR_DUAL;
	rc = smblib_set_prop_typec_power_role(chg, &pval);
	if (rc < 0) {
		dev_err(chg->dev, "Couldn't configure DRP role rc=%d\n",
				rc);
		return rc;
	}

	rerun_election(chg->temp_change_irq_disable_votable);

	return 0;
}

/****************************
 * DETERMINE INITIAL STATUS *
 ****************************/

static int smb5_determine_initial_status(struct smb5 *chip)
{
	struct smb_irq_data irq_data = {chip, "determine-initial-status"};
	struct smb_charger *chg = &chip->chg;
	union power_supply_propval val;
	int rc;

	rc = smblib_get_prop_usb_present(chg, &val);
	if (rc < 0) {
		pr_err("Couldn't get usb present rc=%d\n", rc);
		return rc;
	}
	chg->early_usb_attach = val.intval;

	if (chg->bms_psy)
		smblib_suspend_on_debug_battery(chg);

	usb_plugin_irq_handler(0, &irq_data);
	dc_plugin_irq_handler(0, &irq_data);
	typec_attach_detach_irq_handler(0, &irq_data);
	typec_state_change_irq_handler(0, &irq_data);
	usb_source_change_irq_handler(0, &irq_data);
	chg_state_change_irq_handler(0, &irq_data);
	icl_change_irq_handler(0, &irq_data);
	batt_temp_changed_irq_handler(0, &irq_data);
	wdog_bark_irq_handler(0, &irq_data);
	typec_or_rid_detection_change_irq_handler(0, &irq_data);
	wdog_snarl_irq_handler(0, &irq_data);

	return 0;
}

/**************************
 * INTERRUPT REGISTRATION *
 **************************/

static struct smb_irq_info smb5_irqs[] = {
	/* CHARGER IRQs */
	[CHGR_ERROR_IRQ] = {
		.name		= "chgr-error",
		.handler	= default_irq_handler,
	},
	[CHG_STATE_CHANGE_IRQ] = {
		.name		= "chg-state-change",
		.handler	= chg_state_change_irq_handler,
		.wake		= true,
	},
	[STEP_CHG_STATE_CHANGE_IRQ] = {
		.name		= "step-chg-state-change",
	},
	[STEP_CHG_SOC_UPDATE_FAIL_IRQ] = {
		.name		= "step-chg-soc-update-fail",
	},
	[STEP_CHG_SOC_UPDATE_REQ_IRQ] = {
		.name		= "step-chg-soc-update-req",
	},
	[FG_FVCAL_QUALIFIED_IRQ] = {
		.name		= "fg-fvcal-qualified",
	},
	[VPH_ALARM_IRQ] = {
		.name		= "vph-alarm",
	},
	[VPH_DROP_PRECHG_IRQ] = {
		.name		= "vph-drop-prechg",
	},
	/* DCDC IRQs */
	[OTG_FAIL_IRQ] = {
		.name		= "otg-fail",
		.handler	= default_irq_handler,
	},
	[OTG_OC_DISABLE_SW_IRQ] = {
		.name		= "otg-oc-disable-sw",
	},
	[OTG_OC_HICCUP_IRQ] = {
		.name		= "otg-oc-hiccup",
	},
	[BSM_ACTIVE_IRQ] = {
		.name		= "bsm-active",
	},
	[HIGH_DUTY_CYCLE_IRQ] = {
		.name		= "high-duty-cycle",
		.handler	= high_duty_cycle_irq_handler,
		.wake		= true,
	},
	[INPUT_CURRENT_LIMITING_IRQ] = {
		.name		= "input-current-limiting",
		.handler	= default_irq_handler,
	},
	[CONCURRENT_MODE_DISABLE_IRQ] = {
		.name		= "concurrent-mode-disable",
	},
	[SWITCHER_POWER_OK_IRQ] = {
		.name		= "switcher-power-ok",
		.handler	= switcher_power_ok_irq_handler,
	},
	/* BATTERY IRQs */
	[BAT_TEMP_IRQ] = {
		.name		= "bat-temp",
		.handler	= batt_temp_changed_irq_handler,
		.wake		= true,
	},
	[ALL_CHNL_CONV_DONE_IRQ] = {
		.name		= "all-chnl-conv-done",
	},
	[BAT_OV_IRQ] = {
		.name		= "bat-ov",
		.handler	= batt_psy_changed_irq_handler,
	},
	[BAT_LOW_IRQ] = {
		.name		= "bat-low",
		.handler	= batt_psy_changed_irq_handler,
	},
	[BAT_THERM_OR_ID_MISSING_IRQ] = {
		.name		= "bat-therm-or-id-missing",
		.handler	= batt_psy_changed_irq_handler,
	},
	[BAT_TERMINAL_MISSING_IRQ] = {
		.name		= "bat-terminal-missing",
		.handler	= batt_psy_changed_irq_handler,
	},
	[BUCK_OC_IRQ] = {
		.name		= "buck-oc",
	},
	[VPH_OV_IRQ] = {
		.name		= "vph-ov",
	},
	/* USB INPUT IRQs */
	[USBIN_COLLAPSE_IRQ] = {
		.name		= "usbin-collapse",
		.handler	= default_irq_handler,
	},
	[USBIN_VASHDN_IRQ] = {
		.name		= "usbin-vashdn",
		.handler	= default_irq_handler,
	},
	[USBIN_UV_IRQ] = {
		.name		= "usbin-uv",
		.handler	= usbin_uv_irq_handler,
		.wake		= true,
		.storm_data	= {true, 3000, 5},
	},
	[USBIN_OV_IRQ] = {
		.name		= "usbin-ov",
		.handler	= usbin_ov_irq_handler,
	},
	[USBIN_PLUGIN_IRQ] = {
		.name		= "usbin-plugin",
		.handler	= usb_plugin_irq_handler,
		.wake           = true,
	},
	[USBIN_REVI_CHANGE_IRQ] = {
		.name		= "usbin-revi-change",
	},
	[USBIN_SRC_CHANGE_IRQ] = {
		.name		= "usbin-src-change",
		.handler	= usb_source_change_irq_handler,
		.wake           = true,
	},
	[USBIN_ICL_CHANGE_IRQ] = {
		.name		= "usbin-icl-change",
		.handler	= icl_change_irq_handler,
		.wake           = true,
	},
	/* DC INPUT IRQs */
	[DCIN_VASHDN_IRQ] = {
		.name		= "dcin-vashdn",
	},
	[DCIN_UV_IRQ] = {
		.name		= "dcin-uv",
		.handler	= dcin_uv_irq_handler,
		.wake		= true,
	},
	[DCIN_OV_IRQ] = {
		.name		= "dcin-ov",
		.handler	= default_irq_handler,
	},
	[DCIN_PLUGIN_IRQ] = {
		.name		= "dcin-plugin",
		.handler	= dc_plugin_irq_handler,
		.wake           = true,
	},
	[DCIN_REVI_IRQ] = {
		.name		= "dcin-revi",
	},
	[DCIN_PON_IRQ] = {
		.name		= "dcin-pon",
		.handler	= default_irq_handler,
	},
	[DCIN_EN_IRQ] = {
		.name		= "dcin-en",
		.handler	= default_irq_handler,
	},
	/* TYPEC IRQs */
	[TYPEC_OR_RID_DETECTION_CHANGE_IRQ] = {
		.name		= "typec-or-rid-detect-change",
		.handler	= typec_or_rid_detection_change_irq_handler,
		.wake           = true,
	},
	[TYPEC_VPD_DETECT_IRQ] = {
		.name		= "typec-vpd-detect",
	},
	[TYPEC_CC_STATE_CHANGE_IRQ] = {
		.name		= "typec-cc-state-change",
		.handler	= typec_state_change_irq_handler,
		.wake           = true,
	},
	[TYPEC_VCONN_OC_IRQ] = {
		.name		= "typec-vconn-oc",
		.handler	= default_irq_handler,
	},
	[TYPEC_VBUS_CHANGE_IRQ] = {
		.name		= "typec-vbus-change",
	},
	[TYPEC_ATTACH_DETACH_IRQ] = {
		.name		= "typec-attach-detach",
		.handler	= typec_attach_detach_irq_handler,
		.wake		= true,
	},
	[TYPEC_LEGACY_CABLE_DETECT_IRQ] = {
		.name		= "typec-legacy-cable-detect",
		.handler	= default_irq_handler,
	},
	[TYPEC_TRY_SNK_SRC_DETECT_IRQ] = {
		.name		= "typec-try-snk-src-detect",
	},
	/* MISCELLANEOUS IRQs */
	[WDOG_SNARL_IRQ] = {
		.name		= "wdog-snarl",
		.handler	= wdog_snarl_irq_handler,
		.wake		= true,
	},
	[WDOG_BARK_IRQ] = {
		.name		= "wdog-bark",
		.handler	= wdog_bark_irq_handler,
		.wake		= true,
	},
	[AICL_FAIL_IRQ] = {
		.name		= "aicl-fail",
	},
	[AICL_DONE_IRQ] = {
		.name		= "aicl-done",
		.handler	= default_irq_handler,
	},
	[SMB_EN_IRQ] = {
		.name		= "smb-en",
		.handler	= smb_en_irq_handler,
	},
	[IMP_TRIGGER_IRQ] = {
		.name		= "imp-trigger",
	},
	/*
	 * triggered when DIE or SKIN or CONNECTOR temperature across
	 * either of the _REG_L, _REG_H, _RST, or _SHDN thresholds
	 */
	[TEMP_CHANGE_IRQ] = {
		.name		= "temp-change",
		.handler	= temp_change_irq_handler,
		.wake		= true,
	},
	[TEMP_CHANGE_SMB_IRQ] = {
		.name		= "temp-change-smb",
	},
	/* FLASH */
	[VREG_OK_IRQ] = {
		.name		= "vreg-ok",
	},
	[ILIM_S2_IRQ] = {
		.name		= "ilim2-s2",
		.handler	= schgm_flash_ilim2_irq_handler,
	},
	[ILIM_S1_IRQ] = {
		.name		= "ilim1-s1",
	},
	[VOUT_DOWN_IRQ] = {
		.name		= "vout-down",
	},
	[VOUT_UP_IRQ] = {
		.name		= "vout-up",
	},
	[FLASH_STATE_CHANGE_IRQ] = {
		.name		= "flash-state-change",
		.handler	= schgm_flash_state_change_irq_handler,
	},
	[TORCH_REQ_IRQ] = {
		.name		= "torch-req",
	},
	[FLASH_EN_IRQ] = {
		.name		= "flash-en",
	},
	/* SDAM */
	[SDAM_STS_IRQ] = {
		.name		= "sdam-sts",
		.handler	= sdam_sts_change_irq_handler,
	},
};

static int smb5_get_irq_index_byname(const char *irq_name)
{
	int i;

	for (i = 0; i < ARRAY_SIZE(smb5_irqs); i++) {
		if (strcmp(smb5_irqs[i].name, irq_name) == 0)
			return i;
	}

	return -ENOENT;
}

static int smb5_request_interrupt(struct smb5 *chip,
				struct device_node *node, const char *irq_name)
{
	struct smb_charger *chg = &chip->chg;
	int rc, irq, irq_index;
	struct smb_irq_data *irq_data;

	irq = of_irq_get_byname(node, irq_name);
	if (irq < 0) {
		pr_err("Couldn't get irq %s byname\n", irq_name);
		return irq;
	}

	irq_index = smb5_get_irq_index_byname(irq_name);
	if (irq_index < 0) {
		pr_err("%s is not a defined irq\n", irq_name);
		return irq_index;
	}

	if (!smb5_irqs[irq_index].handler)
		return 0;

	irq_data = devm_kzalloc(chg->dev, sizeof(*irq_data), GFP_KERNEL);
	if (!irq_data)
		return -ENOMEM;

	irq_data->parent_data = chip;
	irq_data->name = irq_name;
	irq_data->storm_data = smb5_irqs[irq_index].storm_data;
	mutex_init(&irq_data->storm_data.storm_lock);

	smb5_irqs[irq_index].enabled = true;
	rc = devm_request_threaded_irq(chg->dev, irq, NULL,
					smb5_irqs[irq_index].handler,
					IRQF_ONESHOT, irq_name, irq_data);
	if (rc < 0) {
		pr_err("Couldn't request irq %d\n", irq);
		return rc;
	}

	smb5_irqs[irq_index].irq = irq;
	smb5_irqs[irq_index].irq_data = irq_data;
	if (smb5_irqs[irq_index].wake)
		enable_irq_wake(irq);

	return rc;
}

static int smb5_request_interrupts(struct smb5 *chip)
{
	struct smb_charger *chg = &chip->chg;
	struct device_node *node = chg->dev->of_node;
	struct device_node *child;
	int rc = 0;
	const char *name;
	struct property *prop;

	for_each_available_child_of_node(node, child) {
		of_property_for_each_string(child, "interrupt-names",
					    prop, name) {
			rc = smb5_request_interrupt(chip, child, name);
			if (rc < 0)
				return rc;
		}
	}

	vote(chg->limited_irq_disable_votable, CHARGER_TYPE_VOTER, true, 0);
	vote(chg->hdc_irq_disable_votable, CHARGER_TYPE_VOTER, true, 0);

	return rc;
}

static void smb5_free_interrupts(struct smb_charger *chg)
{
	int i;

	for (i = 0; i < ARRAY_SIZE(smb5_irqs); i++) {
		if (smb5_irqs[i].irq > 0) {
			if (smb5_irqs[i].wake)
				disable_irq_wake(smb5_irqs[i].irq);

			devm_free_irq(chg->dev, smb5_irqs[i].irq,
						smb5_irqs[i].irq_data);
		}
	}
}

static void smb5_disable_interrupts(struct smb_charger *chg)
{
	int i;

	for (i = 0; i < ARRAY_SIZE(smb5_irqs); i++) {
		if (smb5_irqs[i].irq > 0)
			disable_irq(smb5_irqs[i].irq);
	}
}

#if defined(CONFIG_DEBUG_FS)

static int force_batt_psy_update_write(void *data, u64 val)
{
	struct smb_charger *chg = data;

	power_supply_changed(chg->batt_psy);
	return 0;
}
DEFINE_DEBUGFS_ATTRIBUTE(force_batt_psy_update_ops, NULL,
			force_batt_psy_update_write, "0x%02llx\n");

static int force_usb_psy_update_write(void *data, u64 val)
{
	struct smb_charger *chg = data;

	power_supply_changed(chg->usb_psy);
	return 0;
}
DEFINE_DEBUGFS_ATTRIBUTE(force_usb_psy_update_ops, NULL,
			force_usb_psy_update_write, "0x%02llx\n");

static int force_dc_psy_update_write(void *data, u64 val)
{
	struct smb_charger *chg = data;

	power_supply_changed(chg->dc_psy);
	return 0;
}
DEFINE_DEBUGFS_ATTRIBUTE(force_dc_psy_update_ops, NULL,
			force_dc_psy_update_write, "0x%02llx\n");

static void smb5_create_debugfs(struct smb5 *chip)
{
	struct dentry *file;

	chip->dfs_root = debugfs_create_dir("charger", NULL);
	if (IS_ERR_OR_NULL(chip->dfs_root)) {
		pr_err("Couldn't create charger debugfs rc=%ld\n",
			(long)chip->dfs_root);
		return;
	}

	file = debugfs_create_file("force_batt_psy_update", 0600,
			    chip->dfs_root, chip, &force_batt_psy_update_ops);
	if (IS_ERR_OR_NULL(file))
		pr_err("Couldn't create force_batt_psy_update file rc=%ld\n",
			(long)file);

	file = debugfs_create_file("force_usb_psy_update", 0600,
			    chip->dfs_root, chip, &force_usb_psy_update_ops);
	if (IS_ERR_OR_NULL(file))
		pr_err("Couldn't create force_usb_psy_update file rc=%ld\n",
			(long)file);

	file = debugfs_create_file("force_dc_psy_update", 0600,
			    chip->dfs_root, chip, &force_dc_psy_update_ops);
	if (IS_ERR_OR_NULL(file))
		pr_err("Couldn't create force_dc_psy_update file rc=%ld\n",
			(long)file);

	file = debugfs_create_u32("debug_mask", 0600, chip->dfs_root,
			&__debug_mask);
	if (IS_ERR_OR_NULL(file))
		pr_err("Couldn't create debug_mask file rc=%ld\n", (long)file);
}

#else

static void smb5_create_debugfs(struct smb5 *chip)
{}

#endif

static ssize_t proc_skin_threld_read(struct file *file, char __user *buf,
					    size_t count, loff_t *ppos)
{
	int ret = 0;
	char page[64];
	int len = 64;
	struct smb_charger *chg = g_chip;

	if (chg == NULL) {
		pr_err("smb driver is not ready");
		return -ENODEV;
	}

	memset(page, 0, len);
	len = snprintf(page, len, "[lcd_on] Hi:%d,pre-Hi:%d,Wrm:%d,pre-Wrm:%d,Med:%d,Nor:%d\n",
		chg->skin_thermal_high_threshold,
		chg->skin_thermal_pre_high_threshold,
		chg->skin_thermal_warm_threshold,
		chg->skin_thermal_pre_warm_threshold,
		chg->skin_thermal_medium_threshold,
		chg->skin_thermal_normal_threshold);
	ret = simple_read_from_buffer(buf, count, ppos, page, len);

	return ret;
}

static ssize_t proc_skin_threld_write(struct file *file, const char __user *buf,
				      size_t count, loff_t *lo)
{
	char buffer[32] = { 0 };
	struct smb_charger *chg = g_chip;
	int hi_val, pre_hi_val;
	int wrm_val, pre_wrm_val;
	int med_val, nor_val;
	int ret = 0;

	if (chg == NULL) {
		pr_err("smb driver is not ready");
		return -ENODEV;
	}

	if (count > 32) {
		pr_err("input too many words.");
		return -EFAULT;
	}

	if (copy_from_user(buffer, buf, count)) {
		pr_err("copy parameter from user error.\n");
		return -EFAULT;
	}

	pr_info("buffer=%s", buffer);
	ret = sscanf(buffer, "%d %d %d %d %d %d", &hi_val, &pre_hi_val,
		&wrm_val, &pre_wrm_val, &med_val, &nor_val);
	pr_err("lcd_on config: hi_val=%d, pre_hi_val=%d, med_val=%d, nor_val=%d",
		hi_val, pre_hi_val, med_val, nor_val);

	if (ret == 6) {
		if ((hi_val >= pre_hi_val)
			&& (wrm_val >= pre_wrm_val)
			&& (med_val >= nor_val)) {
			chg->skin_thermal_high_threshold = hi_val;
			chg->skin_thermal_pre_high_threshold = pre_hi_val;
			chg->skin_thermal_warm_threshold = wrm_val;
			chg->skin_thermal_pre_warm_threshold = pre_wrm_val;
			chg->skin_thermal_medium_threshold = med_val;
			chg->skin_thermal_normal_threshold = nor_val;
		} else {
			pr_err("val not bigger one by one.");
			return -EINVAL;
		}
	} else {
		pr_err("need four decimal number.");
		return -EINVAL;
	}

	return count;
}

static const struct file_operations proc_skin_threld_ops = {
	.read = proc_skin_threld_read,
	.write = proc_skin_threld_write,
	.open = simple_open,
	.owner = THIS_MODULE,
};

static ssize_t proc_skin_lcdoff_threld_read(struct file *file, char __user *buf,
					    size_t count, loff_t *ppos)
{
	int ret = 0;
	char page[64];
	int len = 64;
	struct smb_charger *chg = g_chip;

	if (chg == NULL) {
		pr_err("smb driver is not ready");
		return -ENODEV;
	}

	memset(page, 0, len);
	len = snprintf(page, len, "[lcd_off] Hi:%d,pre-Hi:%d,Med:%d,Nor:%d\n",
		chg->skin_thermal_lcdoff_high_threshold,
		chg->skin_thermal_lcdoff_pre_high_threshold,
		chg->skin_thermal_lcdoff_medium_threshold,
		chg->skin_thermal_lcdoff_normal_threshold);
	ret = simple_read_from_buffer(buf, count, ppos, page, len);

	return ret;
}

static ssize_t proc_skin_lcdoff_threld_write(struct file *file, const char __user *buf,
				      size_t count, loff_t *lo)
{
	char buffer[32] = { 0 };
	struct smb_charger *chg = g_chip;
	int hi_val, pre_hi_val, med_val, nor_val;
	int ret = 0;

	if (chg == NULL) {
		pr_err("smb driver is not ready");
		return -ENODEV;
	}

	if (count > 32) {
		pr_err("input too many words.");
		return -EFAULT;
	}

	if (copy_from_user(buffer, buf, count)) {
		pr_err("copy parameter from user error.\n");
		return -EFAULT;
	}

	pr_info("buffer=%s", buffer);
	ret = sscanf(buffer, "%d %d %d %d", &hi_val, &pre_hi_val, &med_val, &nor_val);
	pr_err("lcd_off: hi_val=%d, pre_hi_val=%d, med_val=%d, nor_val=%d",
		hi_val, pre_hi_val, med_val, nor_val);

	if (ret == 4) {
		if ((hi_val >= pre_hi_val)
			&& (med_val >= nor_val)) {
			chg->skin_thermal_lcdoff_high_threshold = hi_val;
			chg->skin_thermal_lcdoff_pre_high_threshold = pre_hi_val;
			chg->skin_thermal_lcdoff_medium_threshold = med_val;
			chg->skin_thermal_lcdoff_normal_threshold = nor_val;
		} else {
			pr_err("val not bigger one by one.");
			return -EINVAL;
		}
	} else {
		pr_err("need four decimal number.");
		return -EINVAL;
	}

	return count;
}

static const struct file_operations proc_skin_lcdoff_threld_ops = {
	.read = proc_skin_lcdoff_threld_read,
	.write = proc_skin_lcdoff_threld_write,
	.open = simple_open,
	.owner = THIS_MODULE,
};

static ssize_t proc_nor_skin_threld_read(struct file *file, char __user *buf,
					    size_t count, loff_t *ppos)
{
	int ret = 0;
	char page[64];
	int len = 64;
	struct smb_charger *chg = g_chip;

	if (chg == NULL) {
		pr_err("smb driver is not ready");
		return -ENODEV;
	}

	memset(page, 0, len);
	len = snprintf(page, len, "[lcd_on] Hi:%d,pre-Hi:%d,Wrm:%d,pre-Wrm:%d,Med:%d,Nor:%d\n",
		chg->nor_skin_thermal_high_threshold,
		chg->nor_skin_thermal_pre_high_threshold,
		chg->nor_skin_thermal_warm_threshold,
		chg->nor_skin_thermal_pre_warm_threshold,
		chg->nor_skin_thermal_medium_threshold,
		chg->nor_skin_thermal_normal_threshold);
	ret = simple_read_from_buffer(buf, count, ppos, page, len);

	return ret;
}

static ssize_t proc_nor_skin_threld_write(struct file *file, const char __user *buf,
				      size_t count, loff_t *lo)
{
	char buffer[32] = { 0 };
	struct smb_charger *chg = g_chip;
	int hi_val, pre_hi_val;
	int wrm_val, pre_wrm_val;
	int med_val, nor_val;
	int ret = 0;

	if (chg == NULL) {
		pr_err("smb driver is not ready");
		return -ENODEV;
	}

	if (count > 32) {
		pr_err("input too many words.");
		return -EFAULT;
	}

	if (copy_from_user(buffer, buf, count)) {
		pr_err("copy parameter from user error.\n");
		return -EFAULT;
	}

	pr_info("buffer=%s", buffer);
	ret = sscanf(buffer, "%d %d %d %d %d %d", &hi_val, &pre_hi_val,
		&wrm_val, &pre_wrm_val, &med_val, &nor_val);
	pr_err("lcd_on config: hi_val=%d, pre_hi_val=%d, med_val=%d, nor_val=%d",
		hi_val, pre_hi_val, med_val, nor_val);

	if (ret == 6) {
		if ((hi_val >= pre_hi_val)
			&& (wrm_val >= pre_wrm_val)
			&& (med_val >= nor_val)) {
			chg->nor_skin_thermal_high_threshold = hi_val;
			chg->nor_skin_thermal_pre_high_threshold = pre_hi_val;
			chg->nor_skin_thermal_warm_threshold = wrm_val;
			chg->nor_skin_thermal_pre_warm_threshold = pre_wrm_val;
			chg->nor_skin_thermal_medium_threshold = med_val;
			chg->nor_skin_thermal_normal_threshold = nor_val;
		} else {
			pr_err("val not bigger one by one.");
			return -EINVAL;
		}
	} else {
		pr_err("need four decimal number.");
		return -EINVAL;
	}

	return count;
}

static const struct file_operations proc_nor_skin_threld_ops = {
	.read = proc_nor_skin_threld_read,
	.write = proc_nor_skin_threld_write,
	.open = simple_open,
	.owner = THIS_MODULE,
};

static ssize_t proc_nor_skin_lcdoff_threld_read(struct file *file, char __user *buf,
					    size_t count, loff_t *ppos)
{
	int ret = 0;
	char page[64];
	int len = 64;
	struct smb_charger *chg = g_chip;

	if (chg == NULL) {
		pr_err("smb driver is not ready");
		return -ENODEV;
	}

	memset(page, 0, len);
	len = snprintf(page, len, "[lcd_off] Hi:%d,pre-Hi:%d,Wrm:%d,pre-Wrm:%d,Med:%d,Nor:%d\n",
		chg->nor_skin_thermal_lcdoff_high_threshold,
		chg->nor_skin_thermal_lcdoff_pre_high_threshold,
		chg->nor_skin_thermal_lcdoff_warm_threshold,
		chg->nor_skin_thermal_lcdoff_pre_warm_threshold,
		chg->nor_skin_thermal_lcdoff_medium_threshold,
		chg->nor_skin_thermal_lcdoff_normal_threshold);
	ret = simple_read_from_buffer(buf, count, ppos, page, len);

	return ret;
}

static ssize_t proc_nor_skin_lcdoff_threld_write(struct file *file, const char __user *buf,
				      size_t count, loff_t *lo)
{
	char buffer[32] = { 0 };
	struct smb_charger *chg = g_chip;
	int hi_val, pre_hi_val;
	int wrm_val, pre_wrm_val;
	int med_val, nor_val;
	int ret = 0;

	if (chg == NULL) {
		pr_err("smb driver is not ready");
		return -ENODEV;
	}

	if (count > 32) {
		pr_err("input too many words.");
		return -EFAULT;
	}

	if (copy_from_user(buffer, buf, count)) {
		pr_err("copy parameter from user error.\n");
		return -EFAULT;
	}

	pr_info("buffer=%s", buffer);
	ret = sscanf(buffer, "%d %d %d %d %d %d", &hi_val, &pre_hi_val,
		&wrm_val, &pre_wrm_val, &med_val, &nor_val);
	pr_err("lcd_on config: hi_val=%d, pre_hi_val=%d, med_val=%d, nor_val=%d",
		hi_val, pre_hi_val, med_val, nor_val);

	if (ret == 6) {
		if ((hi_val >= pre_hi_val)
			&& (wrm_val >= pre_wrm_val)
			&& (med_val >= nor_val)) {
			chg->nor_skin_thermal_lcdoff_high_threshold = hi_val;
			chg->nor_skin_thermal_lcdoff_pre_high_threshold = pre_hi_val;
			chg->nor_skin_thermal_lcdoff_warm_threshold = wrm_val;
			chg->nor_skin_thermal_lcdoff_pre_warm_threshold = pre_wrm_val;
			chg->nor_skin_thermal_lcdoff_medium_threshold = med_val;
			chg->nor_skin_thermal_lcdoff_normal_threshold = nor_val;
		} else {
			pr_err("val not bigger one by one.");
			return -EINVAL;
		}
	} else {
		pr_err("need four decimal number.");
		return -EINVAL;
	}

	return count;
}

static const struct file_operations proc_nor_skin_lcdoff_threld_ops = {
	.read = proc_nor_skin_lcdoff_threld_read,
	.write = proc_nor_skin_lcdoff_threld_write,
	.open = simple_open,
	.owner = THIS_MODULE,
};

static int create_skin_thermal_proc(void)
{
	struct proc_dir_entry *skin_threshold_dir;

	skin_threshold_dir = proc_mkdir("skin_temp_thrd", NULL);
	if (!skin_threshold_dir) {
		pr_err("proc create skin_temp_thrd failed");
		return -EINVAL;
	}

	if (!proc_create("fastchg_thd", 0644, skin_threshold_dir, &proc_skin_threld_ops))
		pr_err("Failed to register fastchg_thd proc interface\n");
	if (!proc_create("fastchg_lcdoff_thd", 0644, skin_threshold_dir, &proc_skin_lcdoff_threld_ops))
		pr_err("Failed to register fastchg_lcdoff_thd proc interface\n");
	if (!proc_create("norchg_thd", 0644, skin_threshold_dir, &proc_nor_skin_threld_ops))
		pr_err("Failed to register norchg_thd proc interface\n");
	if (!proc_create("norchg_lcdoff_thd", 0644, skin_threshold_dir, &proc_nor_skin_lcdoff_threld_ops))
		pr_err("Failed to register norchg_lcdoff_thd proc interface\n");
	return 0;
}
#ifdef CONFIG_PROC_FS
static ssize_t write_ship_mode(struct file *file, const char __user *buf,
				   size_t count, loff_t *ppos)
{

	if (count) {
		g_chip->ship_mode = true;
		pr_err(" * * * XCB * * * write ship mode\n");
	}
	return count;
}

static const struct file_operations proc_ship_mode_operations = {
	.write		= write_ship_mode,
	.llseek		= noop_llseek,
};
#endif

static int op_ship_mode_gpio_request(struct smb_charger *chip)
{
	int rc;

	chip->pinctrl = devm_pinctrl_get(chip->dev);
	if (IS_ERR_OR_NULL(chip->pinctrl)) {
		dev_err(chip->dev,
				"Unable to acquire pinctrl\n");
		chip->pinctrl = NULL;
		return -EINVAL;
	}

	chip->ship_mode_default =
		pinctrl_lookup_state(chip->pinctrl, "op_ship_mode_default");
	if (IS_ERR_OR_NULL(chip->ship_mode_default)) {
		dev_err(chip->dev,
				"Can not lookup ship_mode_default\n");
		devm_pinctrl_put(chip->pinctrl);
		chip->pinctrl = NULL;
		return PTR_ERR(chip->ship_mode_default);
	}

	if (pinctrl_select_state(chip->pinctrl,
				chip->ship_mode_default) < 0)
		dev_err(chip->dev, "pinctrl set ship_mode_default fail\n");

	if (gpio_is_valid(chip->shipmode_en)) {
		rc = gpio_request(chip->shipmode_en, "stm6620_ctrl");
		if (rc) {
			pr_err("gpio_request failed for %d rc=%d\n",
				chip->shipmode_en, rc);
			return -EINVAL;
		}
		gpio_direction_output(chip->shipmode_en, 0);

		pr_info("ship_mode_gpio_request default mode success!\n");
	}

	return 0;

}

void requset_vbus_ctrl_gpio(struct smb_charger *chg)
{
	int ret;

	if (!gpio_is_valid(chg->vbus_ctrl))
		return;
	ret = gpio_request(chg->vbus_ctrl, "VbusCtrl");
	if (ret)
		pr_err("request failed,gpio:%d ret=%d\n", chg->vbus_ctrl, ret);
}

static int op_config_usb_temperature_adc(struct smb_charger *chip)
{
	if (IS_ERR_OR_NULL(chip->pinctrl)) {
		chip->pinctrl = devm_pinctrl_get(chip->dev);
		if (IS_ERR_OR_NULL(chip->pinctrl)) {
			dev_err(chip->dev,
					"Unable to acquire pinctrl\n");
			chip->pinctrl = NULL;
			return -EINVAL;
		}
	}

	chip->usb_temperature_default =
		pinctrl_lookup_state(chip->pinctrl, "op_usb_temp_adc_default");
	if (IS_ERR_OR_NULL(chip->usb_temperature_default)) {
		dev_err(chip->dev,
				"Can not lookup op_usb_temp_adc_default\n");
		devm_pinctrl_put(chip->pinctrl);
		chip->pinctrl = NULL;
		return PTR_ERR(chip->usb_temperature_default);
	}

	if (pinctrl_select_state(chip->pinctrl,
				chip->usb_temperature_default) < 0)
		dev_err(chip->dev, "pinctrl set op_usb_temp_adc_default fail\n");

	chip->usb_temperature_sec =
		pinctrl_lookup_state(chip->pinctrl, "op_usb_temp_adc_sec");
	if (IS_ERR_OR_NULL(chip->usb_temperature_sec)) {
		dev_err(chip->dev,
				"Can not lookup op_usb_temp_adc_sec\n");
		devm_pinctrl_put(chip->pinctrl);
		chip->pinctrl = NULL;
		return PTR_ERR(chip->usb_temperature_sec);
	}

	if (pinctrl_select_state(chip->pinctrl,
				chip->usb_temperature_sec) < 0)
		dev_err(chip->dev, "pinctrl set op_usb_temp_adc_sec fail\n");
	return 0;
}

/*usb connector hw auto detection*/
static irqreturn_t op_usb_plugin_irq_handler(int irq, void *dev_id)
{
	schedule_work(&g_chip->otg_switch_work);
	return IRQ_HANDLED;
}

static void request_plug_irq(struct smb_charger *chip)
{
	int ret;

	if (!gpio_is_valid(chip->plug_irq))
		return;
	ret = gpio_request(chip->plug_irq, "op_usb_plug");
	if (ret) {
		pr_err("request failed,gpio:%d ret=%d\n", chip->plug_irq, ret);
		return;
	}
	gpio_direction_input(chip->plug_irq);
	ret = request_irq(gpio_to_irq(chip->plug_irq),
			op_usb_plugin_irq_handler,
			IRQF_TRIGGER_FALLING | IRQF_TRIGGER_RISING,
			"op_usb_plug", chip);
	if (ret < 0) {
		pr_err("request usb_plug irq failed.\n");
		return;
	}
	enable_irq_wake(gpio_to_irq(chip->plug_irq));
	pr_info("request usb_plug irq success\n");
	/*connect with usb cable when reboot, give a vote 1*/
	if (!gpio_get_value(chip->plug_irq)) {
		pr_info("%s:reboot time hw detect gpio low, vote 1\n",
			__func__);
		vote(chip->otg_toggle_votable, HW_DETECT_VOTER, 1, 0);
		vote(chip->fcc_votable, FCC_STEPPER_VOTER, false, 0);
		chip->hw_detect = 1;
		chip->pre_cable_pluged = 1;
		ret = plugin_update(chip);
		pr_info("%s:hw_detect=%d and report rc: %d\n",
						__func__, chip->hw_detect, ret);
	} else
		chip->pre_cable_pluged = 0;
}

static int smb5_show_charger_status(struct smb5 *chip)
{
	struct smb_charger *chg = &chip->chg;
	union power_supply_propval val;
	int usb_present, batt_present, batt_health, batt_charge_type;
	int rc;

	rc = smblib_get_prop_usb_present(chg, &val);
	if (rc < 0) {
		pr_err("Couldn't get usb present rc=%d\n", rc);
		return rc;
	}
	usb_present = val.intval;

	rc = smblib_get_prop_batt_present(chg, &val);
	if (rc < 0) {
		pr_err("Couldn't get batt present rc=%d\n", rc);
		return rc;
	}
	batt_present = val.intval;

	rc = smblib_get_prop_batt_health(chg, &val);
	if (rc < 0) {
		pr_err("Couldn't get batt health rc=%d\n", rc);
		val.intval = POWER_SUPPLY_HEALTH_UNKNOWN;
	}
	batt_health = val.intval;

	rc = smblib_get_prop_batt_charge_type(chg, &val);
	if (rc < 0) {
		pr_err("Couldn't get batt charge type rc=%d\n", rc);
		return rc;
	}
	batt_charge_type = val.intval;

	pr_info("SMB5 status - usb:present=%d type=%d batt:present = %d health = %d charge = %d\n",
		usb_present, chg->real_charger_type,
		batt_present, batt_health, batt_charge_type);
	return rc;
}

/*********************************
 * TYPEC CLASS REGISTRATION *
 **********************************/

static int smb5_init_typec_class(struct smb5 *chip)
{
	struct smb_charger *chg = &chip->chg;
	int rc = 0;

	/* Register typec class for only non-PD TypeC and uUSB designs */
	if (!chg->pd_not_supported)
		return rc;

	mutex_init(&chg->typec_lock);
	chg->typec_caps.type = TYPEC_PORT_DRP;
	chg->typec_caps.data = TYPEC_PORT_DRD;
	chg->typec_partner_desc.usb_pd = false;
	chg->typec_partner_desc.accessory = TYPEC_ACCESSORY_NONE;
	chg->typec_caps.port_type_set = smblib_typec_port_type_set;
	chg->typec_caps.revision = 0x0130;

	chg->typec_port = typec_register_port(chg->dev, &chg->typec_caps);
	if (IS_ERR(chg->typec_port)) {
		rc = PTR_ERR(chg->typec_port);
		pr_err("failed to register typec_port rc=%d\n", rc);
		return rc;
	}

	return rc;
}

static int smb5_probe(struct platform_device *pdev)
{
	struct smb5 *chip;
	struct smb_charger *chg;
	int rc = 0;
	struct msm_bus_scale_pdata *pdata;
	union power_supply_propval val;
	int usb_present;

	chip = devm_kzalloc(&pdev->dev, sizeof(*chip), GFP_KERNEL);
	if (!chip)
		return -ENOMEM;

	chg = &chip->chg;
	g_chip = chg;
	chg->dev = &pdev->dev;
	chg->debug_mask = &__debug_mask;
	chg->pd_disabled = 0;
	chg->weak_chg_icl_ua = 500000;
	chg->usb_connector_temp = &__usb_connector_temp;
	chg->usb_interval_temp = &__usb_interval_temp;
	chg->disable_connector_protect = &__disable_connector_protect;
	chg->call_on = &__call_on;
	chg->video_call_on = &__video_call_on;
	chg->mode = PARALLEL_MASTER;
	chg->irq_info = smb5_irqs;
	chg->die_health = -EINVAL;
	chg->connector_health = -EINVAL;
	chg->otg_present = false;
	chg->main_fcc_max = -EINVAL;
	mutex_init(&chg->adc_lock);

	chg->regmap = dev_get_regmap(chg->dev->parent, NULL);
	if (!chg->regmap) {
		pr_err("parent regmap is missing\n");
		return -EINVAL;
	}

	rc = smb5_chg_config_init(chip);
	if (rc < 0) {
		if (rc != -EPROBE_DEFER)
			pr_err("Couldn't setup chg_config rc=%d\n", rc);
		return rc;
	}

	rc = smb5_parse_dt(chip);
	if (rc < 0) {
		pr_err("Couldn't parse device tree rc=%d\n", rc);
		return rc;
	}

	if (alarmtimer_get_rtcdev())
		alarm_init(&chg->lpd_recheck_timer, ALARM_REALTIME,
				smblib_lpd_recheck_timer);
	else
		return -EPROBE_DEFER;

	rc = smblib_init(chg);
	if (rc < 0) {
		pr_err("Smblib_init failed rc=%d\n", rc);
		return rc;
	}

	/* set driver data before resources request it */
	platform_set_drvdata(pdev, chip);

	op_charge_info_init(chg);
	pdata = msm_bus_cl_get_pdata(pdev);
	if (!pdata)
		pr_err("GPIO** failed get_pdata client_id\n");
	else
		chg->bus_client = msm_bus_scale_register_client(pdata);


	/* extcon registration */
	chg->extcon = devm_extcon_dev_allocate(chg->dev, smblib_extcon_cable);
	if (IS_ERR(chg->extcon)) {
		rc = PTR_ERR(chg->extcon);
		dev_err(chg->dev, "failed to allocate extcon device rc=%d\n",
				rc);
		goto cleanup;
	}

	rc = devm_extcon_dev_register(chg->dev, chg->extcon);
	if (rc < 0) {
		dev_err(chg->dev, "failed to register extcon device rc=%d\n",
				rc);
		goto cleanup;
	}

	/* Support reporting polarity and speed via properties */
	rc = extcon_set_property_capability(chg->extcon,
			EXTCON_USB, EXTCON_PROP_USB_TYPEC_POLARITY);
	rc |= extcon_set_property_capability(chg->extcon,
			EXTCON_USB, EXTCON_PROP_USB_SS);
	rc |= extcon_set_property_capability(chg->extcon,
			EXTCON_USB_HOST, EXTCON_PROP_USB_TYPEC_POLARITY);
	rc |= extcon_set_property_capability(chg->extcon,
			EXTCON_USB_HOST, EXTCON_PROP_USB_SS);
	if (rc < 0) {
		dev_err(chg->dev,
			"failed to configure extcon capabilities\n");
		goto cleanup;
	}

	rc = smb5_init_hw(chip);
	if (rc < 0) {
		pr_err("Couldn't initialize hardware rc=%d\n", rc);
		goto cleanup;
	}

	/*
	 * VBUS regulator enablement/disablement for host mode is handled
	 * by USB-PD driver only. For micro-USB and non-PD typeC designs,
	 * the VBUS regulator is enabled/disabled by the smb driver itself
	 * before sending extcon notifications.
	 * Hence, register vbus and vconn regulators for PD supported designs
	 * only.
	 */
	if (!chg->pd_not_supported) {
		rc = smb5_init_vbus_regulator(chip);
		if (rc < 0) {
			pr_err("Couldn't initialize vbus regulator rc=%d\n",
				rc);
			goto cleanup;
		}

		rc = smb5_init_vconn_regulator(chip);
		if (rc < 0) {
			pr_err("Couldn't initialize vconn regulator rc=%d\n",
				rc);
			goto cleanup;
		}
	}

	switch (chg->chg_param.smb_version) {
	case PM8150B_SUBTYPE:
	case PM6150_SUBTYPE:
	case PM7250B_SUBTYPE:
		rc = smb5_init_dc_psy(chip);
		if (rc < 0) {
			pr_err("Couldn't initialize dc psy rc=%d\n", rc);
			goto cleanup;
		}
		break;
	default:
		break;
	}

	rc = smb5_init_usb_psy(chip);
	if (rc < 0) {
		pr_err("Couldn't initialize usb psy rc=%d\n", rc);
		goto cleanup;
	}

	rc = smb5_init_usb_main_psy(chip);
	if (rc < 0) {
		pr_err("Couldn't initialize usb main psy rc=%d\n", rc);
		goto cleanup;
	}

	rc = smb5_init_usb_port_psy(chip);
	if (rc < 0) {
		pr_err("Couldn't initialize usb pc_port psy rc=%d\n", rc);
		goto cleanup;
	}

	rc = smb5_init_batt_psy(chip);
	if (rc < 0) {
		pr_err("Couldn't initialize batt psy rc=%d\n", rc);
		goto cleanup;
	}

	rc = smb5_init_typec_class(chip);
	if (rc < 0) {
		pr_err("Couldn't initialize typec class rc=%d\n", rc);
		goto cleanup;
	}

	rc = smb5_determine_initial_status(chip);
	if (rc < 0) {
		pr_err("Couldn't determine initial status rc=%d\n",
			rc);
		goto cleanup;
	}

	rc = smb5_request_interrupts(chip);
	if (rc < 0) {
		pr_err("Couldn't request interrupts rc=%d\n", rc);
		goto cleanup;
	}

	rc = smb5_post_init(chip);
	if (rc < 0) {
		pr_err("Failed in post init rc=%d\n", rc);
		goto free_irq;
	}

	smb5_create_debugfs(chip);

	rc = sysfs_create_groups(&chg->dev->kobj, smb5_groups);
	if (rc < 0) {
		pr_err("Couldn't create sysfs files rc=%d\n", rc);
		goto free_irq;
	}

	rc = smb5_show_charger_status(chip);
	if (rc < 0) {
		pr_err("Failed in getting charger status rc=%d\n", rc);
		goto free_irq;
	}

#ifdef CONFIG_PROC_FS
	if (!proc_create("ship_mode", 0644, NULL, &proc_ship_mode_operations))
		pr_err("Failed to register proc interface\n");
#endif

	rc = create_skin_thermal_proc();
	if (rc < 0)
		pr_err("create skin thermal threshold proc failed.");

	rc = smblib_get_prop_usb_present(chg, &val);
	if (rc < 0) {
		pr_err("Couldn't get usb present rc=%d\n", rc);
		goto cleanup;
	}
	usb_present = val.intval;

	if (usb_present) {
		schedule_delayed_work(&chg->non_standard_charger_check_work,
				msecs_to_jiffies(TIME_1000MS));
		chg->boot_usb_present = true;
	}
	if (!usb_present && chg->vbus_present)
		op_handle_usb_plugin(chg);

	device_init_wakeup(chg->dev, true);

	op_ship_mode_gpio_request(chg);
	requset_vbus_ctrl_gpio(chg);
	op_config_usb_temperature_adc(chg);
	request_plug_irq(chg);
	exchg_information_register(chg);
	chg->probe_done = true;
	pr_info("QPNP SMB5 probed successfully\n");

	return rc;

free_irq:
	smb5_free_interrupts(chg);
cleanup:
	smblib_deinit(chg);
	platform_set_drvdata(pdev, NULL);

	return rc;
}

static int smb5_remove(struct platform_device *pdev)
{
	struct smb5 *chip = platform_get_drvdata(pdev);
	struct smb_charger *chg = &chip->chg;

	/* force enable APSD */
	smblib_masked_write(chg, USBIN_OPTIONS_1_CFG_REG,
				BC1P2_SRC_DETECT_BIT, BC1P2_SRC_DETECT_BIT);

	smb5_free_interrupts(chg);
	smblib_deinit(chg);
	sysfs_remove_groups(&chg->dev->kobj, smb5_groups);
	platform_set_drvdata(pdev, NULL);

	return 0;
}

static void stm6620_enter_ship_mode(struct smb_charger *chg)
{
	int i;

	for (i = 0; i < 5; i++) {
		gpio_set_value(chg->shipmode_en, 1);
		usleep_range(4000, 4001);
		gpio_set_value(chg->shipmode_en, 0);
		usleep_range(4000, 4001);
	}
}

static void smb5_shutdown(struct platform_device *pdev)
{
	struct smb5 *chip = platform_get_drvdata(pdev);
	struct smb_charger *chg = &chip->chg;

#ifdef CONFIG_PROC_FS
	pr_info("smbchg_shutdown\n");

	if (chg->ship_mode) {
		pr_info("smbchg_shutdown enter ship_mode\n");
		/* Enable external stm6620 ship mode */
		if (gpio_is_valid(chg->shipmode_en)) {
			vote(chg->usb_icl_votable,
					DEFAULT_VOTER, true, 0);
			stm6620_enter_ship_mode(chg);
		} else {
			smblib_masked_write(chg, SHIP_MODE_REG,
			SHIP_MODE_EN_BIT, SHIP_MODE_EN_BIT);
		}
		clean_backup_soc_ex();
		msleep(1000);
		pr_err("after 1s\n");
		while (1)
			;
	}
#endif

	/* disable all interrupts */
	smb5_disable_interrupts(chg);

	/* disable the SMB_EN configuration */
	smblib_masked_write(chg, MISC_SMB_EN_CMD_REG, EN_CP_CMD_BIT, 0);

	/* configure power role for UFP */
	if (chg->connector_type == POWER_SUPPLY_CONNECTOR_TYPEC)
		smblib_masked_write(chg, TYPE_C_MODE_CFG_REG,
				TYPEC_POWER_ROLE_CMD_MASK, EN_SNK_ONLY_BIT);

	/* force enable and rerun APSD */
	smblib_apsd_enable(chg, true);
	smblib_hvdcp_exit_config(chg);
}

static const struct of_device_id match_table[] = {
	{ .compatible = "qcom,qpnp-smb5", },
	{ },
};

static struct platform_driver smb5_driver = {
	.driver		= {
		.name		= "qcom,qpnp-smb5",
		.of_match_table	= match_table,
	},
	.probe		= smb5_probe,
	.remove		= smb5_remove,
	.shutdown	= smb5_shutdown,
};
module_platform_driver(smb5_driver);

MODULE_DESCRIPTION("QPNP SMB5 Charger Driver");
MODULE_LICENSE("GPL v2");<|MERGE_RESOLUTION|>--- conflicted
+++ resolved
@@ -2638,11 +2638,7 @@
 	POWER_SUPPLY_PROP_TIME_TO_FULL_AVG,
 #if defined(OEM_TARGET_PRODUCT_KEBAB)
 	POWER_SUPPLY_PROP_TIME_TO_FULL_NOW,
-<<<<<<< HEAD
 #endif
-	POWER_SUPPLY_PROP_COOL_DOWN,
-=======
->>>>>>> 33a4946e
 	POWER_SUPPLY_PROP_DUMP_REG,
 };
 
@@ -2859,13 +2855,7 @@
 		rc = smblib_get_prop_from_bms(chg,
 				POWER_SUPPLY_PROP_TIME_TO_FULL_NOW, val);
 		break;
-<<<<<<< HEAD
 #endif
-	case POWER_SUPPLY_PROP_COOL_DOWN:
-		val->intval = chg->cool_down;
-		break;
-=======
->>>>>>> 33a4946e
 	default:
 		pr_err("batt power supply prop %d not supported\n", psp);
 		return -EINVAL;
