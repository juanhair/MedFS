/*
 *      sd.c Copyright (C) 1992 Drew Eckhardt
 *           Copyright (C) 1993, 1994, 1995, 1999 Eric Youngdale
 *
 *      Linux scsi disk driver
 *              Initial versions: Drew Eckhardt
 *              Subsequent revisions: Eric Youngdale
 *	Modification history:
 *       - Drew Eckhardt <drew@colorado.edu> original
 *       - Eric Youngdale <eric@andante.org> add scatter-gather, multiple 
 *         outstanding request, and other enhancements.
 *         Support loadable low-level scsi drivers.
 *       - Jirka Hanika <geo@ff.cuni.cz> support more scsi disks using 
 *         eight major numbers.
 *       - Richard Gooch <rgooch@atnf.csiro.au> support devfs.
 *	 - Torben Mathiasen <tmm@image.dk> Resource allocation fixes in 
 *	   sd_init and cleanups.
 *	 - Alex Davis <letmein@erols.com> Fix problem where partition info
 *	   not being read in sd_open. Fix problem where removable media 
 *	   could be ejected after sd_open.
 *	 - Douglas Gilbert <dgilbert@interlog.com> cleanup for lk 2.5.x
 *	 - Badari Pulavarty <pbadari@us.ibm.com>, Matthew Wilcox 
 *	   <willy@debian.org>, Kurt Garloff <garloff@suse.de>: 
 *	   Support 32k/1M disks.
 *
 *	Logging policy (needs CONFIG_SCSI_LOGGING defined):
 *	 - setting up transfer: SCSI_LOG_HLQUEUE levels 1 and 2
 *	 - end of transfer (bh + scsi_lib): SCSI_LOG_HLCOMPLETE level 1
 *	 - entering sd_ioctl: SCSI_LOG_IOCTL level 1
 *	 - entering other commands: SCSI_LOG_HLQUEUE level 3
 *	Note: when the logging level is set by the user, it must be greater
 *	than the level indicated above to trigger output.	
 */

#include <linux/module.h>
#include <linux/fs.h>
#include <linux/kernel.h>
#include <linux/mm.h>
#include <linux/bio.h>
#include <linux/genhd.h>
#include <linux/hdreg.h>
#include <linux/errno.h>
#include <linux/idr.h>
#include <linux/interrupt.h>
#include <linux/init.h>
#include <linux/blkdev.h>
#include <linux/blkpg.h>
#include <linux/delay.h>
#include <linux/mutex.h>
#include <linux/string_helpers.h>
#include <linux/async.h>
#include <linux/slab.h>
#include <linux/sed-opal.h>
#include <linux/pm_runtime.h>
#include <linux/pr.h>
#include <linux/t10-pi.h>
#include <linux/uaccess.h>
#include <asm/unaligned.h>

#include <scsi/scsi.h>
#include <scsi/scsi_cmnd.h>
#include <scsi/scsi_dbg.h>
#include <scsi/scsi_device.h>
#include <scsi/scsi_driver.h>
#include <scsi/scsi_eh.h>
#include <scsi/scsi_host.h>
#include <scsi/scsi_ioctl.h>
#include <scsi/scsicam.h>

#include "sd.h"
#include "scsi_priv.h"
#include "scsi_logging.h"

MODULE_AUTHOR("Eric Youngdale");
MODULE_DESCRIPTION("SCSI disk (sd) driver");
MODULE_LICENSE("GPL");

MODULE_ALIAS_BLOCKDEV_MAJOR(SCSI_DISK0_MAJOR);
MODULE_ALIAS_BLOCKDEV_MAJOR(SCSI_DISK1_MAJOR);
MODULE_ALIAS_BLOCKDEV_MAJOR(SCSI_DISK2_MAJOR);
MODULE_ALIAS_BLOCKDEV_MAJOR(SCSI_DISK3_MAJOR);
MODULE_ALIAS_BLOCKDEV_MAJOR(SCSI_DISK4_MAJOR);
MODULE_ALIAS_BLOCKDEV_MAJOR(SCSI_DISK5_MAJOR);
MODULE_ALIAS_BLOCKDEV_MAJOR(SCSI_DISK6_MAJOR);
MODULE_ALIAS_BLOCKDEV_MAJOR(SCSI_DISK7_MAJOR);
MODULE_ALIAS_BLOCKDEV_MAJOR(SCSI_DISK8_MAJOR);
MODULE_ALIAS_BLOCKDEV_MAJOR(SCSI_DISK9_MAJOR);
MODULE_ALIAS_BLOCKDEV_MAJOR(SCSI_DISK10_MAJOR);
MODULE_ALIAS_BLOCKDEV_MAJOR(SCSI_DISK11_MAJOR);
MODULE_ALIAS_BLOCKDEV_MAJOR(SCSI_DISK12_MAJOR);
MODULE_ALIAS_BLOCKDEV_MAJOR(SCSI_DISK13_MAJOR);
MODULE_ALIAS_BLOCKDEV_MAJOR(SCSI_DISK14_MAJOR);
MODULE_ALIAS_BLOCKDEV_MAJOR(SCSI_DISK15_MAJOR);
MODULE_ALIAS_SCSI_DEVICE(TYPE_DISK);
MODULE_ALIAS_SCSI_DEVICE(TYPE_MOD);
MODULE_ALIAS_SCSI_DEVICE(TYPE_RBC);
MODULE_ALIAS_SCSI_DEVICE(TYPE_ZBC);

#if !defined(CONFIG_DEBUG_BLOCK_EXT_DEVT)
#define SD_MINORS	16
#else
#define SD_MINORS	0
#endif

static void sd_config_discard(struct scsi_disk *, unsigned int);
static void sd_config_write_same(struct scsi_disk *);
static int  sd_revalidate_disk(struct gendisk *);
static void sd_unlock_native_capacity(struct gendisk *disk);
static int  sd_probe(struct device *);
static int  sd_remove(struct device *);
static void sd_shutdown(struct device *);
static int sd_suspend_system(struct device *);
static int sd_suspend_runtime(struct device *);
static int sd_resume(struct device *);
static void sd_rescan(struct device *);
static int sd_init_command(struct scsi_cmnd *SCpnt);
static void sd_uninit_command(struct scsi_cmnd *SCpnt);
static int sd_done(struct scsi_cmnd *);
static void sd_eh_reset(struct scsi_cmnd *);
static int sd_eh_action(struct scsi_cmnd *, int);
static void sd_read_capacity(struct scsi_disk *sdkp, unsigned char *buffer);
static void scsi_disk_release(struct device *cdev);
static void sd_print_sense_hdr(struct scsi_disk *, struct scsi_sense_hdr *);
static void sd_print_result(const struct scsi_disk *, const char *, int);

static DEFINE_IDA(sd_index_ida);

/* This semaphore is used to mediate the 0->1 reference get in the
 * face of object destruction (i.e. we can't allow a get on an
 * object after last put) */
static DEFINE_MUTEX(sd_ref_mutex);

static struct kmem_cache *sd_cdb_cache;
static mempool_t *sd_cdb_pool;
static mempool_t *sd_page_pool;

static const char *sd_cache_types[] = {
	"write through", "none", "write back",
	"write back, no read (daft)"
};

static void sd_set_flush_flag(struct scsi_disk *sdkp)
{
	bool wc = false, fua = false;

	if (sdkp->WCE) {
		wc = true;
		if (sdkp->DPOFUA)
			fua = true;
	}

	blk_queue_write_cache(sdkp->disk->queue, wc, fua);
}

static ssize_t
cache_type_store(struct device *dev, struct device_attribute *attr,
		 const char *buf, size_t count)
{
	int ct, rcd, wce, sp;
	struct scsi_disk *sdkp = to_scsi_disk(dev);
	struct scsi_device *sdp = sdkp->device;
	char buffer[64];
	char *buffer_data;
	struct scsi_mode_data data;
	struct scsi_sense_hdr sshdr;
	static const char temp[] = "temporary ";
	int len;

	if (sdp->type != TYPE_DISK && sdp->type != TYPE_ZBC)
		/* no cache control on RBC devices; theoretically they
		 * can do it, but there's probably so many exceptions
		 * it's not worth the risk */
		return -EINVAL;

	if (strncmp(buf, temp, sizeof(temp) - 1) == 0) {
		buf += sizeof(temp) - 1;
		sdkp->cache_override = 1;
	} else {
		sdkp->cache_override = 0;
	}

	ct = sysfs_match_string(sd_cache_types, buf);
	if (ct < 0)
		return -EINVAL;

	rcd = ct & 0x01 ? 1 : 0;
	wce = (ct & 0x02) && !sdkp->write_prot ? 1 : 0;

	if (sdkp->cache_override) {
		sdkp->WCE = wce;
		sdkp->RCD = rcd;
		sd_set_flush_flag(sdkp);
		return count;
	}

	if (scsi_mode_sense(sdp, 0x08, 8, buffer, sizeof(buffer), SD_TIMEOUT,
			    SD_MAX_RETRIES, &data, NULL))
		return -EINVAL;
	len = min_t(size_t, sizeof(buffer), data.length - data.header_length -
		  data.block_descriptor_length);
	buffer_data = buffer + data.header_length +
		data.block_descriptor_length;
	buffer_data[2] &= ~0x05;
	buffer_data[2] |= wce << 2 | rcd;
	sp = buffer_data[0] & 0x80 ? 1 : 0;
	buffer_data[0] &= ~0x80;

	/*
	 * Ensure WP, DPOFUA, and RESERVED fields are cleared in
	 * received mode parameter buffer before doing MODE SELECT.
	 */
	data.device_specific = 0;

	if (scsi_mode_select(sdp, 1, sp, 8, buffer_data, len, SD_TIMEOUT,
			     SD_MAX_RETRIES, &data, &sshdr)) {
		if (scsi_sense_valid(&sshdr))
			sd_print_sense_hdr(sdkp, &sshdr);
		return -EINVAL;
	}
	revalidate_disk(sdkp->disk);
	return count;
}

static ssize_t
manage_start_stop_show(struct device *dev, struct device_attribute *attr,
		       char *buf)
{
	struct scsi_disk *sdkp = to_scsi_disk(dev);
	struct scsi_device *sdp = sdkp->device;

	return sprintf(buf, "%u\n", sdp->manage_start_stop);
}

static ssize_t
manage_start_stop_store(struct device *dev, struct device_attribute *attr,
			const char *buf, size_t count)
{
	struct scsi_disk *sdkp = to_scsi_disk(dev);
	struct scsi_device *sdp = sdkp->device;
	bool v;

	if (!capable(CAP_SYS_ADMIN))
		return -EACCES;

	if (kstrtobool(buf, &v))
		return -EINVAL;

	sdp->manage_start_stop = v;

	return count;
}
static DEVICE_ATTR_RW(manage_start_stop);

static ssize_t
allow_restart_show(struct device *dev, struct device_attribute *attr, char *buf)
{
	struct scsi_disk *sdkp = to_scsi_disk(dev);

	return sprintf(buf, "%u\n", sdkp->device->allow_restart);
}

static ssize_t
allow_restart_store(struct device *dev, struct device_attribute *attr,
		    const char *buf, size_t count)
{
	bool v;
	struct scsi_disk *sdkp = to_scsi_disk(dev);
	struct scsi_device *sdp = sdkp->device;

	if (!capable(CAP_SYS_ADMIN))
		return -EACCES;

	if (sdp->type != TYPE_DISK && sdp->type != TYPE_ZBC)
		return -EINVAL;

	if (kstrtobool(buf, &v))
		return -EINVAL;

	sdp->allow_restart = v;

	return count;
}
static DEVICE_ATTR_RW(allow_restart);

static ssize_t
cache_type_show(struct device *dev, struct device_attribute *attr, char *buf)
{
	struct scsi_disk *sdkp = to_scsi_disk(dev);
	int ct = sdkp->RCD + 2*sdkp->WCE;

	return sprintf(buf, "%s\n", sd_cache_types[ct]);
}
static DEVICE_ATTR_RW(cache_type);

static ssize_t
FUA_show(struct device *dev, struct device_attribute *attr, char *buf)
{
	struct scsi_disk *sdkp = to_scsi_disk(dev);

	return sprintf(buf, "%u\n", sdkp->DPOFUA);
}
static DEVICE_ATTR_RO(FUA);

static ssize_t
protection_type_show(struct device *dev, struct device_attribute *attr,
		     char *buf)
{
	struct scsi_disk *sdkp = to_scsi_disk(dev);

	return sprintf(buf, "%u\n", sdkp->protection_type);
}

static ssize_t
protection_type_store(struct device *dev, struct device_attribute *attr,
		      const char *buf, size_t count)
{
	struct scsi_disk *sdkp = to_scsi_disk(dev);
	unsigned int val;
	int err;

	if (!capable(CAP_SYS_ADMIN))
		return -EACCES;

	err = kstrtouint(buf, 10, &val);

	if (err)
		return err;

	if (val <= T10_PI_TYPE3_PROTECTION)
		sdkp->protection_type = val;

	return count;
}
static DEVICE_ATTR_RW(protection_type);

static ssize_t
protection_mode_show(struct device *dev, struct device_attribute *attr,
		     char *buf)
{
	struct scsi_disk *sdkp = to_scsi_disk(dev);
	struct scsi_device *sdp = sdkp->device;
	unsigned int dif, dix;

	dif = scsi_host_dif_capable(sdp->host, sdkp->protection_type);
	dix = scsi_host_dix_capable(sdp->host, sdkp->protection_type);

	if (!dix && scsi_host_dix_capable(sdp->host, T10_PI_TYPE0_PROTECTION)) {
		dif = 0;
		dix = 1;
	}

	if (!dif && !dix)
		return sprintf(buf, "none\n");

	return sprintf(buf, "%s%u\n", dix ? "dix" : "dif", dif);
}
static DEVICE_ATTR_RO(protection_mode);

static ssize_t
app_tag_own_show(struct device *dev, struct device_attribute *attr, char *buf)
{
	struct scsi_disk *sdkp = to_scsi_disk(dev);

	return sprintf(buf, "%u\n", sdkp->ATO);
}
static DEVICE_ATTR_RO(app_tag_own);

static ssize_t
thin_provisioning_show(struct device *dev, struct device_attribute *attr,
		       char *buf)
{
	struct scsi_disk *sdkp = to_scsi_disk(dev);

	return sprintf(buf, "%u\n", sdkp->lbpme);
}
static DEVICE_ATTR_RO(thin_provisioning);

/* sysfs_match_string() requires dense arrays */
static const char *lbp_mode[] = {
	[SD_LBP_FULL]		= "full",
	[SD_LBP_UNMAP]		= "unmap",
	[SD_LBP_WS16]		= "writesame_16",
	[SD_LBP_WS10]		= "writesame_10",
	[SD_LBP_ZERO]		= "writesame_zero",
	[SD_LBP_DISABLE]	= "disabled",
};

static ssize_t
provisioning_mode_show(struct device *dev, struct device_attribute *attr,
		       char *buf)
{
	struct scsi_disk *sdkp = to_scsi_disk(dev);

	return sprintf(buf, "%s\n", lbp_mode[sdkp->provisioning_mode]);
}

static ssize_t
provisioning_mode_store(struct device *dev, struct device_attribute *attr,
			const char *buf, size_t count)
{
	struct scsi_disk *sdkp = to_scsi_disk(dev);
	struct scsi_device *sdp = sdkp->device;
	int mode;

	if (!capable(CAP_SYS_ADMIN))
		return -EACCES;

	if (sd_is_zoned(sdkp)) {
		sd_config_discard(sdkp, SD_LBP_DISABLE);
		return count;
	}

	if (sdp->type != TYPE_DISK)
		return -EINVAL;

	mode = sysfs_match_string(lbp_mode, buf);
	if (mode < 0)
		return -EINVAL;

	sd_config_discard(sdkp, mode);

	return count;
}
static DEVICE_ATTR_RW(provisioning_mode);

/* sysfs_match_string() requires dense arrays */
static const char *zeroing_mode[] = {
	[SD_ZERO_WRITE]		= "write",
	[SD_ZERO_WS]		= "writesame",
	[SD_ZERO_WS16_UNMAP]	= "writesame_16_unmap",
	[SD_ZERO_WS10_UNMAP]	= "writesame_10_unmap",
};

static ssize_t
zeroing_mode_show(struct device *dev, struct device_attribute *attr,
		  char *buf)
{
	struct scsi_disk *sdkp = to_scsi_disk(dev);

	return sprintf(buf, "%s\n", zeroing_mode[sdkp->zeroing_mode]);
}

static ssize_t
zeroing_mode_store(struct device *dev, struct device_attribute *attr,
		   const char *buf, size_t count)
{
	struct scsi_disk *sdkp = to_scsi_disk(dev);
	int mode;

	if (!capable(CAP_SYS_ADMIN))
		return -EACCES;

	mode = sysfs_match_string(zeroing_mode, buf);
	if (mode < 0)
		return -EINVAL;

	sdkp->zeroing_mode = mode;

	return count;
}
static DEVICE_ATTR_RW(zeroing_mode);

static ssize_t
max_medium_access_timeouts_show(struct device *dev,
				struct device_attribute *attr, char *buf)
{
	struct scsi_disk *sdkp = to_scsi_disk(dev);

	return sprintf(buf, "%u\n", sdkp->max_medium_access_timeouts);
}

static ssize_t
max_medium_access_timeouts_store(struct device *dev,
				 struct device_attribute *attr, const char *buf,
				 size_t count)
{
	struct scsi_disk *sdkp = to_scsi_disk(dev);
	int err;

	if (!capable(CAP_SYS_ADMIN))
		return -EACCES;

	err = kstrtouint(buf, 10, &sdkp->max_medium_access_timeouts);

	return err ? err : count;
}
static DEVICE_ATTR_RW(max_medium_access_timeouts);

static ssize_t
max_write_same_blocks_show(struct device *dev, struct device_attribute *attr,
			   char *buf)
{
	struct scsi_disk *sdkp = to_scsi_disk(dev);

	return sprintf(buf, "%u\n", sdkp->max_ws_blocks);
}

static ssize_t
max_write_same_blocks_store(struct device *dev, struct device_attribute *attr,
			    const char *buf, size_t count)
{
	struct scsi_disk *sdkp = to_scsi_disk(dev);
	struct scsi_device *sdp = sdkp->device;
	unsigned long max;
	int err;

	if (!capable(CAP_SYS_ADMIN))
		return -EACCES;

	if (sdp->type != TYPE_DISK && sdp->type != TYPE_ZBC)
		return -EINVAL;

	err = kstrtoul(buf, 10, &max);

	if (err)
		return err;

	if (max == 0)
		sdp->no_write_same = 1;
	else if (max <= SD_MAX_WS16_BLOCKS) {
		sdp->no_write_same = 0;
		sdkp->max_ws_blocks = max;
	}

	sd_config_write_same(sdkp);

	return count;
}
static DEVICE_ATTR_RW(max_write_same_blocks);

static struct attribute *sd_disk_attrs[] = {
	&dev_attr_cache_type.attr,
	&dev_attr_FUA.attr,
	&dev_attr_allow_restart.attr,
	&dev_attr_manage_start_stop.attr,
	&dev_attr_protection_type.attr,
	&dev_attr_protection_mode.attr,
	&dev_attr_app_tag_own.attr,
	&dev_attr_thin_provisioning.attr,
	&dev_attr_provisioning_mode.attr,
	&dev_attr_zeroing_mode.attr,
	&dev_attr_max_write_same_blocks.attr,
	&dev_attr_max_medium_access_timeouts.attr,
	NULL,
};
ATTRIBUTE_GROUPS(sd_disk);

static struct class sd_disk_class = {
	.name		= "scsi_disk",
	.owner		= THIS_MODULE,
	.dev_release	= scsi_disk_release,
	.dev_groups	= sd_disk_groups,
};

static const struct dev_pm_ops sd_pm_ops = {
	.suspend		= sd_suspend_system,
	.resume			= sd_resume,
	.poweroff		= sd_suspend_system,
	.restore		= sd_resume,
	.runtime_suspend	= sd_suspend_runtime,
	.runtime_resume		= sd_resume,
};

static struct scsi_driver sd_template = {
	.gendrv = {
		.name		= "sd",
		.owner		= THIS_MODULE,
		.probe		= sd_probe,
		.remove		= sd_remove,
		.shutdown	= sd_shutdown,
		.pm		= &sd_pm_ops,
	},
	.rescan			= sd_rescan,
	.init_command		= sd_init_command,
	.uninit_command		= sd_uninit_command,
	.done			= sd_done,
	.eh_action		= sd_eh_action,
	.eh_reset		= sd_eh_reset,
};

/*
 * Dummy kobj_map->probe function.
 * The default ->probe function will call modprobe, which is
 * pointless as this module is already loaded.
 */
static struct kobject *sd_default_probe(dev_t devt, int *partno, void *data)
{
	return NULL;
}

/*
 * Device no to disk mapping:
 * 
 *       major         disc2     disc  p1
 *   |............|.............|....|....| <- dev_t
 *    31        20 19          8 7  4 3  0
 * 
 * Inside a major, we have 16k disks, however mapped non-
 * contiguously. The first 16 disks are for major0, the next
 * ones with major1, ... Disk 256 is for major0 again, disk 272 
 * for major1, ... 
 * As we stay compatible with our numbering scheme, we can reuse 
 * the well-know SCSI majors 8, 65--71, 136--143.
 */
static int sd_major(int major_idx)
{
	switch (major_idx) {
	case 0:
		return SCSI_DISK0_MAJOR;
	case 1 ... 7:
		return SCSI_DISK1_MAJOR + major_idx - 1;
	case 8 ... 15:
		return SCSI_DISK8_MAJOR + major_idx - 8;
	default:
		BUG();
		return 0;	/* shut up gcc */
	}
}

static struct scsi_disk *scsi_disk_get(struct gendisk *disk)
{
	struct scsi_disk *sdkp = NULL;

	mutex_lock(&sd_ref_mutex);

	if (disk->private_data) {
		sdkp = scsi_disk(disk);
		if (scsi_device_get(sdkp->device) == 0)
			get_device(&sdkp->dev);
		else
			sdkp = NULL;
	}
	mutex_unlock(&sd_ref_mutex);
	return sdkp;
}

static void scsi_disk_put(struct scsi_disk *sdkp)
{
	struct scsi_device *sdev = sdkp->device;

	mutex_lock(&sd_ref_mutex);
	put_device(&sdkp->dev);
	scsi_device_put(sdev);
	mutex_unlock(&sd_ref_mutex);
}

#ifdef CONFIG_BLK_SED_OPAL
static int sd_sec_submit(void *data, u16 spsp, u8 secp, void *buffer,
		size_t len, bool send)
{
	struct scsi_device *sdev = data;
	u8 cdb[12] = { 0, };
	int ret;

	cdb[0] = send ? SECURITY_PROTOCOL_OUT : SECURITY_PROTOCOL_IN;
	cdb[1] = secp;
	put_unaligned_be16(spsp, &cdb[2]);
	put_unaligned_be32(len, &cdb[6]);

	ret = scsi_execute_req(sdev, cdb,
			send ? DMA_TO_DEVICE : DMA_FROM_DEVICE,
			buffer, len, NULL, SD_TIMEOUT, SD_MAX_RETRIES, NULL);
	return ret <= 0 ? ret : -EIO;
}
#endif /* CONFIG_BLK_SED_OPAL */

static unsigned char sd_setup_protect_cmnd(struct scsi_cmnd *scmd,
					   unsigned int dix, unsigned int dif)
{
	struct bio *bio = scmd->request->bio;
	unsigned int prot_op = sd_prot_op(rq_data_dir(scmd->request), dix, dif);
	unsigned int protect = 0;

	if (dix) {				/* DIX Type 0, 1, 2, 3 */
		if (bio_integrity_flagged(bio, BIP_IP_CHECKSUM))
			scmd->prot_flags |= SCSI_PROT_IP_CHECKSUM;

		if (bio_integrity_flagged(bio, BIP_CTRL_NOCHECK) == false)
			scmd->prot_flags |= SCSI_PROT_GUARD_CHECK;
	}

	if (dif != T10_PI_TYPE3_PROTECTION) {	/* DIX/DIF Type 0, 1, 2 */
		scmd->prot_flags |= SCSI_PROT_REF_INCREMENT;

		if (bio_integrity_flagged(bio, BIP_CTRL_NOCHECK) == false)
			scmd->prot_flags |= SCSI_PROT_REF_CHECK;
	}

	if (dif) {				/* DIX/DIF Type 1, 2, 3 */
		scmd->prot_flags |= SCSI_PROT_TRANSFER_PI;

		if (bio_integrity_flagged(bio, BIP_DISK_NOCHECK))
			protect = 3 << 5;	/* Disable target PI checking */
		else
			protect = 1 << 5;	/* Enable target PI checking */
	}

	scsi_set_prot_op(scmd, prot_op);
	scsi_set_prot_type(scmd, dif);
	scmd->prot_flags &= sd_prot_flag_mask(prot_op);

	return protect;
}

static void sd_config_discard(struct scsi_disk *sdkp, unsigned int mode)
{
	struct request_queue *q = sdkp->disk->queue;
	unsigned int logical_block_size = sdkp->device->sector_size;
	unsigned int max_blocks = 0;

	q->limits.discard_alignment =
		sdkp->unmap_alignment * logical_block_size;
	q->limits.discard_granularity =
		max(sdkp->physical_block_size,
		    sdkp->unmap_granularity * logical_block_size);
	sdkp->provisioning_mode = mode;

	switch (mode) {

	case SD_LBP_FULL:
	case SD_LBP_DISABLE:
		blk_queue_max_discard_sectors(q, 0);
		blk_queue_flag_clear(QUEUE_FLAG_DISCARD, q);
		return;

	case SD_LBP_UNMAP:
		max_blocks = min_not_zero(sdkp->max_unmap_blocks,
					  (u32)SD_MAX_WS16_BLOCKS);
		break;

	case SD_LBP_WS16:
		if (sdkp->device->unmap_limit_for_ws)
			max_blocks = sdkp->max_unmap_blocks;
		else
			max_blocks = sdkp->max_ws_blocks;

		max_blocks = min_not_zero(max_blocks, (u32)SD_MAX_WS16_BLOCKS);
		break;

	case SD_LBP_WS10:
		if (sdkp->device->unmap_limit_for_ws)
			max_blocks = sdkp->max_unmap_blocks;
		else
			max_blocks = sdkp->max_ws_blocks;

		max_blocks = min_not_zero(max_blocks, (u32)SD_MAX_WS10_BLOCKS);
		break;

	case SD_LBP_ZERO:
		max_blocks = min_not_zero(sdkp->max_ws_blocks,
					  (u32)SD_MAX_WS10_BLOCKS);
		break;
	}

	blk_queue_max_discard_sectors(q, max_blocks * (logical_block_size >> 9));
	blk_queue_flag_set(QUEUE_FLAG_DISCARD, q);
}

static int sd_setup_unmap_cmnd(struct scsi_cmnd *cmd)
{
	struct scsi_device *sdp = cmd->device;
	struct request *rq = cmd->request;
	u64 sector = blk_rq_pos(rq) >> (ilog2(sdp->sector_size) - 9);
	u32 nr_sectors = blk_rq_sectors(rq) >> (ilog2(sdp->sector_size) - 9);
	unsigned int data_len = 24;
	char *buf;

	rq->special_vec.bv_page = mempool_alloc(sd_page_pool, GFP_ATOMIC);
	if (!rq->special_vec.bv_page)
		return BLKPREP_DEFER;
	clear_highpage(rq->special_vec.bv_page);
	rq->special_vec.bv_offset = 0;
	rq->special_vec.bv_len = data_len;
	rq->rq_flags |= RQF_SPECIAL_PAYLOAD;

	cmd->cmd_len = 10;
	cmd->cmnd[0] = UNMAP;
	cmd->cmnd[8] = 24;

	buf = page_address(rq->special_vec.bv_page);
	put_unaligned_be16(6 + 16, &buf[0]);
	put_unaligned_be16(16, &buf[2]);
	put_unaligned_be64(sector, &buf[8]);
	put_unaligned_be32(nr_sectors, &buf[16]);

	cmd->allowed = SD_MAX_RETRIES;
	cmd->transfersize = data_len;
	rq->timeout = SD_TIMEOUT;
	scsi_req(rq)->resid_len = data_len;

	return scsi_init_io(cmd);
}

static int sd_setup_write_same16_cmnd(struct scsi_cmnd *cmd, bool unmap)
{
	struct scsi_device *sdp = cmd->device;
	struct request *rq = cmd->request;
	u64 sector = blk_rq_pos(rq) >> (ilog2(sdp->sector_size) - 9);
	u32 nr_sectors = blk_rq_sectors(rq) >> (ilog2(sdp->sector_size) - 9);
	u32 data_len = sdp->sector_size;

	rq->special_vec.bv_page = mempool_alloc(sd_page_pool, GFP_ATOMIC);
	if (!rq->special_vec.bv_page)
		return BLKPREP_DEFER;
	clear_highpage(rq->special_vec.bv_page);
	rq->special_vec.bv_offset = 0;
	rq->special_vec.bv_len = data_len;
	rq->rq_flags |= RQF_SPECIAL_PAYLOAD;

	cmd->cmd_len = 16;
	cmd->cmnd[0] = WRITE_SAME_16;
	if (unmap)
		cmd->cmnd[1] = 0x8; /* UNMAP */
	put_unaligned_be64(sector, &cmd->cmnd[2]);
	put_unaligned_be32(nr_sectors, &cmd->cmnd[10]);

	cmd->allowed = SD_MAX_RETRIES;
	cmd->transfersize = data_len;
	rq->timeout = unmap ? SD_TIMEOUT : SD_WRITE_SAME_TIMEOUT;
	scsi_req(rq)->resid_len = data_len;

	return scsi_init_io(cmd);
}

static int sd_setup_write_same10_cmnd(struct scsi_cmnd *cmd, bool unmap)
{
	struct scsi_device *sdp = cmd->device;
	struct request *rq = cmd->request;
	u64 sector = blk_rq_pos(rq) >> (ilog2(sdp->sector_size) - 9);
	u32 nr_sectors = blk_rq_sectors(rq) >> (ilog2(sdp->sector_size) - 9);
	u32 data_len = sdp->sector_size;

	rq->special_vec.bv_page = mempool_alloc(sd_page_pool, GFP_ATOMIC);
	if (!rq->special_vec.bv_page)
		return BLKPREP_DEFER;
	clear_highpage(rq->special_vec.bv_page);
	rq->special_vec.bv_offset = 0;
	rq->special_vec.bv_len = data_len;
	rq->rq_flags |= RQF_SPECIAL_PAYLOAD;

	cmd->cmd_len = 10;
	cmd->cmnd[0] = WRITE_SAME;
	if (unmap)
		cmd->cmnd[1] = 0x8; /* UNMAP */
	put_unaligned_be32(sector, &cmd->cmnd[2]);
	put_unaligned_be16(nr_sectors, &cmd->cmnd[7]);

	cmd->allowed = SD_MAX_RETRIES;
	cmd->transfersize = data_len;
	rq->timeout = unmap ? SD_TIMEOUT : SD_WRITE_SAME_TIMEOUT;
	scsi_req(rq)->resid_len = data_len;

	return scsi_init_io(cmd);
}

static int sd_setup_write_zeroes_cmnd(struct scsi_cmnd *cmd)
{
	struct request *rq = cmd->request;
	struct scsi_device *sdp = cmd->device;
	struct scsi_disk *sdkp = scsi_disk(rq->rq_disk);
	u64 sector = blk_rq_pos(rq) >> (ilog2(sdp->sector_size) - 9);
	u32 nr_sectors = blk_rq_sectors(rq) >> (ilog2(sdp->sector_size) - 9);

	if (!(rq->cmd_flags & REQ_NOUNMAP)) {
		switch (sdkp->zeroing_mode) {
		case SD_ZERO_WS16_UNMAP:
			return sd_setup_write_same16_cmnd(cmd, true);
		case SD_ZERO_WS10_UNMAP:
			return sd_setup_write_same10_cmnd(cmd, true);
		}
	}

	if (sdp->no_write_same)
		return BLKPREP_INVALID;

	if (sdkp->ws16 || sector > 0xffffffff || nr_sectors > 0xffff)
		return sd_setup_write_same16_cmnd(cmd, false);

	return sd_setup_write_same10_cmnd(cmd, false);
}

static void sd_config_write_same(struct scsi_disk *sdkp)
{
	struct request_queue *q = sdkp->disk->queue;
	unsigned int logical_block_size = sdkp->device->sector_size;

	if (sdkp->device->no_write_same) {
		sdkp->max_ws_blocks = 0;
		goto out;
	}

	/* Some devices can not handle block counts above 0xffff despite
	 * supporting WRITE SAME(16). Consequently we default to 64k
	 * blocks per I/O unless the device explicitly advertises a
	 * bigger limit.
	 */
	if (sdkp->max_ws_blocks > SD_MAX_WS10_BLOCKS)
		sdkp->max_ws_blocks = min_not_zero(sdkp->max_ws_blocks,
						   (u32)SD_MAX_WS16_BLOCKS);
	else if (sdkp->ws16 || sdkp->ws10 || sdkp->device->no_report_opcodes)
		sdkp->max_ws_blocks = min_not_zero(sdkp->max_ws_blocks,
						   (u32)SD_MAX_WS10_BLOCKS);
	else {
		sdkp->device->no_write_same = 1;
		sdkp->max_ws_blocks = 0;
	}

	if (sdkp->lbprz && sdkp->lbpws)
		sdkp->zeroing_mode = SD_ZERO_WS16_UNMAP;
	else if (sdkp->lbprz && sdkp->lbpws10)
		sdkp->zeroing_mode = SD_ZERO_WS10_UNMAP;
	else if (sdkp->max_ws_blocks)
		sdkp->zeroing_mode = SD_ZERO_WS;
	else
		sdkp->zeroing_mode = SD_ZERO_WRITE;

	if (sdkp->max_ws_blocks &&
	    sdkp->physical_block_size > logical_block_size) {
		/*
		 * Reporting a maximum number of blocks that is not aligned
		 * on the device physical size would cause a large write same
		 * request to be split into physically unaligned chunks by
		 * __blkdev_issue_write_zeroes() and __blkdev_issue_write_same()
		 * even if the caller of these functions took care to align the
		 * large request. So make sure the maximum reported is aligned
		 * to the device physical block size. This is only an optional
		 * optimization for regular disks, but this is mandatory to
		 * avoid failure of large write same requests directed at
		 * sequential write required zones of host-managed ZBC disks.
		 */
		sdkp->max_ws_blocks =
			round_down(sdkp->max_ws_blocks,
				   bytes_to_logical(sdkp->device,
						    sdkp->physical_block_size));
	}

out:
	blk_queue_max_write_same_sectors(q, sdkp->max_ws_blocks *
					 (logical_block_size >> 9));
	blk_queue_max_write_zeroes_sectors(q, sdkp->max_ws_blocks *
					 (logical_block_size >> 9));
}

/**
 * sd_setup_write_same_cmnd - write the same data to multiple blocks
 * @cmd: command to prepare
 *
 * Will set up either WRITE SAME(10) or WRITE SAME(16) depending on
 * the preference indicated by the target device.
 **/
static int sd_setup_write_same_cmnd(struct scsi_cmnd *cmd)
{
	struct request *rq = cmd->request;
	struct scsi_device *sdp = cmd->device;
	struct scsi_disk *sdkp = scsi_disk(rq->rq_disk);
	struct bio *bio = rq->bio;
	sector_t sector = blk_rq_pos(rq);
	unsigned int nr_sectors = blk_rq_sectors(rq);
	unsigned int nr_bytes = blk_rq_bytes(rq);
	int ret;

	if (sdkp->device->no_write_same)
		return BLKPREP_INVALID;

	BUG_ON(bio_offset(bio) || bio_iovec(bio).bv_len != sdp->sector_size);

	sector >>= ilog2(sdp->sector_size) - 9;
	nr_sectors >>= ilog2(sdp->sector_size) - 9;

	if (likely(!sdp->timeout_override))
		rq->timeout = SD_WRITE_SAME_TIMEOUT;
	else
		rq->timeout = sdp->timeout_override;

	if (sdkp->ws16 || sector > 0xffffffff || nr_sectors > 0xffff) {
		cmd->cmd_len = 16;
		cmd->cmnd[0] = WRITE_SAME_16;
		put_unaligned_be64(sector, &cmd->cmnd[2]);
		put_unaligned_be32(nr_sectors, &cmd->cmnd[10]);
	} else {
		cmd->cmd_len = 10;
		cmd->cmnd[0] = WRITE_SAME;
		put_unaligned_be32(sector, &cmd->cmnd[2]);
		put_unaligned_be16(nr_sectors, &cmd->cmnd[7]);
	}

	cmd->transfersize = sdp->sector_size;
	cmd->allowed = SD_MAX_RETRIES;

	/*
	 * For WRITE SAME the data transferred via the DATA OUT buffer is
	 * different from the amount of data actually written to the target.
	 *
	 * We set up __data_len to the amount of data transferred via the
	 * DATA OUT buffer so that blk_rq_map_sg sets up the proper S/G list
	 * to transfer a single sector of data first, but then reset it to
	 * the amount of data to be written right after so that the I/O path
	 * knows how much to actually write.
	 */
	rq->__data_len = sdp->sector_size;
	ret = scsi_init_io(cmd);
	rq->__data_len = nr_bytes;

	return ret;
}

static int sd_setup_flush_cmnd(struct scsi_cmnd *cmd)
{
	struct request *rq = cmd->request;

	/* flush requests don't perform I/O, zero the S/G table */
	memset(&cmd->sdb, 0, sizeof(cmd->sdb));

	cmd->cmnd[0] = SYNCHRONIZE_CACHE;
	cmd->cmd_len = 10;
	cmd->transfersize = 0;
	cmd->allowed = SD_MAX_RETRIES;

	rq->timeout = rq->q->rq_timeout * SD_FLUSH_TIMEOUT_MULTIPLIER;
	return BLKPREP_OK;
}

static int sd_setup_read_write_cmnd(struct scsi_cmnd *SCpnt)
{
	struct request *rq = SCpnt->request;
	struct scsi_device *sdp = SCpnt->device;
	struct gendisk *disk = rq->rq_disk;
	struct scsi_disk *sdkp = scsi_disk(disk);
	sector_t block = blk_rq_pos(rq);
	sector_t threshold;
	unsigned int this_count = blk_rq_sectors(rq);
	unsigned int dif, dix;
	int ret;
	unsigned char protect;

	ret = scsi_init_io(SCpnt);
	if (ret != BLKPREP_OK)
		return ret;
	WARN_ON_ONCE(SCpnt != rq->special);

	/* from here on until we're complete, any goto out
	 * is used for a killable error condition */
	ret = BLKPREP_KILL;

	SCSI_LOG_HLQUEUE(1,
		scmd_printk(KERN_INFO, SCpnt,
			"%s: block=%llu, count=%d\n",
			__func__, (unsigned long long)block, this_count));

	if (!sdp || !scsi_device_online(sdp) ||
	    block + blk_rq_sectors(rq) > get_capacity(disk)) {
		SCSI_LOG_HLQUEUE(2, scmd_printk(KERN_INFO, SCpnt,
						"Finishing %u sectors\n",
						blk_rq_sectors(rq)));
		SCSI_LOG_HLQUEUE(2, scmd_printk(KERN_INFO, SCpnt,
						"Retry with 0x%p\n", SCpnt));
		goto out;
	}

	if (sdp->changed) {
		/*
		 * quietly refuse to do anything to a changed disc until 
		 * the changed bit has been reset
		 */
		/* printk("SCSI disk has been changed or is not present. Prohibiting further I/O.\n"); */
		goto out;
	}

	/*
	 * Some SD card readers can't handle multi-sector accesses which touch
	 * the last one or two hardware sectors.  Split accesses as needed.
	 */
	threshold = get_capacity(disk) - SD_LAST_BUGGY_SECTORS *
		(sdp->sector_size / 512);

	if (unlikely(sdp->last_sector_bug && block + this_count > threshold)) {
		if (block < threshold) {
			/* Access up to the threshold but not beyond */
			this_count = threshold - block;
		} else {
			/* Access only a single hardware sector */
			this_count = sdp->sector_size / 512;
		}
	}

	SCSI_LOG_HLQUEUE(2, scmd_printk(KERN_INFO, SCpnt, "block=%llu\n",
					(unsigned long long)block));

	/*
	 * If we have a 1K hardware sectorsize, prevent access to single
	 * 512 byte sectors.  In theory we could handle this - in fact
	 * the scsi cdrom driver must be able to handle this because
	 * we typically use 1K blocksizes, and cdroms typically have
	 * 2K hardware sectorsizes.  Of course, things are simpler
	 * with the cdrom, since it is read-only.  For performance
	 * reasons, the filesystems should be able to handle this
	 * and not force the scsi disk driver to use bounce buffers
	 * for this.
	 */
	if (sdp->sector_size == 1024) {
		if ((block & 1) || (blk_rq_sectors(rq) & 1)) {
			scmd_printk(KERN_ERR, SCpnt,
				    "Bad block number requested\n");
			goto out;
		} else {
			block = block >> 1;
			this_count = this_count >> 1;
		}
	}
	if (sdp->sector_size == 2048) {
		if ((block & 3) || (blk_rq_sectors(rq) & 3)) {
			scmd_printk(KERN_ERR, SCpnt,
				    "Bad block number requested\n");
			goto out;
		} else {
			block = block >> 2;
			this_count = this_count >> 2;
		}
	}
	if (sdp->sector_size == 4096) {
		if ((block & 7) || (blk_rq_sectors(rq) & 7)) {
			scmd_printk(KERN_ERR, SCpnt,
				    "Bad block number requested\n");
			goto out;
		} else {
			block = block >> 3;
			this_count = this_count >> 3;
		}
	}
	if (rq_data_dir(rq) == WRITE) {
		SCpnt->cmnd[0] = WRITE_6;

		if (blk_integrity_rq(rq))
			t10_pi_prepare(SCpnt->request, sdkp->protection_type);

	} else if (rq_data_dir(rq) == READ) {
		SCpnt->cmnd[0] = READ_6;
	} else {
		scmd_printk(KERN_ERR, SCpnt, "Unknown command %d\n", req_op(rq));
		goto out;
	}

	SCSI_LOG_HLQUEUE(2, scmd_printk(KERN_INFO, SCpnt,
					"%s %d/%u 512 byte blocks.\n",
					(rq_data_dir(rq) == WRITE) ?
					"writing" : "reading", this_count,
					blk_rq_sectors(rq)));

	dix = scsi_prot_sg_count(SCpnt);
	dif = scsi_host_dif_capable(SCpnt->device->host, sdkp->protection_type);

	if (dif || dix)
		protect = sd_setup_protect_cmnd(SCpnt, dix, dif);
	else
		protect = 0;

	if (protect && sdkp->protection_type == T10_PI_TYPE2_PROTECTION) {
		SCpnt->cmnd = mempool_alloc(sd_cdb_pool, GFP_ATOMIC);

		if (unlikely(SCpnt->cmnd == NULL)) {
			ret = BLKPREP_DEFER;
			goto out;
		}

		SCpnt->cmd_len = SD_EXT_CDB_SIZE;
		memset(SCpnt->cmnd, 0, SCpnt->cmd_len);
		SCpnt->cmnd[0] = VARIABLE_LENGTH_CMD;
		SCpnt->cmnd[7] = 0x18;
		SCpnt->cmnd[9] = (rq_data_dir(rq) == READ) ? READ_32 : WRITE_32;
		SCpnt->cmnd[10] = protect | ((rq->cmd_flags & REQ_FUA) ? 0x8 : 0);

		/* LBA */
		SCpnt->cmnd[12] = sizeof(block) > 4 ? (unsigned char) (block >> 56) & 0xff : 0;
		SCpnt->cmnd[13] = sizeof(block) > 4 ? (unsigned char) (block >> 48) & 0xff : 0;
		SCpnt->cmnd[14] = sizeof(block) > 4 ? (unsigned char) (block >> 40) & 0xff : 0;
		SCpnt->cmnd[15] = sizeof(block) > 4 ? (unsigned char) (block >> 32) & 0xff : 0;
		SCpnt->cmnd[16] = (unsigned char) (block >> 24) & 0xff;
		SCpnt->cmnd[17] = (unsigned char) (block >> 16) & 0xff;
		SCpnt->cmnd[18] = (unsigned char) (block >> 8) & 0xff;
		SCpnt->cmnd[19] = (unsigned char) block & 0xff;

		/* Expected Indirect LBA */
		SCpnt->cmnd[20] = (unsigned char) (block >> 24) & 0xff;
		SCpnt->cmnd[21] = (unsigned char) (block >> 16) & 0xff;
		SCpnt->cmnd[22] = (unsigned char) (block >> 8) & 0xff;
		SCpnt->cmnd[23] = (unsigned char) block & 0xff;

		/* Transfer length */
		SCpnt->cmnd[28] = (unsigned char) (this_count >> 24) & 0xff;
		SCpnt->cmnd[29] = (unsigned char) (this_count >> 16) & 0xff;
		SCpnt->cmnd[30] = (unsigned char) (this_count >> 8) & 0xff;
		SCpnt->cmnd[31] = (unsigned char) this_count & 0xff;
	} else if (sdp->use_16_for_rw || (this_count > 0xffff)) {
		SCpnt->cmnd[0] += READ_16 - READ_6;
		SCpnt->cmnd[1] = protect | ((rq->cmd_flags & REQ_FUA) ? 0x8 : 0);
		SCpnt->cmnd[2] = sizeof(block) > 4 ? (unsigned char) (block >> 56) & 0xff : 0;
		SCpnt->cmnd[3] = sizeof(block) > 4 ? (unsigned char) (block >> 48) & 0xff : 0;
		SCpnt->cmnd[4] = sizeof(block) > 4 ? (unsigned char) (block >> 40) & 0xff : 0;
		SCpnt->cmnd[5] = sizeof(block) > 4 ? (unsigned char) (block >> 32) & 0xff : 0;
		SCpnt->cmnd[6] = (unsigned char) (block >> 24) & 0xff;
		SCpnt->cmnd[7] = (unsigned char) (block >> 16) & 0xff;
		SCpnt->cmnd[8] = (unsigned char) (block >> 8) & 0xff;
		SCpnt->cmnd[9] = (unsigned char) block & 0xff;
		SCpnt->cmnd[10] = (unsigned char) (this_count >> 24) & 0xff;
		SCpnt->cmnd[11] = (unsigned char) (this_count >> 16) & 0xff;
		SCpnt->cmnd[12] = (unsigned char) (this_count >> 8) & 0xff;
		SCpnt->cmnd[13] = (unsigned char) this_count & 0xff;
		SCpnt->cmnd[14] = SCpnt->cmnd[15] = 0;
	} else if ((this_count > 0xff) || (block > 0x1fffff) ||
		   scsi_device_protection(SCpnt->device) ||
		   SCpnt->device->use_10_for_rw) {
		SCpnt->cmnd[0] += READ_10 - READ_6;
		SCpnt->cmnd[1] = protect | ((rq->cmd_flags & REQ_FUA) ? 0x8 : 0);
		SCpnt->cmnd[2] = (unsigned char) (block >> 24) & 0xff;
		SCpnt->cmnd[3] = (unsigned char) (block >> 16) & 0xff;
		SCpnt->cmnd[4] = (unsigned char) (block >> 8) & 0xff;
		SCpnt->cmnd[5] = (unsigned char) block & 0xff;
		SCpnt->cmnd[6] = SCpnt->cmnd[9] = 0;
		SCpnt->cmnd[7] = (unsigned char) (this_count >> 8) & 0xff;
		SCpnt->cmnd[8] = (unsigned char) this_count & 0xff;
	} else {
		if (unlikely(rq->cmd_flags & REQ_FUA)) {
			/*
			 * This happens only if this drive failed
			 * 10byte rw command with ILLEGAL_REQUEST
			 * during operation and thus turned off
			 * use_10_for_rw.
			 */
			scmd_printk(KERN_ERR, SCpnt,
				    "FUA write on READ/WRITE(6) drive\n");
			goto out;
		}

		SCpnt->cmnd[1] |= (unsigned char) ((block >> 16) & 0x1f);
		SCpnt->cmnd[2] = (unsigned char) ((block >> 8) & 0xff);
		SCpnt->cmnd[3] = (unsigned char) block & 0xff;
		SCpnt->cmnd[4] = (unsigned char) this_count;
		SCpnt->cmnd[5] = 0;
	}
	SCpnt->sdb.length = this_count * sdp->sector_size;

	/*
	 * We shouldn't disconnect in the middle of a sector, so with a dumb
	 * host adapter, it's safe to assume that we can at least transfer
	 * this many bytes between each connect / disconnect.
	 */
	SCpnt->transfersize = sdp->sector_size;
	SCpnt->underflow = this_count << 9;
	SCpnt->allowed = SD_MAX_RETRIES;

	/*
	 * This indicates that the command is ready from our end to be
	 * queued.
	 */
	ret = BLKPREP_OK;
 out:
	return ret;
}

static int sd_init_command(struct scsi_cmnd *cmd)
{
	struct request *rq = cmd->request;

	switch (req_op(rq)) {
	case REQ_OP_DISCARD:
		switch (scsi_disk(rq->rq_disk)->provisioning_mode) {
		case SD_LBP_UNMAP:
			return sd_setup_unmap_cmnd(cmd);
		case SD_LBP_WS16:
			return sd_setup_write_same16_cmnd(cmd, true);
		case SD_LBP_WS10:
			return sd_setup_write_same10_cmnd(cmd, true);
		case SD_LBP_ZERO:
			return sd_setup_write_same10_cmnd(cmd, false);
		default:
			return BLKPREP_INVALID;
		}
	case REQ_OP_WRITE_ZEROES:
		return sd_setup_write_zeroes_cmnd(cmd);
	case REQ_OP_WRITE_SAME:
		return sd_setup_write_same_cmnd(cmd);
	case REQ_OP_FLUSH:
		return sd_setup_flush_cmnd(cmd);
	case REQ_OP_READ:
	case REQ_OP_WRITE:
		return sd_setup_read_write_cmnd(cmd);
	case REQ_OP_ZONE_REPORT:
		return sd_zbc_setup_report_cmnd(cmd);
	case REQ_OP_ZONE_RESET:
		return sd_zbc_setup_reset_cmnd(cmd);
	default:
		WARN_ON_ONCE(1);
		return BLKPREP_KILL;
	}
}

static void sd_uninit_command(struct scsi_cmnd *SCpnt)
{
	struct request *rq = SCpnt->request;
	u8 *cmnd;

	if (rq->rq_flags & RQF_SPECIAL_PAYLOAD)
		mempool_free(rq->special_vec.bv_page, sd_page_pool);

	if (SCpnt->cmnd != scsi_req(rq)->cmd) {
		cmnd = SCpnt->cmnd;
		SCpnt->cmnd = NULL;
		SCpnt->cmd_len = 0;
		mempool_free(cmnd, sd_cdb_pool);
	}
}

/**
 *	sd_open - open a scsi disk device
 *	@bdev: Block device of the scsi disk to open
 *	@mode: FMODE_* mask
 *
 *	Returns 0 if successful. Returns a negated errno value in case 
 *	of error.
 *
 *	Note: This can be called from a user context (e.g. fsck(1) )
 *	or from within the kernel (e.g. as a result of a mount(1) ).
 *	In the latter case @inode and @filp carry an abridged amount
 *	of information as noted above.
 *
 *	Locking: called with bdev->bd_mutex held.
 **/
static int sd_open(struct block_device *bdev, fmode_t mode)
{
	struct scsi_disk *sdkp = scsi_disk_get(bdev->bd_disk);
	struct scsi_device *sdev;
	int retval;

	if (!sdkp)
		return -ENXIO;

	SCSI_LOG_HLQUEUE(3, sd_printk(KERN_INFO, sdkp, "sd_open\n"));

	sdev = sdkp->device;

	/*
	 * If the device is in error recovery, wait until it is done.
	 * If the device is offline, then disallow any access to it.
	 */
	retval = -ENXIO;
	if (!scsi_block_when_processing_errors(sdev))
		goto error_out;

	if (sdev->removable || sdkp->write_prot)
		check_disk_change(bdev);

	/*
	 * If the drive is empty, just let the open fail.
	 */
	retval = -ENOMEDIUM;
	if (sdev->removable && !sdkp->media_present && !(mode & FMODE_NDELAY))
		goto error_out;

	/*
	 * If the device has the write protect tab set, have the open fail
	 * if the user expects to be able to write to the thing.
	 */
	retval = -EROFS;
	if (sdkp->write_prot && (mode & FMODE_WRITE))
		goto error_out;

	/*
	 * It is possible that the disk changing stuff resulted in
	 * the device being taken offline.  If this is the case,
	 * report this to the user, and don't pretend that the
	 * open actually succeeded.
	 */
	retval = -ENXIO;
	if (!scsi_device_online(sdev))
		goto error_out;

	if ((atomic_inc_return(&sdkp->openers) == 1) && sdev->removable) {
		if (scsi_block_when_processing_errors(sdev))
			scsi_set_medium_removal(sdev, SCSI_REMOVAL_PREVENT);
	}

	return 0;

error_out:
	scsi_disk_put(sdkp);
	return retval;	
}

/**
 *	sd_release - invoked when the (last) close(2) is called on this
 *	scsi disk.
 *	@disk: disk to release
 *	@mode: FMODE_* mask
 *
 *	Returns 0. 
 *
 *	Note: may block (uninterruptible) if error recovery is underway
 *	on this disk.
 *
 *	Locking: called with bdev->bd_mutex held.
 **/
static void sd_release(struct gendisk *disk, fmode_t mode)
{
	struct scsi_disk *sdkp = scsi_disk(disk);
	struct scsi_device *sdev = sdkp->device;

	SCSI_LOG_HLQUEUE(3, sd_printk(KERN_INFO, sdkp, "sd_release\n"));

	if (atomic_dec_return(&sdkp->openers) == 0 && sdev->removable) {
		if (scsi_block_when_processing_errors(sdev))
			scsi_set_medium_removal(sdev, SCSI_REMOVAL_ALLOW);
	}

	/*
	 * XXX and what if there are packets in flight and this close()
	 * XXX is followed by a "rmmod sd_mod"?
	 */

	scsi_disk_put(sdkp);
}

static int sd_getgeo(struct block_device *bdev, struct hd_geometry *geo)
{
	struct scsi_disk *sdkp = scsi_disk(bdev->bd_disk);
	struct scsi_device *sdp = sdkp->device;
	struct Scsi_Host *host = sdp->host;
	sector_t capacity = logical_to_sectors(sdp, sdkp->capacity);
	int diskinfo[4];

	/* default to most commonly used values */
	diskinfo[0] = 0x40;	/* 1 << 6 */
	diskinfo[1] = 0x20;	/* 1 << 5 */
	diskinfo[2] = capacity >> 11;

	/* override with calculated, extended default, or driver values */
	if (host->hostt->bios_param)
		host->hostt->bios_param(sdp, bdev, capacity, diskinfo);
	else
		scsicam_bios_param(bdev, capacity, diskinfo);

	geo->heads = diskinfo[0];
	geo->sectors = diskinfo[1];
	geo->cylinders = diskinfo[2];
	return 0;
}

/**
 *	sd_ioctl - process an ioctl
 *	@bdev: target block device
 *	@mode: FMODE_* mask
 *	@cmd: ioctl command number
 *	@arg: this is third argument given to ioctl(2) system call.
 *	Often contains a pointer.
 *
 *	Returns 0 if successful (some ioctls return positive numbers on
 *	success as well). Returns a negated errno value in case of error.
 *
 *	Note: most ioctls are forward onto the block subsystem or further
 *	down in the scsi subsystem.
 **/
static int sd_ioctl(struct block_device *bdev, fmode_t mode,
		    unsigned int cmd, unsigned long arg)
{
	struct gendisk *disk = bdev->bd_disk;
	struct scsi_disk *sdkp = scsi_disk(disk);
	struct scsi_device *sdp = sdkp->device;
	void __user *p = (void __user *)arg;
	int error;
    
	SCSI_LOG_IOCTL(1, sd_printk(KERN_INFO, sdkp, "sd_ioctl: disk=%s, "
				    "cmd=0x%x\n", disk->disk_name, cmd));

	error = scsi_verify_blk_ioctl(bdev, cmd);
	if (error < 0)
		return error;

	/*
	 * If we are in the middle of error recovery, don't let anyone
	 * else try and use this device.  Also, if error recovery fails, it
	 * may try and take the device offline, in which case all further
	 * access to the device is prohibited.
	 */
	error = scsi_ioctl_block_when_processing_errors(sdp, cmd,
			(mode & FMODE_NDELAY) != 0);
	if (error)
		goto out;

	if (is_sed_ioctl(cmd))
		return sed_ioctl(sdkp->opal_dev, cmd, p);

	/*
	 * Send SCSI addressing ioctls directly to mid level, send other
	 * ioctls to block level and then onto mid level if they can't be
	 * resolved.
	 */
	switch (cmd) {
		case SCSI_IOCTL_GET_IDLUN:
		case SCSI_IOCTL_GET_BUS_NUMBER:
			error = scsi_ioctl(sdp, cmd, p);
			break;
		default:
			error = scsi_cmd_blk_ioctl(bdev, mode, cmd, p);
			if (error != -ENOTTY)
				break;
			error = scsi_ioctl(sdp, cmd, p);
			break;
	}
out:
	return error;
}

static void set_media_not_present(struct scsi_disk *sdkp)
{
	if (sdkp->media_present)
		sdkp->device->changed = 1;

	if (sdkp->device->removable) {
		sdkp->media_present = 0;
		sdkp->capacity = 0;
	}
}

static int media_not_present(struct scsi_disk *sdkp,
			     struct scsi_sense_hdr *sshdr)
{
	if (!scsi_sense_valid(sshdr))
		return 0;

	/* not invoked for commands that could return deferred errors */
	switch (sshdr->sense_key) {
	case UNIT_ATTENTION:
	case NOT_READY:
		/* medium not present */
		if (sshdr->asc == 0x3A) {
			set_media_not_present(sdkp);
			return 1;
		}
	}
	return 0;
}

static int sd_sync_cache(struct scsi_disk *sdkp, struct scsi_sense_hdr *sshdr)
{
	int retries, res;
	struct scsi_device *sdp = sdkp->device;
	const int timeout = sdp->request_queue->rq_timeout
		* SD_FLUSH_TIMEOUT_MULTIPLIER;
	struct scsi_sense_hdr my_sshdr;

	if (!scsi_device_online(sdp))
		return -ENODEV;

	/* caller might not be interested in sense, but we need it */
	if (!sshdr)
		sshdr = &my_sshdr;

	for (retries = 3; retries > 0; --retries) {
		unsigned char cmd[10] = { 0 };

		cmd[0] = SYNCHRONIZE_CACHE;
		/*
		 * Leave the rest of the command zero to indicate
		 * flush everything.
		 */
		res = scsi_execute(sdp, cmd, DMA_NONE, NULL, 0, NULL, sshdr,
				timeout, SD_MAX_RETRIES, 0, RQF_PM, NULL);
		if (res == 0)
			break;
	}

	if (res) {
		sd_print_result(sdkp, "Synchronize Cache(10) failed", res);

		if (driver_byte(res) == DRIVER_SENSE)
			sd_print_sense_hdr(sdkp, sshdr);

		/* we need to evaluate the error return  */
		if (scsi_sense_valid(sshdr) &&
			(sshdr->asc == 0x3a ||	/* medium not present */
			 sshdr->asc == 0x20))	/* invalid command */
				/* this is no error here */
				return 0;

		switch (host_byte(res)) {
		/* ignore errors due to racing a disconnection */
		case DID_BAD_TARGET:
		case DID_NO_CONNECT:
			return 0;
		/* signal the upper layer it might try again */
		case DID_BUS_BUSY:
		case DID_IMM_RETRY:
		case DID_REQUEUE:
		case DID_SOFT_ERROR:
			return -EBUSY;
		default:
			return -EIO;
		}
	}
	return 0;
}

static void sd_rescan(struct device *dev)
{
	struct scsi_disk *sdkp = dev_get_drvdata(dev);

	revalidate_disk(sdkp->disk);
}


#ifdef CONFIG_COMPAT
/* 
 * This gets directly called from VFS. When the ioctl 
 * is not recognized we go back to the other translation paths. 
 */
static int sd_compat_ioctl(struct block_device *bdev, fmode_t mode,
			   unsigned int cmd, unsigned long arg)
{
	struct scsi_device *sdev = scsi_disk(bdev->bd_disk)->device;
	int error;

	error = scsi_ioctl_block_when_processing_errors(sdev, cmd,
			(mode & FMODE_NDELAY) != 0);
	if (error)
		return error;
	       
	/* 
	 * Let the static ioctl translation table take care of it.
	 */
	if (!sdev->host->hostt->compat_ioctl)
		return -ENOIOCTLCMD; 
	return sdev->host->hostt->compat_ioctl(sdev, cmd, (void __user *)arg);
}
#endif

static char sd_pr_type(enum pr_type type)
{
	switch (type) {
	case PR_WRITE_EXCLUSIVE:
		return 0x01;
	case PR_EXCLUSIVE_ACCESS:
		return 0x03;
	case PR_WRITE_EXCLUSIVE_REG_ONLY:
		return 0x05;
	case PR_EXCLUSIVE_ACCESS_REG_ONLY:
		return 0x06;
	case PR_WRITE_EXCLUSIVE_ALL_REGS:
		return 0x07;
	case PR_EXCLUSIVE_ACCESS_ALL_REGS:
		return 0x08;
	default:
		return 0;
	}
};

static int sd_pr_command(struct block_device *bdev, u8 sa,
		u64 key, u64 sa_key, u8 type, u8 flags)
{
	struct scsi_device *sdev = scsi_disk(bdev->bd_disk)->device;
	struct scsi_sense_hdr sshdr;
	int result;
	u8 cmd[16] = { 0, };
	u8 data[24] = { 0, };

	cmd[0] = PERSISTENT_RESERVE_OUT;
	cmd[1] = sa;
	cmd[2] = type;
	put_unaligned_be32(sizeof(data), &cmd[5]);

	put_unaligned_be64(key, &data[0]);
	put_unaligned_be64(sa_key, &data[8]);
	data[20] = flags;

	result = scsi_execute_req(sdev, cmd, DMA_TO_DEVICE, &data, sizeof(data),
			&sshdr, SD_TIMEOUT, SD_MAX_RETRIES, NULL);

	if (driver_byte(result) == DRIVER_SENSE &&
	    scsi_sense_valid(&sshdr)) {
		sdev_printk(KERN_INFO, sdev, "PR command failed: %d\n", result);
		scsi_print_sense_hdr(sdev, NULL, &sshdr);
	}

	return result;
}

static int sd_pr_register(struct block_device *bdev, u64 old_key, u64 new_key,
		u32 flags)
{
	if (flags & ~PR_FL_IGNORE_KEY)
		return -EOPNOTSUPP;
	return sd_pr_command(bdev, (flags & PR_FL_IGNORE_KEY) ? 0x06 : 0x00,
			old_key, new_key, 0,
			(1 << 0) /* APTPL */);
}

static int sd_pr_reserve(struct block_device *bdev, u64 key, enum pr_type type,
		u32 flags)
{
	if (flags)
		return -EOPNOTSUPP;
	return sd_pr_command(bdev, 0x01, key, 0, sd_pr_type(type), 0);
}

static int sd_pr_release(struct block_device *bdev, u64 key, enum pr_type type)
{
	return sd_pr_command(bdev, 0x02, key, 0, sd_pr_type(type), 0);
}

static int sd_pr_preempt(struct block_device *bdev, u64 old_key, u64 new_key,
		enum pr_type type, bool abort)
{
	return sd_pr_command(bdev, abort ? 0x05 : 0x04, old_key, new_key,
			     sd_pr_type(type), 0);
}

static int sd_pr_clear(struct block_device *bdev, u64 key)
{
	return sd_pr_command(bdev, 0x03, key, 0, 0, 0);
}

static const struct pr_ops sd_pr_ops = {
	.pr_register	= sd_pr_register,
	.pr_reserve	= sd_pr_reserve,
	.pr_release	= sd_pr_release,
	.pr_preempt	= sd_pr_preempt,
	.pr_clear	= sd_pr_clear,
};

static const struct block_device_operations sd_fops = {
	.owner			= THIS_MODULE,
	.open			= sd_open,
	.release		= sd_release,
	.ioctl			= sd_ioctl,
	.getgeo			= sd_getgeo,
#ifdef CONFIG_COMPAT
	.compat_ioctl		= sd_compat_ioctl,
#endif
	.revalidate_disk	= sd_revalidate_disk,
	.unlock_native_capacity	= sd_unlock_native_capacity,
	.pr_ops			= &sd_pr_ops,
};

/**
 *	sd_eh_reset - reset error handling callback
 *	@scmd:		sd-issued command that has failed
 *
 *	This function is called by the SCSI midlayer before starting
 *	SCSI EH. When counting medium access failures we have to be
 *	careful to register it only only once per device and SCSI EH run;
 *	there might be several timed out commands which will cause the
 *	'max_medium_access_timeouts' counter to trigger after the first
 *	SCSI EH run already and set the device to offline.
 *	So this function resets the internal counter before starting SCSI EH.
 **/
static void sd_eh_reset(struct scsi_cmnd *scmd)
{
	struct scsi_disk *sdkp = scsi_disk(scmd->request->rq_disk);

	/* New SCSI EH run, reset gate variable */
	sdkp->ignore_medium_access_errors = false;
}

/**
 *	sd_eh_action - error handling callback
 *	@scmd:		sd-issued command that has failed
 *	@eh_disp:	The recovery disposition suggested by the midlayer
 *
 *	This function is called by the SCSI midlayer upon completion of an
 *	error test command (currently TEST UNIT READY). The result of sending
 *	the eh command is passed in eh_disp.  We're looking for devices that
 *	fail medium access commands but are OK with non access commands like
 *	test unit ready (so wrongly see the device as having a successful
 *	recovery)
 **/
static int sd_eh_action(struct scsi_cmnd *scmd, int eh_disp)
{
	struct scsi_disk *sdkp = scsi_disk(scmd->request->rq_disk);
	struct scsi_device *sdev = scmd->device;

	if (!scsi_device_online(sdev) ||
	    !scsi_medium_access_command(scmd) ||
	    host_byte(scmd->result) != DID_TIME_OUT ||
	    eh_disp != SUCCESS)
		return eh_disp;

	/*
	 * The device has timed out executing a medium access command.
	 * However, the TEST UNIT READY command sent during error
	 * handling completed successfully. Either the device is in the
	 * process of recovering or has it suffered an internal failure
	 * that prevents access to the storage medium.
	 */
	if (!sdkp->ignore_medium_access_errors) {
		sdkp->medium_access_timed_out++;
		sdkp->ignore_medium_access_errors = true;
	}

	/*
	 * If the device keeps failing read/write commands but TEST UNIT
	 * READY always completes successfully we assume that medium
	 * access is no longer possible and take the device offline.
	 */
	if (sdkp->medium_access_timed_out >= sdkp->max_medium_access_timeouts) {
		scmd_printk(KERN_ERR, scmd,
			    "Medium access timeout failure. Offlining disk!\n");
		mutex_lock(&sdev->state_mutex);
		scsi_device_set_state(sdev, SDEV_OFFLINE);
		mutex_unlock(&sdev->state_mutex);

		return SUCCESS;
	}

	return eh_disp;
}

static unsigned int sd_completed_bytes(struct scsi_cmnd *scmd)
{
	struct request *req = scmd->request;
	struct scsi_device *sdev = scmd->device;
	unsigned int transferred, good_bytes;
	u64 start_lba, end_lba, bad_lba;

	/*
	 * Some commands have a payload smaller than the device logical
	 * block size (e.g. INQUIRY on a 4K disk).
	 */
	if (scsi_bufflen(scmd) <= sdev->sector_size)
		return 0;

	/* Check if we have a 'bad_lba' information */
	if (!scsi_get_sense_info_fld(scmd->sense_buffer,
				     SCSI_SENSE_BUFFERSIZE,
				     &bad_lba))
		return 0;

	/*
	 * If the bad lba was reported incorrectly, we have no idea where
	 * the error is.
	 */
	start_lba = sectors_to_logical(sdev, blk_rq_pos(req));
	end_lba = start_lba + bytes_to_logical(sdev, scsi_bufflen(scmd));
	if (bad_lba < start_lba || bad_lba >= end_lba)
		return 0;

	/*
	 * resid is optional but mostly filled in.  When it's unused,
	 * its value is zero, so we assume the whole buffer transferred
	 */
	transferred = scsi_bufflen(scmd) - scsi_get_resid(scmd);

	/* This computation should always be done in terms of the
	 * resolution of the device's medium.
	 */
	good_bytes = logical_to_bytes(sdev, bad_lba - start_lba);

	return min(good_bytes, transferred);
}

/**
 *	sd_done - bottom half handler: called when the lower level
 *	driver has completed (successfully or otherwise) a scsi command.
 *	@SCpnt: mid-level's per command structure.
 *
 *	Note: potentially run from within an ISR. Must not block.
 **/
static int sd_done(struct scsi_cmnd *SCpnt)
{
	int result = SCpnt->result;
	unsigned int good_bytes = result ? 0 : scsi_bufflen(SCpnt);
	unsigned int sector_size = SCpnt->device->sector_size;
	unsigned int resid;
	struct scsi_sense_hdr sshdr;
	struct scsi_disk *sdkp = scsi_disk(SCpnt->request->rq_disk);
	struct request *req = SCpnt->request;
	int sense_valid = 0;
	int sense_deferred = 0;

	switch (req_op(req)) {
	case REQ_OP_DISCARD:
	case REQ_OP_WRITE_ZEROES:
	case REQ_OP_WRITE_SAME:
	case REQ_OP_ZONE_RESET:
		if (!result) {
			good_bytes = blk_rq_bytes(req);
			scsi_set_resid(SCpnt, 0);
		} else {
			good_bytes = 0;
			scsi_set_resid(SCpnt, blk_rq_bytes(req));
		}
		break;
	case REQ_OP_ZONE_REPORT:
		if (!result) {
			good_bytes = scsi_bufflen(SCpnt)
				- scsi_get_resid(SCpnt);
			scsi_set_resid(SCpnt, 0);
		} else {
			good_bytes = 0;
			scsi_set_resid(SCpnt, blk_rq_bytes(req));
		}
		break;
	default:
		/*
		 * In case of bogus fw or device, we could end up having
		 * an unaligned partial completion. Check this here and force
		 * alignment.
		 */
		resid = scsi_get_resid(SCpnt);
		if (resid & (sector_size - 1)) {
			sd_printk(KERN_INFO, sdkp,
				"Unaligned partial completion (resid=%u, sector_sz=%u)\n",
				resid, sector_size);
			resid = min(scsi_bufflen(SCpnt),
				    round_up(resid, sector_size));
			scsi_set_resid(SCpnt, resid);
		}
	}

	if (result) {
		sense_valid = scsi_command_normalize_sense(SCpnt, &sshdr);
		if (sense_valid)
			sense_deferred = scsi_sense_is_deferred(&sshdr);
	}
	sdkp->medium_access_timed_out = 0;

	if (driver_byte(result) != DRIVER_SENSE &&
	    (!sense_valid || sense_deferred))
		goto out;

	switch (sshdr.sense_key) {
	case HARDWARE_ERROR:
	case MEDIUM_ERROR:
		good_bytes = sd_completed_bytes(SCpnt);
		break;
	case RECOVERED_ERROR:
		good_bytes = scsi_bufflen(SCpnt);
		break;
	case NO_SENSE:
		/* This indicates a false check condition, so ignore it.  An
		 * unknown amount of data was transferred so treat it as an
		 * error.
		 */
		SCpnt->result = 0;
		memset(SCpnt->sense_buffer, 0, SCSI_SENSE_BUFFERSIZE);
		break;
	case ABORTED_COMMAND:
		if (sshdr.asc == 0x10)  /* DIF: Target detected corruption */
			good_bytes = sd_completed_bytes(SCpnt);
		break;
	case ILLEGAL_REQUEST:
		switch (sshdr.asc) {
		case 0x10:	/* DIX: Host detected corruption */
			good_bytes = sd_completed_bytes(SCpnt);
			break;
		case 0x20:	/* INVALID COMMAND OPCODE */
		case 0x24:	/* INVALID FIELD IN CDB */
			switch (SCpnt->cmnd[0]) {
			case UNMAP:
				sd_config_discard(sdkp, SD_LBP_DISABLE);
				break;
			case WRITE_SAME_16:
			case WRITE_SAME:
				if (SCpnt->cmnd[1] & 8) { /* UNMAP */
					sd_config_discard(sdkp, SD_LBP_DISABLE);
				} else {
					sdkp->device->no_write_same = 1;
					sd_config_write_same(sdkp);
					req->rq_flags |= RQF_QUIET;
				}
				break;
			}
		}
		break;
	default:
		break;
	}

 out:
	if (sd_is_zoned(sdkp))
		sd_zbc_complete(SCpnt, good_bytes, &sshdr);

	SCSI_LOG_HLCOMPLETE(1, scmd_printk(KERN_INFO, SCpnt,
					   "sd_done: completed %d of %d bytes\n",
					   good_bytes, scsi_bufflen(SCpnt)));

	if (rq_data_dir(SCpnt->request) == READ && scsi_prot_sg_count(SCpnt) &&
	    good_bytes)
		t10_pi_complete(SCpnt->request, sdkp->protection_type,
				good_bytes / scsi_prot_interval(SCpnt));

	return good_bytes;
}

/*
 * spinup disk - called only in sd_revalidate_disk()
 */
static void
sd_spinup_disk(struct scsi_disk *sdkp)
{
	unsigned char cmd[10];
	unsigned long spintime_expire = 0;
	int retries, spintime;
	unsigned int the_result;
	struct scsi_sense_hdr sshdr;
	int sense_valid = 0;

	spintime = 0;

	/* Spin up drives, as required.  Only do this at boot time */
	/* Spinup needs to be done for module loads too. */
	do {
		retries = 0;

		do {
			cmd[0] = TEST_UNIT_READY;
			memset((void *) &cmd[1], 0, 9);

			the_result = scsi_execute_req(sdkp->device, cmd,
						      DMA_NONE, NULL, 0,
						      &sshdr, SD_TIMEOUT,
						      SD_MAX_RETRIES, NULL);

			/*
			 * If the drive has indicated to us that it
			 * doesn't have any media in it, don't bother
			 * with any more polling.
			 */
			if (media_not_present(sdkp, &sshdr))
				return;

			if (the_result)
				sense_valid = scsi_sense_valid(&sshdr);
			retries++;
		} while (retries < 3 && 
			 (!scsi_status_is_good(the_result) ||
			  ((driver_byte(the_result) == DRIVER_SENSE) &&
			  sense_valid && sshdr.sense_key == UNIT_ATTENTION)));

		if (driver_byte(the_result) != DRIVER_SENSE) {
			/* no sense, TUR either succeeded or failed
			 * with a status error */
			if(!spintime && !scsi_status_is_good(the_result)) {
				sd_print_result(sdkp, "Test Unit Ready failed",
						the_result);
			}
			break;
		}

		/*
		 * The device does not want the automatic start to be issued.
		 */
		if (sdkp->device->no_start_on_add)
			break;

		if (sense_valid && sshdr.sense_key == NOT_READY) {
			if (sshdr.asc == 4 && sshdr.ascq == 3)
				break;	/* manual intervention required */
			if (sshdr.asc == 4 && sshdr.ascq == 0xb)
				break;	/* standby */
			if (sshdr.asc == 4 && sshdr.ascq == 0xc)
				break;	/* unavailable */
			if (sshdr.asc == 4 && sshdr.ascq == 0x1b)
				break;	/* sanitize in progress */
			/*
			 * Issue command to spin up drive when not ready
			 */
			if (!spintime) {
				sd_printk(KERN_NOTICE, sdkp, "Spinning up disk...");
				cmd[0] = START_STOP;
				cmd[1] = 1;	/* Return immediately */
				memset((void *) &cmd[2], 0, 8);
				cmd[4] = 1;	/* Start spin cycle */
				if (sdkp->device->start_stop_pwr_cond)
					cmd[4] |= 1 << 4;
				scsi_execute_req(sdkp->device, cmd, DMA_NONE,
						 NULL, 0, &sshdr,
						 SD_TIMEOUT, SD_MAX_RETRIES,
						 NULL);
				spintime_expire = jiffies + 100 * HZ;
				spintime = 1;
			}
			/* Wait 1 second for next try */
			msleep(1000);
			printk(KERN_CONT ".");

		/*
		 * Wait for USB flash devices with slow firmware.
		 * Yes, this sense key/ASC combination shouldn't
		 * occur here.  It's characteristic of these devices.
		 */
		} else if (sense_valid &&
				sshdr.sense_key == UNIT_ATTENTION &&
				sshdr.asc == 0x28) {
			if (!spintime) {
				spintime_expire = jiffies + 5 * HZ;
				spintime = 1;
			}
			/* Wait 1 second for next try */
			msleep(1000);
		} else {
			/* we don't understand the sense code, so it's
			 * probably pointless to loop */
			if(!spintime) {
				sd_printk(KERN_NOTICE, sdkp, "Unit Not Ready\n");
				sd_print_sense_hdr(sdkp, &sshdr);
			}
			break;
		}
				
	} while (spintime && time_before_eq(jiffies, spintime_expire));

	if (spintime) {
		if (scsi_status_is_good(the_result))
			printk(KERN_CONT "ready\n");
		else
			printk(KERN_CONT "not responding...\n");
	}
}

/*
 * Determine whether disk supports Data Integrity Field.
 */
static int sd_read_protection_type(struct scsi_disk *sdkp, unsigned char *buffer)
{
	struct scsi_device *sdp = sdkp->device;
	u8 type;
	int ret = 0;

	if (scsi_device_protection(sdp) == 0 || (buffer[12] & 1) == 0)
		return ret;

	type = ((buffer[12] >> 1) & 7) + 1; /* P_TYPE 0 = Type 1 */

	if (type > T10_PI_TYPE3_PROTECTION)
		ret = -ENODEV;
	else if (scsi_host_dif_capable(sdp->host, type))
		ret = 1;

	if (sdkp->first_scan || type != sdkp->protection_type)
		switch (ret) {
		case -ENODEV:
			sd_printk(KERN_ERR, sdkp, "formatted with unsupported" \
				  " protection type %u. Disabling disk!\n",
				  type);
			break;
		case 1:
			sd_printk(KERN_NOTICE, sdkp,
				  "Enabling DIF Type %u protection\n", type);
			break;
		case 0:
			sd_printk(KERN_NOTICE, sdkp,
				  "Disabling DIF Type %u protection\n", type);
			break;
		}

	sdkp->protection_type = type;

	return ret;
}

static void read_capacity_error(struct scsi_disk *sdkp, struct scsi_device *sdp,
			struct scsi_sense_hdr *sshdr, int sense_valid,
			int the_result)
{
	if (driver_byte(the_result) == DRIVER_SENSE)
		sd_print_sense_hdr(sdkp, sshdr);
	else
		sd_printk(KERN_NOTICE, sdkp, "Sense not available.\n");

	/*
	 * Set dirty bit for removable devices if not ready -
	 * sometimes drives will not report this properly.
	 */
	if (sdp->removable &&
	    sense_valid && sshdr->sense_key == NOT_READY)
		set_media_not_present(sdkp);

	/*
	 * We used to set media_present to 0 here to indicate no media
	 * in the drive, but some drives fail read capacity even with
	 * media present, so we can't do that.
	 */
	sdkp->capacity = 0; /* unknown mapped to zero - as usual */
}

#define RC16_LEN 32
#if RC16_LEN > SD_BUF_SIZE
#error RC16_LEN must not be more than SD_BUF_SIZE
#endif

#define READ_CAPACITY_RETRIES_ON_RESET	10

/*
 * Ensure that we don't overflow sector_t when CONFIG_LBDAF is not set
 * and the reported logical block size is bigger than 512 bytes. Note
 * that last_sector is a u64 and therefore logical_to_sectors() is not
 * applicable.
 */
static bool sd_addressable_capacity(u64 lba, unsigned int sector_size)
{
	u64 last_sector = (lba + 1ULL) << (ilog2(sector_size) - 9);

	if (sizeof(sector_t) == 4 && last_sector > U32_MAX)
		return false;

	return true;
}

static int read_capacity_16(struct scsi_disk *sdkp, struct scsi_device *sdp,
						unsigned char *buffer)
{
	unsigned char cmd[16];
	struct scsi_sense_hdr sshdr;
	int sense_valid = 0;
	int the_result;
	int retries = 3, reset_retries = READ_CAPACITY_RETRIES_ON_RESET;
	unsigned int alignment;
	unsigned long long lba;
	unsigned sector_size;

	if (sdp->no_read_capacity_16)
		return -EINVAL;

	do {
		memset(cmd, 0, 16);
		cmd[0] = SERVICE_ACTION_IN_16;
		cmd[1] = SAI_READ_CAPACITY_16;
		cmd[13] = RC16_LEN;
		memset(buffer, 0, RC16_LEN);

		the_result = scsi_execute_req(sdp, cmd, DMA_FROM_DEVICE,
					buffer, RC16_LEN, &sshdr,
					SD_TIMEOUT, SD_MAX_RETRIES, NULL);

		if (media_not_present(sdkp, &sshdr))
			return -ENODEV;

		if (the_result) {
			sense_valid = scsi_sense_valid(&sshdr);
			if (sense_valid &&
			    sshdr.sense_key == ILLEGAL_REQUEST &&
			    (sshdr.asc == 0x20 || sshdr.asc == 0x24) &&
			    sshdr.ascq == 0x00)
				/* Invalid Command Operation Code or
				 * Invalid Field in CDB, just retry
				 * silently with RC10 */
				return -EINVAL;
			if (sense_valid &&
			    sshdr.sense_key == UNIT_ATTENTION &&
			    sshdr.asc == 0x29 && sshdr.ascq == 0x00)
				/* Device reset might occur several times,
				 * give it one more chance */
				if (--reset_retries > 0)
					continue;
		}
		retries--;

	} while (the_result && retries);

	if (the_result) {
		sd_print_result(sdkp, "Read Capacity(16) failed", the_result);
		read_capacity_error(sdkp, sdp, &sshdr, sense_valid, the_result);
		return -EINVAL;
	}

	sector_size = get_unaligned_be32(&buffer[8]);
	lba = get_unaligned_be64(&buffer[0]);

	if (sd_read_protection_type(sdkp, buffer) < 0) {
		sdkp->capacity = 0;
		return -ENODEV;
	}

	if (!sd_addressable_capacity(lba, sector_size)) {
		sd_printk(KERN_ERR, sdkp, "Too big for this kernel. Use a "
			"kernel compiled with support for large block "
			"devices.\n");
		sdkp->capacity = 0;
		return -EOVERFLOW;
	}

	/* Logical blocks per physical block exponent */
	sdkp->physical_block_size = (1 << (buffer[13] & 0xf)) * sector_size;

	/* RC basis */
	sdkp->rc_basis = (buffer[12] >> 4) & 0x3;

	/* Lowest aligned logical block */
	alignment = ((buffer[14] & 0x3f) << 8 | buffer[15]) * sector_size;
	blk_queue_alignment_offset(sdp->request_queue, alignment);
	if (alignment && sdkp->first_scan)
		sd_printk(KERN_NOTICE, sdkp,
			  "physical block alignment offset: %u\n", alignment);

	if (buffer[14] & 0x80) { /* LBPME */
		sdkp->lbpme = 1;

		if (buffer[14] & 0x40) /* LBPRZ */
			sdkp->lbprz = 1;

		sd_config_discard(sdkp, SD_LBP_WS16);
	}

	sdkp->capacity = lba + 1;
	return sector_size;
}

static int read_capacity_10(struct scsi_disk *sdkp, struct scsi_device *sdp,
						unsigned char *buffer)
{
	unsigned char cmd[16];
	struct scsi_sense_hdr sshdr;
	int sense_valid = 0;
	int the_result;
	int retries = 3, reset_retries = READ_CAPACITY_RETRIES_ON_RESET;
	sector_t lba;
	unsigned sector_size;

	do {
		cmd[0] = READ_CAPACITY;
		memset(&cmd[1], 0, 9);
		memset(buffer, 0, 8);

		the_result = scsi_execute_req(sdp, cmd, DMA_FROM_DEVICE,
					buffer, 8, &sshdr,
					SD_TIMEOUT, SD_MAX_RETRIES, NULL);

		if (media_not_present(sdkp, &sshdr))
			return -ENODEV;

		if (the_result) {
			sense_valid = scsi_sense_valid(&sshdr);
			if (sense_valid &&
			    sshdr.sense_key == UNIT_ATTENTION &&
			    sshdr.asc == 0x29 && sshdr.ascq == 0x00)
				/* Device reset might occur several times,
				 * give it one more chance */
				if (--reset_retries > 0)
					continue;
		}
		retries--;

	} while (the_result && retries);

	if (the_result) {
		sd_print_result(sdkp, "Read Capacity(10) failed", the_result);
		read_capacity_error(sdkp, sdp, &sshdr, sense_valid, the_result);
		return -EINVAL;
	}

	sector_size = get_unaligned_be32(&buffer[4]);
	lba = get_unaligned_be32(&buffer[0]);

	if (sdp->no_read_capacity_16 && (lba == 0xffffffff)) {
		/* Some buggy (usb cardreader) devices return an lba of
		   0xffffffff when the want to report a size of 0 (with
		   which they really mean no media is present) */
		sdkp->capacity = 0;
		sdkp->physical_block_size = sector_size;
		return sector_size;
	}

	if (!sd_addressable_capacity(lba, sector_size)) {
		sd_printk(KERN_ERR, sdkp, "Too big for this kernel. Use a "
			"kernel compiled with support for large block "
			"devices.\n");
		sdkp->capacity = 0;
		return -EOVERFLOW;
	}

	sdkp->capacity = lba + 1;
	sdkp->physical_block_size = sector_size;
	return sector_size;
}

static int sd_try_rc16_first(struct scsi_device *sdp)
{
	if (sdp->host->max_cmd_len < 16)
		return 0;
	if (sdp->try_rc_10_first)
		return 0;
	if (sdp->scsi_level > SCSI_SPC_2)
		return 1;
	if (scsi_device_protection(sdp))
		return 1;
	return 0;
}

/*
 * read disk capacity
 */
static void
sd_read_capacity(struct scsi_disk *sdkp, unsigned char *buffer)
{
	int sector_size;
	struct scsi_device *sdp = sdkp->device;

	if (sd_try_rc16_first(sdp)) {
		sector_size = read_capacity_16(sdkp, sdp, buffer);
		if (sector_size == -EOVERFLOW)
			goto got_data;
		if (sector_size == -ENODEV)
			return;
		if (sector_size < 0)
			sector_size = read_capacity_10(sdkp, sdp, buffer);
		if (sector_size < 0)
			return;
	} else {
		sector_size = read_capacity_10(sdkp, sdp, buffer);
		if (sector_size == -EOVERFLOW)
			goto got_data;
		if (sector_size < 0)
			return;
		if ((sizeof(sdkp->capacity) > 4) &&
		    (sdkp->capacity > 0xffffffffULL)) {
			int old_sector_size = sector_size;
			sd_printk(KERN_NOTICE, sdkp, "Very big device. "
					"Trying to use READ CAPACITY(16).\n");
			sector_size = read_capacity_16(sdkp, sdp, buffer);
			if (sector_size < 0) {
				sd_printk(KERN_NOTICE, sdkp,
					"Using 0xffffffff as device size\n");
				sdkp->capacity = 1 + (sector_t) 0xffffffff;
				sector_size = old_sector_size;
				goto got_data;
			}
			/* Remember that READ CAPACITY(16) succeeded */
			sdp->try_rc_10_first = 0;
		}
	}

	/* Some devices are known to return the total number of blocks,
	 * not the highest block number.  Some devices have versions
	 * which do this and others which do not.  Some devices we might
	 * suspect of doing this but we don't know for certain.
	 *
	 * If we know the reported capacity is wrong, decrement it.  If
	 * we can only guess, then assume the number of blocks is even
	 * (usually true but not always) and err on the side of lowering
	 * the capacity.
	 */
	if (sdp->fix_capacity ||
	    (sdp->guess_capacity && (sdkp->capacity & 0x01))) {
		sd_printk(KERN_INFO, sdkp, "Adjusting the sector count "
				"from its reported value: %llu\n",
				(unsigned long long) sdkp->capacity);
		--sdkp->capacity;
	}

got_data:
	if (sector_size == 0) {
		sector_size = 512;
		sd_printk(KERN_NOTICE, sdkp, "Sector size 0 reported, "
			  "assuming 512.\n");
	}

	if (sector_size != 512 &&
	    sector_size != 1024 &&
	    sector_size != 2048 &&
	    sector_size != 4096) {
		sd_printk(KERN_NOTICE, sdkp, "Unsupported sector size %d.\n",
			  sector_size);
		/*
		 * The user might want to re-format the drive with
		 * a supported sectorsize.  Once this happens, it
		 * would be relatively trivial to set the thing up.
		 * For this reason, we leave the thing in the table.
		 */
		sdkp->capacity = 0;
		/*
		 * set a bogus sector size so the normal read/write
		 * logic in the block layer will eventually refuse any
		 * request on this device without tripping over power
		 * of two sector size assumptions
		 */
		sector_size = 512;
	}
	blk_queue_logical_block_size(sdp->request_queue, sector_size);
	blk_queue_physical_block_size(sdp->request_queue,
				      sdkp->physical_block_size);
	sdkp->device->sector_size = sector_size;

	if (sdkp->capacity > 0xffffffff)
		sdp->use_16_for_rw = 1;

}

/*
 * Print disk capacity
 */
static void
sd_print_capacity(struct scsi_disk *sdkp,
		  sector_t old_capacity)
{
	int sector_size = sdkp->device->sector_size;
	char cap_str_2[10], cap_str_10[10];

	string_get_size(sdkp->capacity, sector_size,
			STRING_UNITS_2, cap_str_2, sizeof(cap_str_2));
	string_get_size(sdkp->capacity, sector_size,
			STRING_UNITS_10, cap_str_10,
			sizeof(cap_str_10));

	if (sdkp->first_scan || old_capacity != sdkp->capacity) {
		if (sdkp->physical_block_size != sector_size)
			sd_printk(KERN_NOTICE, sdkp,
				  "%u-byte physical blocks\n",
				  sdkp->physical_block_size);

		sd_zbc_print_zones(sdkp);
	}
}

/* called with buffer of length 512 */
static inline int
sd_do_mode_sense(struct scsi_device *sdp, int dbd, int modepage,
		 unsigned char *buffer, int len, struct scsi_mode_data *data,
		 struct scsi_sense_hdr *sshdr)
{
	return scsi_mode_sense(sdp, dbd, modepage, buffer, len,
			       SD_TIMEOUT, SD_MAX_RETRIES, data,
			       sshdr);
}

/*
 * read write protect setting, if possible - called only in sd_revalidate_disk()
 * called with buffer of length SD_BUF_SIZE
 */
static void
sd_read_write_protect_flag(struct scsi_disk *sdkp, unsigned char *buffer)
{
	int res;
	struct scsi_device *sdp = sdkp->device;
	struct scsi_mode_data data;
	int disk_ro = get_disk_ro(sdkp->disk);
	int old_wp = sdkp->write_prot;

	set_disk_ro(sdkp->disk, 0);
	if (sdp->skip_ms_page_3f) {
		sd_first_printk(KERN_NOTICE, sdkp, "Assuming Write Enabled\n");
		return;
	}

	if (sdp->use_192_bytes_for_3f) {
		res = sd_do_mode_sense(sdp, 0, 0x3F, buffer, 192, &data, NULL);
	} else {
		/*
		 * First attempt: ask for all pages (0x3F), but only 4 bytes.
		 * We have to start carefully: some devices hang if we ask
		 * for more than is available.
		 */
		res = sd_do_mode_sense(sdp, 0, 0x3F, buffer, 4, &data, NULL);

		/*
		 * Second attempt: ask for page 0 When only page 0 is
		 * implemented, a request for page 3F may return Sense Key
		 * 5: Illegal Request, Sense Code 24: Invalid field in
		 * CDB.
		 */
		if (!scsi_status_is_good(res))
			res = sd_do_mode_sense(sdp, 0, 0, buffer, 4, &data, NULL);

		/*
		 * Third attempt: ask 255 bytes, as we did earlier.
		 */
		if (!scsi_status_is_good(res))
			res = sd_do_mode_sense(sdp, 0, 0x3F, buffer, 255,
					       &data, NULL);
	}

	if (!scsi_status_is_good(res)) {
		sd_first_printk(KERN_WARNING, sdkp,
			  "Test WP failed, assume Write Enabled\n");
	} else {
		sdkp->write_prot = ((data.device_specific & 0x80) != 0);
		set_disk_ro(sdkp->disk, sdkp->write_prot || disk_ro);
		if (sdkp->first_scan || old_wp != sdkp->write_prot) {
			sd_printk(KERN_NOTICE, sdkp, "Write Protect is %s\n",
				  sdkp->write_prot ? "on" : "off");
			sd_printk(KERN_DEBUG, sdkp, "Mode Sense: %4ph\n", buffer);
		}
	}
}

/*
 * sd_read_cache_type - called only from sd_revalidate_disk()
 * called with buffer of length SD_BUF_SIZE
 */
static void
sd_read_cache_type(struct scsi_disk *sdkp, unsigned char *buffer)
{
	int len = 0, res;
	struct scsi_device *sdp = sdkp->device;
	struct Scsi_Host *host = sdp->host;

	int dbd;
	int modepage;
	int first_len;
	struct scsi_mode_data data;
	struct scsi_sense_hdr sshdr;

	if (sdkp->cache_override)
		return;

	first_len = 4;
	if (sdp->skip_ms_page_8) {
		if (sdp->type == TYPE_RBC)
			goto defaults;
		else {
			if (sdp->skip_ms_page_3f)
				goto defaults;
			modepage = 0x3F;
			if (sdp->use_192_bytes_for_3f)
				first_len = 192;
			dbd = 0;
		}
	} else if (sdp->type == TYPE_RBC) {
		modepage = 6;
		dbd = 8;
	} else {
		modepage = 8;
		if (host->set_dbd_for_caching)
			dbd = 8;
		else
			dbd = 0;
	}

	/* cautiously ask */
	res = sd_do_mode_sense(sdp, dbd, modepage, buffer, first_len,
			&data, &sshdr);

	if (!scsi_status_is_good(res))
		goto bad_sense;

	if (!data.header_length) {
		modepage = 6;
		first_len = 0;
		sd_first_printk(KERN_ERR, sdkp,
				"Missing header in MODE_SENSE response\n");
	}

	/* that went OK, now ask for the proper length */
	len = data.length;

	/*
	 * We're only interested in the first three bytes, actually.
	 * But the data cache page is defined for the first 20.
	 */
	if (len < 3)
		goto bad_sense;
	else if (len > SD_BUF_SIZE) {
		sd_first_printk(KERN_NOTICE, sdkp, "Truncating mode parameter "
			  "data from %d to %d bytes\n", len, SD_BUF_SIZE);
		len = SD_BUF_SIZE;
	}
	if (modepage == 0x3F && sdp->use_192_bytes_for_3f)
		len = 192;

	/* Get the data */
	if (len > first_len)
		res = sd_do_mode_sense(sdp, dbd, modepage, buffer, len,
				&data, &sshdr);

	if (scsi_status_is_good(res)) {
		int offset = data.header_length + data.block_descriptor_length;

		while (offset < len) {
			u8 page_code = buffer[offset] & 0x3F;
			u8 spf       = buffer[offset] & 0x40;

			if (page_code == 8 || page_code == 6) {
				/* We're interested only in the first 3 bytes.
				 */
				if (len - offset <= 2) {
					sd_first_printk(KERN_ERR, sdkp,
						"Incomplete mode parameter "
							"data\n");
					goto defaults;
				} else {
					modepage = page_code;
					goto Page_found;
				}
			} else {
				/* Go to the next page */
				if (spf && len - offset > 3)
					offset += 4 + (buffer[offset+2] << 8) +
						buffer[offset+3];
				else if (!spf && len - offset > 1)
					offset += 2 + buffer[offset+1];
				else {
					sd_first_printk(KERN_ERR, sdkp,
							"Incomplete mode "
							"parameter data\n");
					goto defaults;
				}
			}
		}

		sd_first_printk(KERN_ERR, sdkp, "No Caching mode page found\n");
		goto defaults;

	Page_found:
		if (modepage == 8) {
			sdkp->WCE = ((buffer[offset + 2] & 0x04) != 0);
			sdkp->RCD = ((buffer[offset + 2] & 0x01) != 0);
		} else {
			sdkp->WCE = ((buffer[offset + 2] & 0x01) == 0);
			sdkp->RCD = 0;
		}

		sdkp->DPOFUA = (data.device_specific & 0x10) != 0;
		if (sdp->broken_fua) {
			sd_first_printk(KERN_NOTICE, sdkp, "Disabling FUA\n");
			sdkp->DPOFUA = 0;
		} else if (sdkp->DPOFUA && !sdkp->device->use_10_for_rw &&
			   !sdkp->device->use_16_for_rw) {
			sd_first_printk(KERN_NOTICE, sdkp,
				  "Uses READ/WRITE(6), disabling FUA\n");
			sdkp->DPOFUA = 0;
		}

		/* No cache flush allowed for write protected devices */
		if (sdkp->WCE && sdkp->write_prot)
			sdkp->WCE = 0;

		return;
	}

bad_sense:
	if (scsi_sense_valid(&sshdr) &&
	    sshdr.sense_key == ILLEGAL_REQUEST &&
	    sshdr.asc == 0x24 && sshdr.ascq == 0x0)
		/* Invalid field in CDB */
		sd_first_printk(KERN_NOTICE, sdkp, "Cache data unavailable\n");
	else
		sd_first_printk(KERN_ERR, sdkp,
				"Asking for cache data failed\n");

defaults:
	if (sdp->wce_default_on) {
		sd_first_printk(KERN_NOTICE, sdkp,
				"Assuming drive cache: write back\n");
		sdkp->WCE = 1;
	} else {
		sd_first_printk(KERN_ERR, sdkp,
				"Assuming drive cache: write through\n");
		sdkp->WCE = 0;
	}
	sdkp->RCD = 0;
	sdkp->DPOFUA = 0;
}

/*
 * The ATO bit indicates whether the DIF application tag is available
 * for use by the operating system.
 */
static void sd_read_app_tag_own(struct scsi_disk *sdkp, unsigned char *buffer)
{
	int res, offset;
	struct scsi_device *sdp = sdkp->device;
	struct scsi_mode_data data;
	struct scsi_sense_hdr sshdr;

	if (sdp->type != TYPE_DISK && sdp->type != TYPE_ZBC)
		return;

	if (sdkp->protection_type == 0)
		return;

	res = scsi_mode_sense(sdp, 1, 0x0a, buffer, 36, SD_TIMEOUT,
			      SD_MAX_RETRIES, &data, &sshdr);

	if (!scsi_status_is_good(res) || !data.header_length ||
	    data.length < 6) {
		sd_first_printk(KERN_WARNING, sdkp,
			  "getting Control mode page failed, assume no ATO\n");

		if (scsi_sense_valid(&sshdr))
			sd_print_sense_hdr(sdkp, &sshdr);

		return;
	}

	offset = data.header_length + data.block_descriptor_length;

	if ((buffer[offset] & 0x3f) != 0x0a) {
		sd_first_printk(KERN_ERR, sdkp, "ATO Got wrong page\n");
		return;
	}

	if ((buffer[offset + 5] & 0x80) == 0)
		return;

	sdkp->ATO = 1;

	return;
}

/**
 * sd_read_block_limits - Query disk device for preferred I/O sizes.
 * @sdkp: disk to query
 */
static void sd_read_block_limits(struct scsi_disk *sdkp)
{
	unsigned int sector_sz = sdkp->device->sector_size;
	const int vpd_len = 64;
	unsigned char *buffer = kmalloc(vpd_len, GFP_KERNEL);

	if (!buffer ||
	    /* Block Limits VPD */
	    scsi_get_vpd_page(sdkp->device, 0xb0, buffer, vpd_len))
		goto out;

	blk_queue_io_min(sdkp->disk->queue,
			 get_unaligned_be16(&buffer[6]) * sector_sz);

	sdkp->max_xfer_blocks = get_unaligned_be32(&buffer[8]);
	sdkp->opt_xfer_blocks = get_unaligned_be32(&buffer[12]);

	if (buffer[3] == 0x3c) {
		unsigned int lba_count, desc_count;

		sdkp->max_ws_blocks = (u32)get_unaligned_be64(&buffer[36]);

		if (!sdkp->lbpme)
			goto out;

		lba_count = get_unaligned_be32(&buffer[20]);
		desc_count = get_unaligned_be32(&buffer[24]);

		if (lba_count && desc_count)
			sdkp->max_unmap_blocks = lba_count;

		sdkp->unmap_granularity = get_unaligned_be32(&buffer[28]);

		if (buffer[32] & 0x80)
			sdkp->unmap_alignment =
				get_unaligned_be32(&buffer[32]) & ~(1 << 31);

		if (!sdkp->lbpvpd) { /* LBP VPD page not provided */

			if (sdkp->max_unmap_blocks)
				sd_config_discard(sdkp, SD_LBP_UNMAP);
			else
				sd_config_discard(sdkp, SD_LBP_WS16);

		} else {	/* LBP VPD page tells us what to use */
			if (sdkp->lbpu && sdkp->max_unmap_blocks)
				sd_config_discard(sdkp, SD_LBP_UNMAP);
			else if (sdkp->lbpws)
				sd_config_discard(sdkp, SD_LBP_WS16);
			else if (sdkp->lbpws10)
				sd_config_discard(sdkp, SD_LBP_WS10);
			else
				sd_config_discard(sdkp, SD_LBP_DISABLE);
		}
	}

 out:
	kfree(buffer);
}

/**
 * sd_read_block_characteristics - Query block dev. characteristics
 * @sdkp: disk to query
 */
static void sd_read_block_characteristics(struct scsi_disk *sdkp)
{
	struct request_queue *q = sdkp->disk->queue;
	unsigned char *buffer;
	u16 rot;
	const int vpd_len = 64;

	buffer = kmalloc(vpd_len, GFP_KERNEL);

	if (!buffer ||
	    /* Block Device Characteristics VPD */
	    scsi_get_vpd_page(sdkp->device, 0xb1, buffer, vpd_len))
		goto out;

	rot = get_unaligned_be16(&buffer[4]);

	if (rot == 1) {
		blk_queue_flag_set(QUEUE_FLAG_NONROT, q);
		blk_queue_flag_clear(QUEUE_FLAG_ADD_RANDOM, q);
	}

	if (sdkp->device->type == TYPE_ZBC) {
		/* Host-managed */
		q->limits.zoned = BLK_ZONED_HM;
	} else {
		sdkp->zoned = (buffer[8] >> 4) & 3;
		if (sdkp->zoned == 1)
			/* Host-aware */
			q->limits.zoned = BLK_ZONED_HA;
		else
			/*
			 * Treat drive-managed devices as
			 * regular block devices.
			 */
			q->limits.zoned = BLK_ZONED_NONE;
	}
	if (blk_queue_is_zoned(q) && sdkp->first_scan)
		sd_printk(KERN_NOTICE, sdkp, "Host-%s zoned block device\n",
		      q->limits.zoned == BLK_ZONED_HM ? "managed" : "aware");

 out:
	kfree(buffer);
}

/**
 * sd_read_block_provisioning - Query provisioning VPD page
 * @sdkp: disk to query
 */
static void sd_read_block_provisioning(struct scsi_disk *sdkp)
{
	unsigned char *buffer;
	const int vpd_len = 8;

	if (sdkp->lbpme == 0)
		return;

	buffer = kmalloc(vpd_len, GFP_KERNEL);

	if (!buffer || scsi_get_vpd_page(sdkp->device, 0xb2, buffer, vpd_len))
		goto out;

	sdkp->lbpvpd	= 1;
	sdkp->lbpu	= (buffer[5] >> 7) & 1;	/* UNMAP */
	sdkp->lbpws	= (buffer[5] >> 6) & 1;	/* WRITE SAME(16) with UNMAP */
	sdkp->lbpws10	= (buffer[5] >> 5) & 1;	/* WRITE SAME(10) with UNMAP */

 out:
	kfree(buffer);
}

static void sd_read_write_same(struct scsi_disk *sdkp, unsigned char *buffer)
{
	struct scsi_device *sdev = sdkp->device;

	if (sdev->host->no_write_same) {
		sdev->no_write_same = 1;

		return;
	}

	if (scsi_report_opcode(sdev, buffer, SD_BUF_SIZE, INQUIRY) < 0) {
		/* too large values might cause issues with arcmsr */
		int vpd_buf_len = 64;

		sdev->no_report_opcodes = 1;

		/* Disable WRITE SAME if REPORT SUPPORTED OPERATION
		 * CODES is unsupported and the device has an ATA
		 * Information VPD page (SAT).
		 */
		if (!scsi_get_vpd_page(sdev, 0x89, buffer, vpd_buf_len))
			sdev->no_write_same = 1;
	}

	if (scsi_report_opcode(sdev, buffer, SD_BUF_SIZE, WRITE_SAME_16) == 1)
		sdkp->ws16 = 1;

	if (scsi_report_opcode(sdev, buffer, SD_BUF_SIZE, WRITE_SAME) == 1)
		sdkp->ws10 = 1;
}

static void sd_read_security(struct scsi_disk *sdkp, unsigned char *buffer)
{
	struct scsi_device *sdev = sdkp->device;

	if (!sdev->security_supported)
		return;

	if (scsi_report_opcode(sdev, buffer, SD_BUF_SIZE,
			SECURITY_PROTOCOL_IN) == 1 &&
	    scsi_report_opcode(sdev, buffer, SD_BUF_SIZE,
			SECURITY_PROTOCOL_OUT) == 1)
		sdkp->security = 1;
}

/*
 * Determine the device's preferred I/O size for reads and writes
 * unless the reported value is unreasonably small, large, not a
 * multiple of the physical block size, or simply garbage.
 */
static bool sd_validate_opt_xfer_size(struct scsi_disk *sdkp,
				      unsigned int dev_max)
{
	struct scsi_device *sdp = sdkp->device;
	unsigned int opt_xfer_bytes =
		logical_to_bytes(sdp, sdkp->opt_xfer_blocks);

	if (sdkp->opt_xfer_blocks > dev_max) {
		sd_first_printk(KERN_WARNING, sdkp,
				"Optimal transfer size %u logical blocks " \
				"> dev_max (%u logical blocks)\n",
				sdkp->opt_xfer_blocks, dev_max);
		return false;
	}

	if (sdkp->opt_xfer_blocks > SD_DEF_XFER_BLOCKS) {
		sd_first_printk(KERN_WARNING, sdkp,
				"Optimal transfer size %u logical blocks " \
				"> sd driver limit (%u logical blocks)\n",
				sdkp->opt_xfer_blocks, SD_DEF_XFER_BLOCKS);
		return false;
	}

	if (opt_xfer_bytes < PAGE_SIZE) {
		sd_first_printk(KERN_WARNING, sdkp,
				"Optimal transfer size %u bytes < " \
				"PAGE_SIZE (%u bytes)\n",
				opt_xfer_bytes, (unsigned int)PAGE_SIZE);
		return false;
	}

	if (opt_xfer_bytes & (sdkp->physical_block_size - 1)) {
		sd_first_printk(KERN_WARNING, sdkp,
				"Optimal transfer size %u bytes not a " \
				"multiple of physical block size (%u bytes)\n",
				opt_xfer_bytes, sdkp->physical_block_size);
		return false;
	}

	sd_first_printk(KERN_INFO, sdkp, "Optimal transfer size %u bytes\n",
			opt_xfer_bytes);
	return true;
}

/**
 *	sd_revalidate_disk - called the first time a new disk is seen,
 *	performs disk spin up, read_capacity, etc.
 *	@disk: struct gendisk we care about
 **/
static int sd_revalidate_disk(struct gendisk *disk)
{
	struct scsi_disk *sdkp = scsi_disk(disk);
	struct scsi_device *sdp = sdkp->device;
	struct request_queue *q = sdkp->disk->queue;
	sector_t old_capacity = sdkp->capacity;
	unsigned char *buffer;
	unsigned int dev_max, rw_max;

	SCSI_LOG_HLQUEUE(3, sd_printk(KERN_INFO, sdkp,
				      "sd_revalidate_disk\n"));

	/*
	 * If the device is offline, don't try and read capacity or any
	 * of the other niceties.
	 */
	if (!scsi_device_online(sdp))
		goto out;

	buffer = kmalloc(SD_BUF_SIZE, GFP_KERNEL);
	if (!buffer) {
		sd_printk(KERN_WARNING, sdkp, "sd_revalidate_disk: Memory "
			  "allocation failure.\n");
		goto out;
	}

	sd_spinup_disk(sdkp);

	/*
	 * Without media there is no reason to ask; moreover, some devices
	 * react badly if we do.
	 */
	if (sdkp->media_present) {
		sd_read_capacity(sdkp, buffer);

		/*
		 * set the default to rotational.  All non-rotational devices
		 * support the block characteristics VPD page, which will
		 * cause this to be updated correctly and any device which
		 * doesn't support it should be treated as rotational.
		 */
		blk_queue_flag_clear(QUEUE_FLAG_NONROT, q);
		blk_queue_flag_set(QUEUE_FLAG_ADD_RANDOM, q);

		if (scsi_device_supports_vpd(sdp)) {
			sd_read_block_provisioning(sdkp);
			sd_read_block_limits(sdkp);
			sd_read_block_characteristics(sdkp);
			sd_zbc_read_zones(sdkp, buffer);
		}

		sd_print_capacity(sdkp, old_capacity);

		sd_read_write_protect_flag(sdkp, buffer);
		sd_read_cache_type(sdkp, buffer);
		sd_read_app_tag_own(sdkp, buffer);
		sd_read_write_same(sdkp, buffer);
		sd_read_security(sdkp, buffer);
	}

	/*
	 * We now have all cache related info, determine how we deal
	 * with flush requests.
	 */
	sd_set_flush_flag(sdkp);

	/* Initial block count limit based on CDB TRANSFER LENGTH field size. */
	dev_max = sdp->use_16_for_rw ? SD_MAX_XFER_BLOCKS : SD_DEF_XFER_BLOCKS;

	/* Some devices report a maximum block count for READ/WRITE requests. */
	dev_max = min_not_zero(dev_max, sdkp->max_xfer_blocks);
	q->limits.max_dev_sectors = logical_to_sectors(sdp, dev_max);

<<<<<<< HEAD
	/*
	 * Determine the device's preferred I/O size for reads and writes
	 * unless the reported value is unreasonably small, large, or
	 * garbage.
	 */
	if (sdkp->opt_xfer_blocks &&
	    sdkp->opt_xfer_blocks <= dev_max &&
	    sdkp->opt_xfer_blocks <= SD_DEF_XFER_BLOCKS &&
	    sdkp->opt_xfer_blocks * sdp->sector_size >= PAGE_SIZE)
		rw_max = q->limits.io_opt =
			sdkp->opt_xfer_blocks * sdp->sector_size;
	else
=======
	if (sd_validate_opt_xfer_size(sdkp, dev_max)) {
		q->limits.io_opt = logical_to_bytes(sdp, sdkp->opt_xfer_blocks);
		rw_max = logical_to_sectors(sdp, sdkp->opt_xfer_blocks);
	} else
>>>>>>> bb418a14
		rw_max = min_not_zero(logical_to_sectors(sdp, dev_max),
				      (sector_t)BLK_DEF_MAX_SECTORS);

	/* Do not exceed controller limit */
	rw_max = min(rw_max, queue_max_hw_sectors(q));

	/*
	 * Only update max_sectors if previously unset or if the current value
	 * exceeds the capabilities of the hardware.
	 */
	if (sdkp->first_scan ||
	    q->limits.max_sectors > q->limits.max_dev_sectors ||
	    q->limits.max_sectors > q->limits.max_hw_sectors)
		q->limits.max_sectors = rw_max;

	sdkp->first_scan = 0;

	set_capacity(disk, logical_to_sectors(sdp, sdkp->capacity));
	sd_config_write_same(sdkp);
	kfree(buffer);

 out:
	return 0;
}

/**
 *	sd_unlock_native_capacity - unlock native capacity
 *	@disk: struct gendisk to set capacity for
 *
 *	Block layer calls this function if it detects that partitions
 *	on @disk reach beyond the end of the device.  If the SCSI host
 *	implements ->unlock_native_capacity() method, it's invoked to
 *	give it a chance to adjust the device capacity.
 *
 *	CONTEXT:
 *	Defined by block layer.  Might sleep.
 */
static void sd_unlock_native_capacity(struct gendisk *disk)
{
	struct scsi_device *sdev = scsi_disk(disk)->device;

	if (sdev->host->hostt->unlock_native_capacity)
		sdev->host->hostt->unlock_native_capacity(sdev);
}

/**
 *	sd_format_disk_name - format disk name
 *	@prefix: name prefix - ie. "sd" for SCSI disks
 *	@index: index of the disk to format name for
 *	@buf: output buffer
 *	@buflen: length of the output buffer
 *
 *	SCSI disk names starts at sda.  The 26th device is sdz and the
 *	27th is sdaa.  The last one for two lettered suffix is sdzz
 *	which is followed by sdaaa.
 *
 *	This is basically 26 base counting with one extra 'nil' entry
 *	at the beginning from the second digit on and can be
 *	determined using similar method as 26 base conversion with the
 *	index shifted -1 after each digit is computed.
 *
 *	CONTEXT:
 *	Don't care.
 *
 *	RETURNS:
 *	0 on success, -errno on failure.
 */
static int sd_format_disk_name(char *prefix, int index, char *buf, int buflen)
{
	const int base = 'z' - 'a' + 1;
	char *begin = buf + strlen(prefix);
	char *end = buf + buflen;
	char *p;
	int unit;

	p = end - 1;
	*p = '\0';
	unit = base;
	do {
		if (p == begin)
			return -EINVAL;
		*--p = 'a' + (index % unit);
		index = (index / unit) - 1;
	} while (index >= 0);

	memmove(begin, p, end - p);
	memcpy(buf, prefix, strlen(prefix));

	return 0;
}

/*
 * The asynchronous part of sd_probe
 */
static void sd_probe_async(void *data, async_cookie_t cookie)
{
	struct scsi_disk *sdkp = data;
	struct scsi_device *sdp;
	struct gendisk *gd;
	u32 index;
	struct device *dev;

	sdp = sdkp->device;
	gd = sdkp->disk;
	index = sdkp->index;
	dev = &sdp->sdev_gendev;

	gd->major = sd_major((index & 0xf0) >> 4);
	gd->first_minor = ((index & 0xf) << 4) | (index & 0xfff00);

	gd->fops = &sd_fops;
	gd->private_data = &sdkp->driver;
	gd->queue = sdkp->device->request_queue;

	/* defaults, until the device tells us otherwise */
	sdp->sector_size = 512;
	sdkp->capacity = 0;
	sdkp->media_present = 1;
	sdkp->write_prot = 0;
	sdkp->cache_override = 0;
	sdkp->WCE = 0;
	sdkp->RCD = 0;
	sdkp->ATO = 0;
	sdkp->first_scan = 1;
	sdkp->max_medium_access_timeouts = SD_MAX_MEDIUM_TIMEOUTS;

	sd_revalidate_disk(gd);

	gd->flags = GENHD_FL_EXT_DEVT;
	if (sdp->removable) {
		gd->flags |= GENHD_FL_REMOVABLE;
		gd->events |= DISK_EVENT_MEDIA_CHANGE;
	}

	blk_pm_runtime_init(sdp->request_queue, dev);
	if (sdp->autosuspend_delay >= 0)
		pm_runtime_set_autosuspend_delay(dev, sdp->autosuspend_delay);

	device_add_disk(dev, gd);
	if (sdkp->capacity)
		sd_dif_config_host(sdkp);

	sd_revalidate_disk(gd);

	if (sdkp->security) {
		sdkp->opal_dev = init_opal_dev(sdp, &sd_sec_submit);
		if (sdkp->opal_dev)
			sd_printk(KERN_NOTICE, sdkp, "supports TCG Opal\n");
	}

	scsi_autopm_put_device(sdp);
	put_device(&sdkp->dev);
}

/**
 *	sd_probe - called during driver initialization and whenever a
 *	new scsi device is attached to the system. It is called once
 *	for each scsi device (not just disks) present.
 *	@dev: pointer to device object
 *
 *	Returns 0 if successful (or not interested in this scsi device 
 *	(e.g. scanner)); 1 when there is an error.
 *
 *	Note: this function is invoked from the scsi mid-level.
 *	This function sets up the mapping between a given 
 *	<host,channel,id,lun> (found in sdp) and new device name 
 *	(e.g. /dev/sda). More precisely it is the block device major 
 *	and minor number that is chosen here.
 *
 *	Assume sd_probe is not re-entrant (for time being)
 *	Also think about sd_probe() and sd_remove() running coincidentally.
 **/
static int sd_probe(struct device *dev)
{
	struct scsi_device *sdp = to_scsi_device(dev);
	struct scsi_disk *sdkp;
	struct gendisk *gd;
	int index;
	int error;

	scsi_autopm_get_device(sdp);
	error = -ENODEV;
	if (sdp->type != TYPE_DISK &&
	    sdp->type != TYPE_ZBC &&
	    sdp->type != TYPE_MOD &&
	    sdp->type != TYPE_RBC)
		goto out;

#ifndef CONFIG_BLK_DEV_ZONED
	if (sdp->type == TYPE_ZBC)
		goto out;
#endif
	SCSI_LOG_HLQUEUE(3, sdev_printk(KERN_INFO, sdp,
					"sd_probe\n"));

	error = -ENOMEM;
	sdkp = kzalloc(sizeof(*sdkp), GFP_KERNEL);
	if (!sdkp)
		goto out;

	gd = alloc_disk(SD_MINORS);
	if (!gd)
		goto out_free;

	index = ida_alloc(&sd_index_ida, GFP_KERNEL);
	if (index < 0) {
		sdev_printk(KERN_WARNING, sdp, "sd_probe: memory exhausted.\n");
		goto out_put;
	}

	error = sd_format_disk_name("sd", index, gd->disk_name, DISK_NAME_LEN);
	if (error) {
		sdev_printk(KERN_WARNING, sdp, "SCSI disk (sd) name length exceeded.\n");
		goto out_free_index;
	}

	sdkp->device = sdp;
	sdkp->driver = &sd_template;
	sdkp->disk = gd;
	sdkp->index = index;
	atomic_set(&sdkp->openers, 0);
	atomic_set(&sdkp->device->ioerr_cnt, 0);

	if (!sdp->request_queue->rq_timeout) {
		if (sdp->type != TYPE_MOD)
			blk_queue_rq_timeout(sdp->request_queue, SD_TIMEOUT);
		else
			blk_queue_rq_timeout(sdp->request_queue,
					     SD_MOD_TIMEOUT);
	}

	device_initialize(&sdkp->dev);
	sdkp->dev.parent = dev;
	sdkp->dev.class = &sd_disk_class;
	dev_set_name(&sdkp->dev, "%s", dev_name(dev));

	error = device_add(&sdkp->dev);
	if (error)
		goto out_free_index;

	get_device(dev);
	dev_set_drvdata(dev, sdkp);

	get_device(&sdkp->dev);	/* prevent release before async_schedule */
	async_schedule_domain(sd_probe_async, sdkp, &scsi_sd_probe_domain);

	return 0;

 out_free_index:
	ida_free(&sd_index_ida, index);
 out_put:
	put_disk(gd);
 out_free:
	kfree(sdkp);
 out:
	scsi_autopm_put_device(sdp);
	return error;
}

/**
 *	sd_remove - called whenever a scsi disk (previously recognized by
 *	sd_probe) is detached from the system. It is called (potentially
 *	multiple times) during sd module unload.
 *	@dev: pointer to device object
 *
 *	Note: this function is invoked from the scsi mid-level.
 *	This function potentially frees up a device name (e.g. /dev/sdc)
 *	that could be re-used by a subsequent sd_probe().
 *	This function is not called when the built-in sd driver is "exit-ed".
 **/
static int sd_remove(struct device *dev)
{
	struct scsi_disk *sdkp;
	dev_t devt;

	sdkp = dev_get_drvdata(dev);
	devt = disk_devt(sdkp->disk);
	scsi_autopm_get_device(sdkp->device);

	async_synchronize_full_domain(&scsi_sd_pm_domain);
	async_synchronize_full_domain(&scsi_sd_probe_domain);
	device_del(&sdkp->dev);
	del_gendisk(sdkp->disk);
	sd_shutdown(dev);

	sd_zbc_remove(sdkp);

	free_opal_dev(sdkp->opal_dev);

	blk_register_region(devt, SD_MINORS, NULL,
			    sd_default_probe, NULL, NULL);

	mutex_lock(&sd_ref_mutex);
	dev_set_drvdata(dev, NULL);
	put_device(&sdkp->dev);
	mutex_unlock(&sd_ref_mutex);

	return 0;
}

/**
 *	scsi_disk_release - Called to free the scsi_disk structure
 *	@dev: pointer to embedded class device
 *
 *	sd_ref_mutex must be held entering this routine.  Because it is
 *	called on last put, you should always use the scsi_disk_get()
 *	scsi_disk_put() helpers which manipulate the semaphore directly
 *	and never do a direct put_device.
 **/
static void scsi_disk_release(struct device *dev)
{
	struct scsi_disk *sdkp = to_scsi_disk(dev);
	struct gendisk *disk = sdkp->disk;
	
	ida_free(&sd_index_ida, sdkp->index);

	disk->private_data = NULL;
	put_disk(disk);
	put_device(&sdkp->device->sdev_gendev);

	kfree(sdkp);
}

static int sd_start_stop_device(struct scsi_disk *sdkp, int start)
{
	unsigned char cmd[6] = { START_STOP };	/* START_VALID */
	struct scsi_sense_hdr sshdr;
	struct scsi_device *sdp = sdkp->device;
	int res;

	if (start)
		cmd[4] |= 1;	/* START */

	if (sdp->start_stop_pwr_cond)
		cmd[4] |= start ? 1 << 4 : 3 << 4;	/* Active or Standby */

	if (!scsi_device_online(sdp))
		return -ENODEV;

	res = scsi_execute(sdp, cmd, DMA_NONE, NULL, 0, NULL, &sshdr,
			SD_TIMEOUT, SD_MAX_RETRIES, 0, RQF_PM, NULL);
	if (res) {
		sd_print_result(sdkp, "Start/Stop Unit failed", res);
		if (driver_byte(res) == DRIVER_SENSE)
			sd_print_sense_hdr(sdkp, &sshdr);
		if (scsi_sense_valid(&sshdr) &&
			/* 0x3a is medium not present */
			sshdr.asc == 0x3a)
			res = 0;
	}

	/* SCSI error codes must not go to the generic layer */
	if (res)
		return -EIO;

	return 0;
}

/*
 * Send a SYNCHRONIZE CACHE instruction down to the device through
 * the normal SCSI command structure.  Wait for the command to
 * complete.
 */
static void sd_shutdown(struct device *dev)
{
	struct scsi_disk *sdkp = dev_get_drvdata(dev);

	if (!sdkp)
		return;         /* this can happen */

	if (pm_runtime_suspended(dev))
		return;

	if (sdkp->WCE && sdkp->media_present) {
		sd_printk(KERN_NOTICE, sdkp, "Synchronizing SCSI cache\n");
		sd_sync_cache(sdkp, NULL);
	}

	if (system_state != SYSTEM_RESTART && sdkp->device->manage_start_stop) {
		sd_printk(KERN_NOTICE, sdkp, "Stopping disk\n");
		sd_start_stop_device(sdkp, 0);
	}
}

static int sd_suspend_common(struct device *dev, bool ignore_stop_errors)
{
	struct scsi_disk *sdkp = dev_get_drvdata(dev);
	struct scsi_sense_hdr sshdr;
	int ret = 0;

	if (!sdkp)	/* E.g.: runtime suspend following sd_remove() */
		return 0;

	if (sdkp->WCE && sdkp->media_present) {
		ret = sd_sync_cache(sdkp, &sshdr);

		if (ret) {
			/* ignore OFFLINE device */
			if (ret == -ENODEV)
				return 0;

			if (!scsi_sense_valid(&sshdr) ||
			    sshdr.sense_key != ILLEGAL_REQUEST)
				return ret;

			/*
			 * sshdr.sense_key == ILLEGAL_REQUEST means this drive
			 * doesn't support sync. There's not much to do and
			 * suspend shouldn't fail.
			 */
			ret = 0;
		}
	}

	if (sdkp->device->manage_start_stop) {
		sd_printk(KERN_DEBUG, sdkp, "Stopping disk\n");
		/* an error is not worth aborting a system sleep */
		ret = sd_start_stop_device(sdkp, 0);
		if (ignore_stop_errors)
			ret = 0;
	}

	return ret;
}

static int sd_suspend_system(struct device *dev)
{
	return sd_suspend_common(dev, true);
}

static int sd_suspend_runtime(struct device *dev)
{
	return sd_suspend_common(dev, false);
}

static int sd_resume(struct device *dev)
{
	struct scsi_disk *sdkp = dev_get_drvdata(dev);
	int ret;

	if (!sdkp)	/* E.g.: runtime resume at the start of sd_probe() */
		return 0;

	if (!sdkp->device->manage_start_stop)
		return 0;

	sd_printk(KERN_DEBUG, sdkp, "Starting disk\n");
	ret = sd_start_stop_device(sdkp, 1);
	if (!ret)
		opal_unlock_from_suspend(sdkp->opal_dev);
	return ret;
}

/**
 *	init_sd - entry point for this driver (both when built in or when
 *	a module).
 *
 *	Note: this function registers this driver with the scsi mid-level.
 **/
static int __init init_sd(void)
{
	int majors = 0, i, err;

	SCSI_LOG_HLQUEUE(3, printk("init_sd: sd driver entry point\n"));

	for (i = 0; i < SD_MAJORS; i++) {
		if (register_blkdev(sd_major(i), "sd") != 0)
			continue;
		majors++;
		blk_register_region(sd_major(i), SD_MINORS, NULL,
				    sd_default_probe, NULL, NULL);
	}

	if (!majors)
		return -ENODEV;

	err = class_register(&sd_disk_class);
	if (err)
		goto err_out;

	sd_cdb_cache = kmem_cache_create("sd_ext_cdb", SD_EXT_CDB_SIZE,
					 0, 0, NULL);
	if (!sd_cdb_cache) {
		printk(KERN_ERR "sd: can't init extended cdb cache\n");
		err = -ENOMEM;
		goto err_out_class;
	}

	sd_cdb_pool = mempool_create_slab_pool(SD_MEMPOOL_SIZE, sd_cdb_cache);
	if (!sd_cdb_pool) {
		printk(KERN_ERR "sd: can't init extended cdb pool\n");
		err = -ENOMEM;
		goto err_out_cache;
	}

	sd_page_pool = mempool_create_page_pool(SD_MEMPOOL_SIZE, 0);
	if (!sd_page_pool) {
		printk(KERN_ERR "sd: can't init discard page pool\n");
		err = -ENOMEM;
		goto err_out_ppool;
	}

	err = scsi_register_driver(&sd_template.gendrv);
	if (err)
		goto err_out_driver;

	return 0;

err_out_driver:
	mempool_destroy(sd_page_pool);

err_out_ppool:
	mempool_destroy(sd_cdb_pool);

err_out_cache:
	kmem_cache_destroy(sd_cdb_cache);

err_out_class:
	class_unregister(&sd_disk_class);
err_out:
	for (i = 0; i < SD_MAJORS; i++)
		unregister_blkdev(sd_major(i), "sd");
	return err;
}

/**
 *	exit_sd - exit point for this driver (when it is a module).
 *
 *	Note: this function unregisters this driver from the scsi mid-level.
 **/
static void __exit exit_sd(void)
{
	int i;

	SCSI_LOG_HLQUEUE(3, printk("exit_sd: exiting sd driver\n"));

	scsi_unregister_driver(&sd_template.gendrv);
	mempool_destroy(sd_cdb_pool);
	mempool_destroy(sd_page_pool);
	kmem_cache_destroy(sd_cdb_cache);

	class_unregister(&sd_disk_class);

	for (i = 0; i < SD_MAJORS; i++) {
		blk_unregister_region(sd_major(i), SD_MINORS);
		unregister_blkdev(sd_major(i), "sd");
	}
}

module_init(init_sd);
module_exit(exit_sd);

static void sd_print_sense_hdr(struct scsi_disk *sdkp,
			       struct scsi_sense_hdr *sshdr)
{
	scsi_print_sense_hdr(sdkp->device,
			     sdkp->disk ? sdkp->disk->disk_name : NULL, sshdr);
}

static void sd_print_result(const struct scsi_disk *sdkp, const char *msg,
			    int result)
{
	const char *hb_string = scsi_hostbyte_string(result);
	const char *db_string = scsi_driverbyte_string(result);

	if (hb_string || db_string)
		sd_printk(KERN_INFO, sdkp,
			  "%s: Result: hostbyte=%s driverbyte=%s\n", msg,
			  hb_string ? hb_string : "invalid",
			  db_string ? db_string : "invalid");
	else
		sd_printk(KERN_INFO, sdkp,
			  "%s: Result: hostbyte=0x%02x driverbyte=0x%02x\n",
			  msg, host_byte(result), driver_byte(result));
}
<|MERGE_RESOLUTION|>--- conflicted
+++ resolved
@@ -3104,25 +3104,10 @@
 	dev_max = min_not_zero(dev_max, sdkp->max_xfer_blocks);
 	q->limits.max_dev_sectors = logical_to_sectors(sdp, dev_max);
 
-<<<<<<< HEAD
-	/*
-	 * Determine the device's preferred I/O size for reads and writes
-	 * unless the reported value is unreasonably small, large, or
-	 * garbage.
-	 */
-	if (sdkp->opt_xfer_blocks &&
-	    sdkp->opt_xfer_blocks <= dev_max &&
-	    sdkp->opt_xfer_blocks <= SD_DEF_XFER_BLOCKS &&
-	    sdkp->opt_xfer_blocks * sdp->sector_size >= PAGE_SIZE)
+	if (sd_validate_opt_xfer_size(sdkp, dev_max))
 		rw_max = q->limits.io_opt =
 			sdkp->opt_xfer_blocks * sdp->sector_size;
 	else
-=======
-	if (sd_validate_opt_xfer_size(sdkp, dev_max)) {
-		q->limits.io_opt = logical_to_bytes(sdp, sdkp->opt_xfer_blocks);
-		rw_max = logical_to_sectors(sdp, sdkp->opt_xfer_blocks);
-	} else
->>>>>>> bb418a14
 		rw_max = min_not_zero(logical_to_sectors(sdp, dev_max),
 				      (sector_t)BLK_DEF_MAX_SECTORS);
 
