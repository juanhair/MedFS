--- conflicted
+++ resolved
@@ -50,16 +50,13 @@
 obj-$(CONFIG_USB_F_PRINTER)	+= usb_f_printer.o
 usb_f_tcm-y			:= f_tcm.o
 obj-$(CONFIG_USB_F_TCM)		+= usb_f_tcm.o
-<<<<<<< HEAD
 usb_f_diag-y			:= f_diag.o
 obj-$(CONFIG_USB_F_DIAG)	+= usb_f_diag.o
 usb_f_cdev-y			:= f_cdev.o
 obj-$(CONFIG_USB_F_CDEV)	+= usb_f_cdev.o
 usb_f_ccid-y			:= f_ccid.o
 obj-$(CONFIG_USB_F_CCID)	+= usb_f_ccid.o
-=======
 usb_f_audio_source-y            := f_audio_source.o
 obj-$(CONFIG_USB_F_AUDIO_SRC)   += usb_f_audio_source.o
 usb_f_accessory-y               := f_accessory.o
-obj-$(CONFIG_USB_F_ACC)         += usb_f_accessory.o
->>>>>>> 441e17f7
+obj-$(CONFIG_USB_F_ACC)         += usb_f_accessory.o