--- conflicted
+++ resolved
@@ -322,17 +322,6 @@
 			p->nivcsw);
 }
 
-<<<<<<< HEAD
-static void task_cpus_allowed(struct seq_file *m, struct task_struct *task)
-{
-	seq_printf(m, "Cpus_allowed:\t");
-	seq_cpumask(m, &task->cpus_allowed);
-	seq_printf(m, "\n");
-	seq_printf(m, "Cpus_allowed_list:\t");
-	seq_cpumask_list(m, &task->cpus_allowed);
-	seq_printf(m, "\n");
-}
-=======
 #ifdef CONFIG_MMU
 
 struct stack_stats {
@@ -420,7 +409,16 @@
 {
 }
 #endif		/* CONFIG_MMU */
->>>>>>> 964fe080
+
+static void task_cpus_allowed(struct seq_file *m, struct task_struct *task)
+{
+	seq_printf(m, "Cpus_allowed:\t");
+	seq_cpumask(m, &task->cpus_allowed);
+	seq_printf(m, "\n");
+	seq_printf(m, "Cpus_allowed_list:\t");
+	seq_cpumask_list(m, &task->cpus_allowed);
+	seq_printf(m, "\n");
+}
 
 int proc_pid_status(struct seq_file *m, struct pid_namespace *ns,
 			struct pid *pid, struct task_struct *task)
