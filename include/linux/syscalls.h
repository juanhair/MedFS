/*
 * syscalls.h - Linux syscall interfaces (non-arch-specific)
 *
 * Copyright (c) 2004 Randy Dunlap
 * Copyright (c) 2004 Open Source Development Labs
 *
 * This file is released under the GPLv2.
 * See the file COPYING for more details.
 */

#ifndef _LINUX_SYSCALLS_H
#define _LINUX_SYSCALLS_H

struct epoll_event;
struct iattr;
struct inode;
struct iocb;
struct io_event;
struct iovec;
struct itimerspec;
struct itimerval;
struct kexec_segment;
struct linux_dirent;
struct linux_dirent64;
struct list_head;
struct msgbuf;
struct msghdr;
struct msqid_ds;
struct new_utsname;
struct nfsctl_arg;
struct __old_kernel_stat;
struct pollfd;
struct rlimit;
struct rusage;
struct sched_param;
struct semaphore;
struct sembuf;
struct shmid_ds;
struct sockaddr;
struct stat;
struct stat64;
struct statfs;
struct statfs64;
struct __sysctl_args;
struct sysinfo;
struct timespec;
struct timeval;
struct timex;
struct timezone;
struct tms;
struct utimbuf;
struct mq_attr;
struct compat_stat;
struct compat_timeval;
struct robust_list_head;
struct getcpu_cache;
struct old_linux_dirent;

#include <linux/types.h>
#include <linux/aio_abi.h>
#include <linux/capability.h>
#include <linux/list.h>
#include <linux/sem.h>
#include <asm/siginfo.h>
#include <asm/signal.h>
#include <linux/quota.h>
#include <linux/key.h>
<<<<<<< HEAD
#include <linux/ftrace.h>
=======
#include <trace/syscall.h>
>>>>>>> 6574612f

#define __SC_DECL1(t1, a1)	t1 a1
#define __SC_DECL2(t2, a2, ...) t2 a2, __SC_DECL1(__VA_ARGS__)
#define __SC_DECL3(t3, a3, ...) t3 a3, __SC_DECL2(__VA_ARGS__)
#define __SC_DECL4(t4, a4, ...) t4 a4, __SC_DECL3(__VA_ARGS__)
#define __SC_DECL5(t5, a5, ...) t5 a5, __SC_DECL4(__VA_ARGS__)
#define __SC_DECL6(t6, a6, ...) t6 a6, __SC_DECL5(__VA_ARGS__)

#define __SC_LONG1(t1, a1) 	long a1
#define __SC_LONG2(t2, a2, ...) long a2, __SC_LONG1(__VA_ARGS__)
#define __SC_LONG3(t3, a3, ...) long a3, __SC_LONG2(__VA_ARGS__)
#define __SC_LONG4(t4, a4, ...) long a4, __SC_LONG3(__VA_ARGS__)
#define __SC_LONG5(t5, a5, ...) long a5, __SC_LONG4(__VA_ARGS__)
#define __SC_LONG6(t6, a6, ...) long a6, __SC_LONG5(__VA_ARGS__)

#define __SC_CAST1(t1, a1)	(t1) a1
#define __SC_CAST2(t2, a2, ...) (t2) a2, __SC_CAST1(__VA_ARGS__)
#define __SC_CAST3(t3, a3, ...) (t3) a3, __SC_CAST2(__VA_ARGS__)
#define __SC_CAST4(t4, a4, ...) (t4) a4, __SC_CAST3(__VA_ARGS__)
#define __SC_CAST5(t5, a5, ...) (t5) a5, __SC_CAST4(__VA_ARGS__)
#define __SC_CAST6(t6, a6, ...) (t6) a6, __SC_CAST5(__VA_ARGS__)

#define __SC_TEST(type)		BUILD_BUG_ON(sizeof(type) > sizeof(long))
#define __SC_TEST1(t1, a1)	__SC_TEST(t1)
#define __SC_TEST2(t2, a2, ...)	__SC_TEST(t2); __SC_TEST1(__VA_ARGS__)
#define __SC_TEST3(t3, a3, ...)	__SC_TEST(t3); __SC_TEST2(__VA_ARGS__)
#define __SC_TEST4(t4, a4, ...)	__SC_TEST(t4); __SC_TEST3(__VA_ARGS__)
#define __SC_TEST5(t5, a5, ...)	__SC_TEST(t5); __SC_TEST4(__VA_ARGS__)
#define __SC_TEST6(t6, a6, ...)	__SC_TEST(t6); __SC_TEST5(__VA_ARGS__)

#ifdef CONFIG_FTRACE_SYSCALLS
#define __SC_STR_ADECL1(t, a)		#a
#define __SC_STR_ADECL2(t, a, ...)	#a, __SC_STR_ADECL1(__VA_ARGS__)
#define __SC_STR_ADECL3(t, a, ...)	#a, __SC_STR_ADECL2(__VA_ARGS__)
#define __SC_STR_ADECL4(t, a, ...)	#a, __SC_STR_ADECL3(__VA_ARGS__)
#define __SC_STR_ADECL5(t, a, ...)	#a, __SC_STR_ADECL4(__VA_ARGS__)
#define __SC_STR_ADECL6(t, a, ...)	#a, __SC_STR_ADECL5(__VA_ARGS__)

#define __SC_STR_TDECL1(t, a)		#t
#define __SC_STR_TDECL2(t, a, ...)	#t, __SC_STR_TDECL1(__VA_ARGS__)
#define __SC_STR_TDECL3(t, a, ...)	#t, __SC_STR_TDECL2(__VA_ARGS__)
#define __SC_STR_TDECL4(t, a, ...)	#t, __SC_STR_TDECL3(__VA_ARGS__)
#define __SC_STR_TDECL5(t, a, ...)	#t, __SC_STR_TDECL4(__VA_ARGS__)
#define __SC_STR_TDECL6(t, a, ...)	#t, __SC_STR_TDECL5(__VA_ARGS__)

#define SYSCALL_METADATA(sname, nb)				\
	static const struct syscall_metadata __used		\
	  __attribute__((__aligned__(4)))			\
	  __attribute__((section("__syscalls_metadata")))	\
	  __syscall_meta_##sname = {				\
		.name 		= "sys"#sname,			\
		.nb_args 	= nb,				\
		.types		= types_##sname,		\
		.args		= args_##sname,			\
	}

#define SYSCALL_DEFINE0(sname)					\
	static const struct syscall_metadata __used		\
	  __attribute__((__aligned__(4)))			\
	  __attribute__((section("__syscalls_metadata")))	\
	  __syscall_meta_##sname = {				\
		.name 		= "sys_"#sname,			\
		.nb_args 	= 0,				\
	};							\
	asmlinkage long sys_##sname(void)

#else
#define SYSCALL_DEFINE0(name)	   asmlinkage long sys_##name(void)
#endif

#define SYSCALL_DEFINE1(name, ...) SYSCALL_DEFINEx(1, _##name, __VA_ARGS__)
#define SYSCALL_DEFINE2(name, ...) SYSCALL_DEFINEx(2, _##name, __VA_ARGS__)
#define SYSCALL_DEFINE3(name, ...) SYSCALL_DEFINEx(3, _##name, __VA_ARGS__)
#define SYSCALL_DEFINE4(name, ...) SYSCALL_DEFINEx(4, _##name, __VA_ARGS__)
#define SYSCALL_DEFINE5(name, ...) SYSCALL_DEFINEx(5, _##name, __VA_ARGS__)
#define SYSCALL_DEFINE6(name, ...) SYSCALL_DEFINEx(6, _##name, __VA_ARGS__)

#ifdef CONFIG_PPC64
#define SYSCALL_ALIAS(alias, name)					\
	asm ("\t.globl " #alias "\n\t.set " #alias ", " #name "\n"	\
	     "\t.globl ." #alias "\n\t.set ." #alias ", ." #name)
#else
<<<<<<< HEAD
#ifdef CONFIG_ALPHA
=======
#if defined(CONFIG_ALPHA) || defined(CONFIG_MIPS)
>>>>>>> 6574612f
#define SYSCALL_ALIAS(alias, name)					\
	asm ( #alias " = " #name "\n\t.globl " #alias)
#else
#define SYSCALL_ALIAS(alias, name)					\
	asm ("\t.globl " #alias "\n\t.set " #alias ", " #name)
#endif
#endif

#ifdef CONFIG_FTRACE_SYSCALLS
#define SYSCALL_DEFINEx(x, sname, ...)				\
	static const char *types_##sname[] = {			\
		__SC_STR_TDECL##x(__VA_ARGS__)			\
	};							\
	static const char *args_##sname[] = {			\
		__SC_STR_ADECL##x(__VA_ARGS__)			\
	};							\
	SYSCALL_METADATA(sname, x);				\
	__SYSCALL_DEFINEx(x, sname, __VA_ARGS__)
#else
#define SYSCALL_DEFINEx(x, sname, ...)				\
	__SYSCALL_DEFINEx(x, sname, __VA_ARGS__)
#endif

#ifdef CONFIG_HAVE_SYSCALL_WRAPPERS

#define SYSCALL_DEFINE(name) static inline long SYSC_##name

#define __SYSCALL_DEFINEx(x, name, ...)					\
	asmlinkage long sys##name(__SC_DECL##x(__VA_ARGS__));		\
	static inline long SYSC##name(__SC_DECL##x(__VA_ARGS__));	\
	asmlinkage long SyS##name(__SC_LONG##x(__VA_ARGS__))		\
	{								\
		__SC_TEST##x(__VA_ARGS__);				\
		return (long) SYSC##name(__SC_CAST##x(__VA_ARGS__));	\
	}								\
	SYSCALL_ALIAS(sys##name, SyS##name);				\
	static inline long SYSC##name(__SC_DECL##x(__VA_ARGS__))

#else /* CONFIG_HAVE_SYSCALL_WRAPPERS */

#define SYSCALL_DEFINE(name) asmlinkage long sys_##name
#define __SYSCALL_DEFINEx(x, name, ...)					\
	asmlinkage long sys##name(__SC_DECL##x(__VA_ARGS__))

#endif /* CONFIG_HAVE_SYSCALL_WRAPPERS */

asmlinkage long sys_time(time_t __user *tloc);
asmlinkage long sys_stime(time_t __user *tptr);
asmlinkage long sys_gettimeofday(struct timeval __user *tv,
				struct timezone __user *tz);
asmlinkage long sys_settimeofday(struct timeval __user *tv,
				struct timezone __user *tz);
asmlinkage long sys_adjtimex(struct timex __user *txc_p);

asmlinkage long sys_times(struct tms __user *tbuf);

asmlinkage long sys_gettid(void);
asmlinkage long sys_nanosleep(struct timespec __user *rqtp, struct timespec __user *rmtp);
asmlinkage long sys_alarm(unsigned int seconds);
asmlinkage long sys_getpid(void);
asmlinkage long sys_getppid(void);
asmlinkage long sys_getuid(void);
asmlinkage long sys_geteuid(void);
asmlinkage long sys_getgid(void);
asmlinkage long sys_getegid(void);
asmlinkage long sys_getresuid(uid_t __user *ruid, uid_t __user *euid, uid_t __user *suid);
asmlinkage long sys_getresgid(gid_t __user *rgid, gid_t __user *egid, gid_t __user *sgid);
asmlinkage long sys_getpgid(pid_t pid);
asmlinkage long sys_getpgrp(void);
asmlinkage long sys_getsid(pid_t pid);
asmlinkage long sys_getgroups(int gidsetsize, gid_t __user *grouplist);

asmlinkage long sys_setregid(gid_t rgid, gid_t egid);
asmlinkage long sys_setgid(gid_t gid);
asmlinkage long sys_setreuid(uid_t ruid, uid_t euid);
asmlinkage long sys_setuid(uid_t uid);
asmlinkage long sys_setresuid(uid_t ruid, uid_t euid, uid_t suid);
asmlinkage long sys_setresgid(gid_t rgid, gid_t egid, gid_t sgid);
asmlinkage long sys_setfsuid(uid_t uid);
asmlinkage long sys_setfsgid(gid_t gid);
asmlinkage long sys_setpgid(pid_t pid, pid_t pgid);
asmlinkage long sys_setsid(void);
asmlinkage long sys_setgroups(int gidsetsize, gid_t __user *grouplist);

asmlinkage long sys_acct(const char __user *name);
asmlinkage long sys_capget(cap_user_header_t header,
				cap_user_data_t dataptr);
asmlinkage long sys_capset(cap_user_header_t header,
				const cap_user_data_t data);
asmlinkage long sys_personality(u_long personality);

asmlinkage long sys_sigpending(old_sigset_t __user *set);
asmlinkage long sys_sigprocmask(int how, old_sigset_t __user *set,
				old_sigset_t __user *oset);
asmlinkage long sys_getitimer(int which, struct itimerval __user *value);
asmlinkage long sys_setitimer(int which,
				struct itimerval __user *value,
				struct itimerval __user *ovalue);
asmlinkage long sys_timer_create(clockid_t which_clock,
				 struct sigevent __user *timer_event_spec,
				 timer_t __user * created_timer_id);
asmlinkage long sys_timer_gettime(timer_t timer_id,
				struct itimerspec __user *setting);
asmlinkage long sys_timer_getoverrun(timer_t timer_id);
asmlinkage long sys_timer_settime(timer_t timer_id, int flags,
				const struct itimerspec __user *new_setting,
				struct itimerspec __user *old_setting);
asmlinkage long sys_timer_delete(timer_t timer_id);
asmlinkage long sys_clock_settime(clockid_t which_clock,
				const struct timespec __user *tp);
asmlinkage long sys_clock_gettime(clockid_t which_clock,
				struct timespec __user *tp);
asmlinkage long sys_clock_getres(clockid_t which_clock,
				struct timespec __user *tp);
asmlinkage long sys_clock_nanosleep(clockid_t which_clock, int flags,
				const struct timespec __user *rqtp,
				struct timespec __user *rmtp);

asmlinkage long sys_nice(int increment);
asmlinkage long sys_sched_setscheduler(pid_t pid, int policy,
					struct sched_param __user *param);
asmlinkage long sys_sched_setparam(pid_t pid,
					struct sched_param __user *param);
asmlinkage long sys_sched_getscheduler(pid_t pid);
asmlinkage long sys_sched_getparam(pid_t pid,
					struct sched_param __user *param);
asmlinkage long sys_sched_setaffinity(pid_t pid, unsigned int len,
					unsigned long __user *user_mask_ptr);
asmlinkage long sys_sched_getaffinity(pid_t pid, unsigned int len,
					unsigned long __user *user_mask_ptr);
asmlinkage long sys_sched_yield(void);
asmlinkage long sys_sched_get_priority_max(int policy);
asmlinkage long sys_sched_get_priority_min(int policy);
asmlinkage long sys_sched_rr_get_interval(pid_t pid,
					struct timespec __user *interval);
asmlinkage long sys_setpriority(int which, int who, int niceval);
asmlinkage long sys_getpriority(int which, int who);

asmlinkage long sys_shutdown(int, int);
asmlinkage long sys_reboot(int magic1, int magic2, unsigned int cmd,
				void __user *arg);
asmlinkage long sys_restart_syscall(void);
asmlinkage long sys_kexec_load(unsigned long entry, unsigned long nr_segments,
				struct kexec_segment __user *segments,
				unsigned long flags);

asmlinkage long sys_exit(int error_code);
asmlinkage long sys_exit_group(int error_code);
asmlinkage long sys_wait4(pid_t pid, int __user *stat_addr,
				int options, struct rusage __user *ru);
asmlinkage long sys_waitid(int which, pid_t pid,
			   struct siginfo __user *infop,
			   int options, struct rusage __user *ru);
asmlinkage long sys_waitpid(pid_t pid, int __user *stat_addr, int options);
asmlinkage long sys_set_tid_address(int __user *tidptr);
asmlinkage long sys_futex(u32 __user *uaddr, int op, u32 val,
			struct timespec __user *utime, u32 __user *uaddr2,
			u32 val3);

asmlinkage long sys_init_module(void __user *umod, unsigned long len,
				const char __user *uargs);
asmlinkage long sys_delete_module(const char __user *name_user,
				unsigned int flags);

asmlinkage long sys_rt_sigprocmask(int how, sigset_t __user *set,
				sigset_t __user *oset, size_t sigsetsize);
asmlinkage long sys_rt_sigpending(sigset_t __user *set, size_t sigsetsize);
asmlinkage long sys_rt_sigtimedwait(const sigset_t __user *uthese,
				siginfo_t __user *uinfo,
				const struct timespec __user *uts,
				size_t sigsetsize);
asmlinkage long sys_kill(int pid, int sig);
asmlinkage long sys_tgkill(int tgid, int pid, int sig);
asmlinkage long sys_tkill(int pid, int sig);
asmlinkage long sys_rt_sigqueueinfo(int pid, int sig, siginfo_t __user *uinfo);
asmlinkage long sys_sgetmask(void);
asmlinkage long sys_ssetmask(int newmask);
asmlinkage long sys_signal(int sig, __sighandler_t handler);
asmlinkage long sys_pause(void);

asmlinkage long sys_sync(void);
asmlinkage long sys_fsync(unsigned int fd);
asmlinkage long sys_fdatasync(unsigned int fd);
asmlinkage long sys_bdflush(int func, long data);
asmlinkage long sys_mount(char __user *dev_name, char __user *dir_name,
				char __user *type, unsigned long flags,
				void __user *data);
asmlinkage long sys_umount(char __user *name, int flags);
asmlinkage long sys_oldumount(char __user *name);
asmlinkage long sys_truncate(const char __user *path,
				unsigned long length);
asmlinkage long sys_ftruncate(unsigned int fd, unsigned long length);
asmlinkage long sys_stat(char __user *filename,
			struct __old_kernel_stat __user *statbuf);
asmlinkage long sys_statfs(const char __user * path,
				struct statfs __user *buf);
asmlinkage long sys_statfs64(const char __user *path, size_t sz,
				struct statfs64 __user *buf);
asmlinkage long sys_fstatfs(unsigned int fd, struct statfs __user *buf);
asmlinkage long sys_fstatfs64(unsigned int fd, size_t sz,
				struct statfs64 __user *buf);
asmlinkage long sys_lstat(char __user *filename,
			struct __old_kernel_stat __user *statbuf);
asmlinkage long sys_fstat(unsigned int fd,
			struct __old_kernel_stat __user *statbuf);
asmlinkage long sys_newstat(char __user *filename,
				struct stat __user *statbuf);
asmlinkage long sys_newlstat(char __user *filename,
				struct stat __user *statbuf);
asmlinkage long sys_newfstat(unsigned int fd, struct stat __user *statbuf);
asmlinkage long sys_ustat(unsigned dev, struct ustat __user *ubuf);
#if BITS_PER_LONG == 32
asmlinkage long sys_stat64(char __user *filename,
				struct stat64 __user *statbuf);
asmlinkage long sys_fstat64(unsigned long fd, struct stat64 __user *statbuf);
asmlinkage long sys_lstat64(char __user *filename,
				struct stat64 __user *statbuf);
asmlinkage long sys_truncate64(const char __user *path, loff_t length);
asmlinkage long sys_ftruncate64(unsigned int fd, loff_t length);
#endif

asmlinkage long sys_setxattr(const char __user *path, const char __user *name,
			     const void __user *value, size_t size, int flags);
asmlinkage long sys_lsetxattr(const char __user *path, const char __user *name,
			      const void __user *value, size_t size, int flags);
asmlinkage long sys_fsetxattr(int fd, const char __user *name,
			      const void __user *value, size_t size, int flags);
asmlinkage long sys_getxattr(const char __user *path, const char __user *name,
			     void __user *value, size_t size);
asmlinkage long sys_lgetxattr(const char __user *path, const char __user *name,
			      void __user *value, size_t size);
asmlinkage long sys_fgetxattr(int fd, const char __user *name,
			      void __user *value, size_t size);
asmlinkage long sys_listxattr(const char __user *path, char __user *list,
			      size_t size);
asmlinkage long sys_llistxattr(const char __user *path, char __user *list,
			       size_t size);
asmlinkage long sys_flistxattr(int fd, char __user *list, size_t size);
asmlinkage long sys_removexattr(const char __user *path,
				const char __user *name);
asmlinkage long sys_lremovexattr(const char __user *path,
				 const char __user *name);
asmlinkage long sys_fremovexattr(int fd, const char __user *name);

asmlinkage long sys_brk(unsigned long brk);
asmlinkage long sys_mprotect(unsigned long start, size_t len,
				unsigned long prot);
asmlinkage long sys_mremap(unsigned long addr,
			   unsigned long old_len, unsigned long new_len,
			   unsigned long flags, unsigned long new_addr);
asmlinkage long sys_remap_file_pages(unsigned long start, unsigned long size,
			unsigned long prot, unsigned long pgoff,
			unsigned long flags);
asmlinkage long sys_msync(unsigned long start, size_t len, int flags);
asmlinkage long sys_fadvise64(int fd, loff_t offset, size_t len, int advice);
asmlinkage long sys_fadvise64_64(int fd, loff_t offset, loff_t len, int advice);
asmlinkage long sys_munmap(unsigned long addr, size_t len);
asmlinkage long sys_mlock(unsigned long start, size_t len);
asmlinkage long sys_munlock(unsigned long start, size_t len);
asmlinkage long sys_mlockall(int flags);
asmlinkage long sys_munlockall(void);
asmlinkage long sys_madvise(unsigned long start, size_t len, int behavior);
asmlinkage long sys_mincore(unsigned long start, size_t len,
				unsigned char __user * vec);

asmlinkage long sys_pivot_root(const char __user *new_root,
				const char __user *put_old);
asmlinkage long sys_chroot(const char __user *filename);
asmlinkage long sys_mknod(const char __user *filename, int mode,
				unsigned dev);
asmlinkage long sys_link(const char __user *oldname,
				const char __user *newname);
asmlinkage long sys_symlink(const char __user *old, const char __user *new);
asmlinkage long sys_unlink(const char __user *pathname);
asmlinkage long sys_rename(const char __user *oldname,
				const char __user *newname);
asmlinkage long sys_chmod(const char __user *filename, mode_t mode);
asmlinkage long sys_fchmod(unsigned int fd, mode_t mode);

asmlinkage long sys_fcntl(unsigned int fd, unsigned int cmd, unsigned long arg);
#if BITS_PER_LONG == 32
asmlinkage long sys_fcntl64(unsigned int fd,
				unsigned int cmd, unsigned long arg);
#endif
asmlinkage long sys_dup(unsigned int fildes);
asmlinkage long sys_dup2(unsigned int oldfd, unsigned int newfd);
asmlinkage long sys_dup3(unsigned int oldfd, unsigned int newfd, int flags);
asmlinkage long sys_ioperm(unsigned long from, unsigned long num, int on);
asmlinkage long sys_ioctl(unsigned int fd, unsigned int cmd,
				unsigned long arg);
asmlinkage long sys_flock(unsigned int fd, unsigned int cmd);
asmlinkage long sys_io_setup(unsigned nr_reqs, aio_context_t __user *ctx);
asmlinkage long sys_io_destroy(aio_context_t ctx);
asmlinkage long sys_io_getevents(aio_context_t ctx_id,
				long min_nr,
				long nr,
				struct io_event __user *events,
				struct timespec __user *timeout);
asmlinkage long sys_io_submit(aio_context_t, long,
				struct iocb __user * __user *);
asmlinkage long sys_io_cancel(aio_context_t ctx_id, struct iocb __user *iocb,
			      struct io_event __user *result);
asmlinkage long sys_sendfile(int out_fd, int in_fd,
			     off_t __user *offset, size_t count);
asmlinkage long sys_sendfile64(int out_fd, int in_fd,
			       loff_t __user *offset, size_t count);
asmlinkage long sys_readlink(const char __user *path,
				char __user *buf, int bufsiz);
asmlinkage long sys_creat(const char __user *pathname, int mode);
asmlinkage long sys_open(const char __user *filename,
				int flags, int mode);
asmlinkage long sys_close(unsigned int fd);
asmlinkage long sys_access(const char __user *filename, int mode);
asmlinkage long sys_vhangup(void);
asmlinkage long sys_chown(const char __user *filename,
				uid_t user, gid_t group);
asmlinkage long sys_lchown(const char __user *filename,
				uid_t user, gid_t group);
asmlinkage long sys_fchown(unsigned int fd, uid_t user, gid_t group);
#ifdef CONFIG_UID16
asmlinkage long sys_chown16(const char __user *filename,
				old_uid_t user, old_gid_t group);
asmlinkage long sys_lchown16(const char __user *filename,
				old_uid_t user, old_gid_t group);
asmlinkage long sys_fchown16(unsigned int fd, old_uid_t user, old_gid_t group);
asmlinkage long sys_setregid16(old_gid_t rgid, old_gid_t egid);
asmlinkage long sys_setgid16(old_gid_t gid);
asmlinkage long sys_setreuid16(old_uid_t ruid, old_uid_t euid);
asmlinkage long sys_setuid16(old_uid_t uid);
asmlinkage long sys_setresuid16(old_uid_t ruid, old_uid_t euid, old_uid_t suid);
asmlinkage long sys_getresuid16(old_uid_t __user *ruid,
				old_uid_t __user *euid, old_uid_t __user *suid);
asmlinkage long sys_setresgid16(old_gid_t rgid, old_gid_t egid, old_gid_t sgid);
asmlinkage long sys_getresgid16(old_gid_t __user *rgid,
				old_gid_t __user *egid, old_gid_t __user *sgid);
asmlinkage long sys_setfsuid16(old_uid_t uid);
asmlinkage long sys_setfsgid16(old_gid_t gid);
asmlinkage long sys_getgroups16(int gidsetsize, old_gid_t __user *grouplist);
asmlinkage long sys_setgroups16(int gidsetsize, old_gid_t __user *grouplist);
asmlinkage long sys_getuid16(void);
asmlinkage long sys_geteuid16(void);
asmlinkage long sys_getgid16(void);
asmlinkage long sys_getegid16(void);
#endif

asmlinkage long sys_utime(char __user *filename,
				struct utimbuf __user *times);
asmlinkage long sys_utimes(char __user *filename,
				struct timeval __user *utimes);
asmlinkage long sys_lseek(unsigned int fd, off_t offset,
			  unsigned int origin);
asmlinkage long sys_llseek(unsigned int fd, unsigned long offset_high,
			unsigned long offset_low, loff_t __user *result,
			unsigned int origin);
asmlinkage long sys_read(unsigned int fd, char __user *buf, size_t count);
asmlinkage long sys_readahead(int fd, loff_t offset, size_t count);
asmlinkage long sys_readv(unsigned long fd,
			  const struct iovec __user *vec,
			  unsigned long vlen);
asmlinkage long sys_write(unsigned int fd, const char __user *buf,
			  size_t count);
asmlinkage long sys_writev(unsigned long fd,
			   const struct iovec __user *vec,
			   unsigned long vlen);
asmlinkage long sys_pread64(unsigned int fd, char __user *buf,
			    size_t count, loff_t pos);
asmlinkage long sys_pwrite64(unsigned int fd, const char __user *buf,
			     size_t count, loff_t pos);
asmlinkage long sys_preadv(unsigned long fd, const struct iovec __user *vec,
			   unsigned long vlen, unsigned long pos_l, unsigned long pos_h);
asmlinkage long sys_pwritev(unsigned long fd, const struct iovec __user *vec,
			    unsigned long vlen, unsigned long pos_l, unsigned long pos_h);
asmlinkage long sys_getcwd(char __user *buf, unsigned long size);
asmlinkage long sys_mkdir(const char __user *pathname, int mode);
asmlinkage long sys_chdir(const char __user *filename);
asmlinkage long sys_fchdir(unsigned int fd);
asmlinkage long sys_rmdir(const char __user *pathname);
asmlinkage long sys_lookup_dcookie(u64 cookie64, char __user *buf, size_t len);
asmlinkage long sys_quotactl(unsigned int cmd, const char __user *special,
				qid_t id, void __user *addr);
asmlinkage long sys_getdents(unsigned int fd,
				struct linux_dirent __user *dirent,
				unsigned int count);
asmlinkage long sys_getdents64(unsigned int fd,
				struct linux_dirent64 __user *dirent,
				unsigned int count);

asmlinkage long sys_setsockopt(int fd, int level, int optname,
				char __user *optval, int optlen);
asmlinkage long sys_getsockopt(int fd, int level, int optname,
				char __user *optval, int __user *optlen);
asmlinkage long sys_bind(int, struct sockaddr __user *, int);
asmlinkage long sys_connect(int, struct sockaddr __user *, int);
asmlinkage long sys_accept(int, struct sockaddr __user *, int __user *);
asmlinkage long sys_accept4(int, struct sockaddr __user *, int __user *, int);
asmlinkage long sys_getsockname(int, struct sockaddr __user *, int __user *);
asmlinkage long sys_getpeername(int, struct sockaddr __user *, int __user *);
asmlinkage long sys_send(int, void __user *, size_t, unsigned);
asmlinkage long sys_sendto(int, void __user *, size_t, unsigned,
				struct sockaddr __user *, int);
asmlinkage long sys_sendmsg(int fd, struct msghdr __user *msg, unsigned flags);
asmlinkage long sys_recv(int, void __user *, size_t, unsigned);
asmlinkage long sys_recvfrom(int, void __user *, size_t, unsigned,
				struct sockaddr __user *, int __user *);
asmlinkage long sys_recvmsg(int fd, struct msghdr __user *msg, unsigned flags);
asmlinkage long sys_socket(int, int, int);
asmlinkage long sys_socketpair(int, int, int, int __user *);
asmlinkage long sys_socketcall(int call, unsigned long __user *args);
asmlinkage long sys_listen(int, int);
asmlinkage long sys_poll(struct pollfd __user *ufds, unsigned int nfds,
				long timeout);
asmlinkage long sys_select(int n, fd_set __user *inp, fd_set __user *outp,
			fd_set __user *exp, struct timeval __user *tvp);
asmlinkage long sys_epoll_create(int size);
asmlinkage long sys_epoll_create1(int flags);
asmlinkage long sys_epoll_ctl(int epfd, int op, int fd,
				struct epoll_event __user *event);
asmlinkage long sys_epoll_wait(int epfd, struct epoll_event __user *events,
				int maxevents, int timeout);
asmlinkage long sys_epoll_pwait(int epfd, struct epoll_event __user *events,
				int maxevents, int timeout,
				const sigset_t __user *sigmask,
				size_t sigsetsize);
asmlinkage long sys_gethostname(char __user *name, int len);
asmlinkage long sys_sethostname(char __user *name, int len);
asmlinkage long sys_setdomainname(char __user *name, int len);
asmlinkage long sys_newuname(struct new_utsname __user *name);

asmlinkage long sys_getrlimit(unsigned int resource,
				struct rlimit __user *rlim);
#if defined(COMPAT_RLIM_OLD_INFINITY) || !(defined(CONFIG_IA64))
asmlinkage long sys_old_getrlimit(unsigned int resource, struct rlimit __user *rlim);
#endif
asmlinkage long sys_setrlimit(unsigned int resource,
				struct rlimit __user *rlim);
asmlinkage long sys_getrusage(int who, struct rusage __user *ru);
asmlinkage long sys_umask(int mask);

asmlinkage long sys_msgget(key_t key, int msgflg);
asmlinkage long sys_msgsnd(int msqid, struct msgbuf __user *msgp,
				size_t msgsz, int msgflg);
asmlinkage long sys_msgrcv(int msqid, struct msgbuf __user *msgp,
				size_t msgsz, long msgtyp, int msgflg);
asmlinkage long sys_msgctl(int msqid, int cmd, struct msqid_ds __user *buf);

asmlinkage long sys_semget(key_t key, int nsems, int semflg);
asmlinkage long sys_semop(int semid, struct sembuf __user *sops,
				unsigned nsops);
asmlinkage long sys_semctl(int semid, int semnum, int cmd, union semun arg);
asmlinkage long sys_semtimedop(int semid, struct sembuf __user *sops,
				unsigned nsops,
				const struct timespec __user *timeout);
asmlinkage long sys_shmat(int shmid, char __user *shmaddr, int shmflg);
asmlinkage long sys_shmget(key_t key, size_t size, int flag);
asmlinkage long sys_shmdt(char __user *shmaddr);
asmlinkage long sys_shmctl(int shmid, int cmd, struct shmid_ds __user *buf);

asmlinkage long sys_mq_open(const char __user *name, int oflag, mode_t mode, struct mq_attr __user *attr);
asmlinkage long sys_mq_unlink(const char __user *name);
asmlinkage long sys_mq_timedsend(mqd_t mqdes, const char __user *msg_ptr, size_t msg_len, unsigned int msg_prio, const struct timespec __user *abs_timeout);
asmlinkage long sys_mq_timedreceive(mqd_t mqdes, char __user *msg_ptr, size_t msg_len, unsigned int __user *msg_prio, const struct timespec __user *abs_timeout);
asmlinkage long sys_mq_notify(mqd_t mqdes, const struct sigevent __user *notification);
asmlinkage long sys_mq_getsetattr(mqd_t mqdes, const struct mq_attr __user *mqstat, struct mq_attr __user *omqstat);

asmlinkage long sys_pciconfig_iobase(long which, unsigned long bus, unsigned long devfn);
asmlinkage long sys_pciconfig_read(unsigned long bus, unsigned long dfn,
				unsigned long off, unsigned long len,
				void __user *buf);
asmlinkage long sys_pciconfig_write(unsigned long bus, unsigned long dfn,
				unsigned long off, unsigned long len,
				void __user *buf);

asmlinkage long sys_prctl(int option, unsigned long arg2, unsigned long arg3,
			unsigned long arg4, unsigned long arg5);
asmlinkage long sys_swapon(const char __user *specialfile, int swap_flags);
asmlinkage long sys_swapoff(const char __user *specialfile);
asmlinkage long sys_sysctl(struct __sysctl_args __user *args);
asmlinkage long sys_sysinfo(struct sysinfo __user *info);
asmlinkage long sys_sysfs(int option,
				unsigned long arg1, unsigned long arg2);
asmlinkage long sys_nfsservctl(int cmd,
				struct nfsctl_arg __user *arg,
				void __user *res);
asmlinkage long sys_syslog(int type, char __user *buf, int len);
asmlinkage long sys_uselib(const char __user *library);
asmlinkage long sys_ni_syscall(void);
asmlinkage long sys_ptrace(long request, long pid, long addr, long data);

asmlinkage long sys_add_key(const char __user *_type,
			    const char __user *_description,
			    const void __user *_payload,
			    size_t plen,
			    key_serial_t destringid);

asmlinkage long sys_request_key(const char __user *_type,
				const char __user *_description,
				const char __user *_callout_info,
				key_serial_t destringid);

asmlinkage long sys_keyctl(int cmd, unsigned long arg2, unsigned long arg3,
			   unsigned long arg4, unsigned long arg5);

asmlinkage long sys_ioprio_set(int which, int who, int ioprio);
asmlinkage long sys_ioprio_get(int which, int who);
asmlinkage long sys_set_mempolicy(int mode, unsigned long __user *nmask,
				unsigned long maxnode);
asmlinkage long sys_migrate_pages(pid_t pid, unsigned long maxnode,
				const unsigned long __user *from,
				const unsigned long __user *to);
asmlinkage long sys_move_pages(pid_t pid, unsigned long nr_pages,
				const void __user * __user *pages,
				const int __user *nodes,
				int __user *status,
				int flags);
asmlinkage long sys_mbind(unsigned long start, unsigned long len,
				unsigned long mode,
				unsigned long __user *nmask,
				unsigned long maxnode,
				unsigned flags);
asmlinkage long sys_get_mempolicy(int __user *policy,
				unsigned long __user *nmask,
				unsigned long maxnode,
				unsigned long addr, unsigned long flags);

asmlinkage long sys_inotify_init(void);
asmlinkage long sys_inotify_init1(int flags);
asmlinkage long sys_inotify_add_watch(int fd, const char __user *path,
					u32 mask);
asmlinkage long sys_inotify_rm_watch(int fd, __s32 wd);

asmlinkage long sys_spu_run(int fd, __u32 __user *unpc,
				 __u32 __user *ustatus);
asmlinkage long sys_spu_create(const char __user *name,
		unsigned int flags, mode_t mode, int fd);

asmlinkage long sys_mknodat(int dfd, const char __user * filename, int mode,
			    unsigned dev);
asmlinkage long sys_mkdirat(int dfd, const char __user * pathname, int mode);
asmlinkage long sys_unlinkat(int dfd, const char __user * pathname, int flag);
asmlinkage long sys_symlinkat(const char __user * oldname,
			      int newdfd, const char __user * newname);
asmlinkage long sys_linkat(int olddfd, const char __user *oldname,
			   int newdfd, const char __user *newname, int flags);
asmlinkage long sys_renameat(int olddfd, const char __user * oldname,
			     int newdfd, const char __user * newname);
asmlinkage long sys_futimesat(int dfd, char __user *filename,
			      struct timeval __user *utimes);
asmlinkage long sys_faccessat(int dfd, const char __user *filename, int mode);
asmlinkage long sys_fchmodat(int dfd, const char __user * filename,
			     mode_t mode);
asmlinkage long sys_fchownat(int dfd, const char __user *filename, uid_t user,
			     gid_t group, int flag);
asmlinkage long sys_openat(int dfd, const char __user *filename, int flags,
			   int mode);
asmlinkage long sys_newfstatat(int dfd, char __user *filename,
			       struct stat __user *statbuf, int flag);
asmlinkage long sys_fstatat64(int dfd, char __user *filename,
			       struct stat64 __user *statbuf, int flag);
asmlinkage long sys_readlinkat(int dfd, const char __user *path, char __user *buf,
			       int bufsiz);
asmlinkage long sys_utimensat(int dfd, char __user *filename,
				struct timespec __user *utimes, int flags);
asmlinkage long sys_unshare(unsigned long unshare_flags);

asmlinkage long sys_splice(int fd_in, loff_t __user *off_in,
			   int fd_out, loff_t __user *off_out,
			   size_t len, unsigned int flags);

asmlinkage long sys_vmsplice(int fd, const struct iovec __user *iov,
			     unsigned long nr_segs, unsigned int flags);

asmlinkage long sys_tee(int fdin, int fdout, size_t len, unsigned int flags);

asmlinkage long sys_sync_file_range(int fd, loff_t offset, loff_t nbytes,
					unsigned int flags);
asmlinkage long sys_sync_file_range2(int fd, unsigned int flags,
				     loff_t offset, loff_t nbytes);
asmlinkage long sys_get_robust_list(int pid,
				    struct robust_list_head __user * __user *head_ptr,
				    size_t __user *len_ptr);
asmlinkage long sys_set_robust_list(struct robust_list_head __user *head,
				    size_t len);
asmlinkage long sys_getcpu(unsigned __user *cpu, unsigned __user *node, struct getcpu_cache __user *cache);
asmlinkage long sys_signalfd(int ufd, sigset_t __user *user_mask, size_t sizemask);
asmlinkage long sys_signalfd4(int ufd, sigset_t __user *user_mask, size_t sizemask, int flags);
asmlinkage long sys_timerfd_create(int clockid, int flags);
asmlinkage long sys_timerfd_settime(int ufd, int flags,
				    const struct itimerspec __user *utmr,
				    struct itimerspec __user *otmr);
asmlinkage long sys_timerfd_gettime(int ufd, struct itimerspec __user *otmr);
asmlinkage long sys_eventfd(unsigned int count);
asmlinkage long sys_eventfd2(unsigned int count, int flags);
asmlinkage long sys_fallocate(int fd, int mode, loff_t offset, loff_t len);
asmlinkage long sys_old_readdir(unsigned int, struct old_linux_dirent __user *, unsigned int);
asmlinkage long sys_pselect6(int, fd_set __user *, fd_set __user *,
			     fd_set __user *, struct timespec __user *,
			     void __user *);
asmlinkage long sys_ppoll(struct pollfd __user *, unsigned int,
			  struct timespec __user *, const sigset_t __user *,
			  size_t);
asmlinkage long sys_pipe2(int __user *, int);
asmlinkage long sys_pipe(int __user *);

int kernel_execve(const char *filename, char *const argv[], char *const envp[]);

#endif<|MERGE_RESOLUTION|>--- conflicted
+++ resolved
@@ -65,11 +65,7 @@
 #include <asm/signal.h>
 #include <linux/quota.h>
 #include <linux/key.h>
-<<<<<<< HEAD
-#include <linux/ftrace.h>
-=======
 #include <trace/syscall.h>
->>>>>>> 6574612f
 
 #define __SC_DECL1(t1, a1)	t1 a1
 #define __SC_DECL2(t2, a2, ...) t2 a2, __SC_DECL1(__VA_ARGS__)
@@ -152,11 +148,7 @@
 	asm ("\t.globl " #alias "\n\t.set " #alias ", " #name "\n"	\
 	     "\t.globl ." #alias "\n\t.set ." #alias ", ." #name)
 #else
-<<<<<<< HEAD
-#ifdef CONFIG_ALPHA
-=======
 #if defined(CONFIG_ALPHA) || defined(CONFIG_MIPS)
->>>>>>> 6574612f
 #define SYSCALL_ALIAS(alias, name)					\
 	asm ( #alias " = " #name "\n\t.globl " #alias)
 #else
