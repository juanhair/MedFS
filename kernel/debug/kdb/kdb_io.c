/*
 * Kernel Debugger Architecture Independent Console I/O handler
 *
 * This file is subject to the terms and conditions of the GNU General Public
 * License.  See the file "COPYING" in the main directory of this archive
 * for more details.
 *
 * Copyright (c) 1999-2006 Silicon Graphics, Inc.  All Rights Reserved.
 * Copyright (c) 2009 Wind River Systems, Inc.  All Rights Reserved.
 */

#include <linux/module.h>
#include <linux/types.h>
#include <linux/ctype.h>
#include <linux/kernel.h>
#include <linux/init.h>
#include <linux/kdev_t.h>
#include <linux/console.h>
#include <linux/string.h>
#include <linux/sched.h>
#include <linux/smp.h>
#include <linux/nmi.h>
#include <linux/delay.h>
#include <linux/kgdb.h>
#include <linux/kdb.h>
#include <linux/kallsyms.h>
#include "kdb_private.h"

#define CMD_BUFLEN 256
char kdb_prompt_str[CMD_BUFLEN];

int kdb_trap_printk;
int kdb_printf_cpu = -1;

static int kgdb_transition_check(char *buffer)
{
	if (buffer[0] != '+' && buffer[0] != '$') {
		KDB_STATE_SET(KGDB_TRANS);
		kdb_printf("%s", buffer);
	} else {
		int slen = strlen(buffer);
		if (slen > 3 && buffer[slen - 3] == '#') {
			kdb_gdb_state_pass(buffer);
			strcpy(buffer, "kgdb");
			KDB_STATE_SET(DOING_KGDB);
			return 1;
		}
	}
	return 0;
}

static int kdb_read_get_key(char *buffer, size_t bufsize)
{
#define ESCAPE_UDELAY 1000
#define ESCAPE_DELAY (2*1000000/ESCAPE_UDELAY) /* 2 seconds worth of udelays */
	char escape_data[5];	/* longest vt100 escape sequence is 4 bytes */
	char *ped = escape_data;
	int escape_delay = 0;
	get_char_func *f, *f_escape = NULL;
	int key;

	for (f = &kdb_poll_funcs[0]; ; ++f) {
		if (*f == NULL) {
			/* Reset NMI watchdog once per poll loop */
			touch_nmi_watchdog();
			f = &kdb_poll_funcs[0];
		}
		if (escape_delay == 2) {
			*ped = '\0';
			ped = escape_data;
			--escape_delay;
		}
		if (escape_delay == 1) {
			key = *ped++;
			if (!*ped)
				--escape_delay;
			break;
		}
		key = (*f)();
		if (key == -1) {
			if (escape_delay) {
				udelay(ESCAPE_UDELAY);
				--escape_delay;
			}
			continue;
		}
		if (bufsize <= 2) {
			if (key == '\r')
				key = '\n';
			*buffer++ = key;
			*buffer = '\0';
			return -1;
		}
		if (escape_delay == 0 && key == '\e') {
			escape_delay = ESCAPE_DELAY;
			ped = escape_data;
			f_escape = f;
		}
		if (escape_delay) {
			*ped++ = key;
			if (f_escape != f) {
				escape_delay = 2;
				continue;
			}
			if (ped - escape_data == 1) {
				/* \e */
				continue;
			} else if (ped - escape_data == 2) {
				/* \e<something> */
				if (key != '[')
					escape_delay = 2;
				continue;
			} else if (ped - escape_data == 3) {
				/* \e[<something> */
				int mapkey = 0;
				switch (key) {
				case 'A': /* \e[A, up arrow */
					mapkey = 16;
					break;
				case 'B': /* \e[B, down arrow */
					mapkey = 14;
					break;
				case 'C': /* \e[C, right arrow */
					mapkey = 6;
					break;
				case 'D': /* \e[D, left arrow */
					mapkey = 2;
					break;
				case '1': /* dropthrough */
				case '3': /* dropthrough */
				/* \e[<1,3,4>], may be home, del, end */
				case '4':
					mapkey = -1;
					break;
				}
				if (mapkey != -1) {
					if (mapkey > 0) {
						escape_data[0] = mapkey;
						escape_data[1] = '\0';
					}
					escape_delay = 2;
				}
				continue;
			} else if (ped - escape_data == 4) {
				/* \e[<1,3,4><something> */
				int mapkey = 0;
				if (key == '~') {
					switch (escape_data[2]) {
					case '1': /* \e[1~, home */
						mapkey = 1;
						break;
					case '3': /* \e[3~, del */
						mapkey = 4;
						break;
					case '4': /* \e[4~, end */
						mapkey = 5;
						break;
					}
				}
				if (mapkey > 0) {
					escape_data[0] = mapkey;
					escape_data[1] = '\0';
				}
				escape_delay = 2;
				continue;
			}
		}
		break;	/* A key to process */
	}
	return key;
}

/*
 * kdb_read
 *
 *	This function reads a string of characters, terminated by
 *	a newline, or by reaching the end of the supplied buffer,
 *	from the current kernel debugger console device.
 * Parameters:
 *	buffer	- Address of character buffer to receive input characters.
 *	bufsize - size, in bytes, of the character buffer
 * Returns:
 *	Returns a pointer to the buffer containing the received
 *	character string.  This string will be terminated by a
 *	newline character.
 * Locking:
 *	No locks are required to be held upon entry to this
 *	function.  It is not reentrant - it relies on the fact
 *	that while kdb is running on only one "master debug" cpu.
 * Remarks:
 *
 * The buffer size must be >= 2.  A buffer size of 2 means that the caller only
 * wants a single key.
 *
 * An escape key could be the start of a vt100 control sequence such as \e[D
 * (left arrow) or it could be a character in its own right.  The standard
 * method for detecting the difference is to wait for 2 seconds to see if there
 * are any other characters.  kdb is complicated by the lack of a timer service
 * (interrupts are off), by multiple input sources and by the need to sometimes
 * return after just one key.  Escape sequence processing has to be done as
 * states in the polling loop.
 */

static char *kdb_read(char *buffer, size_t bufsize)
{
	char *cp = buffer;
	char *bufend = buffer+bufsize-2;	/* Reserve space for newline
						 * and null byte */
	char *lastchar;
	char *p_tmp;
	char tmp;
	static char tmpbuffer[CMD_BUFLEN];
	int len = strlen(buffer);
	int len_tmp;
	int tab = 0;
	int count;
	int i;
	int diag, dtab_count;
<<<<<<< HEAD
	int key;
	static int last_crlf;
=======
	int key, buf_size, ret;

>>>>>>> 0567d2f4

	diag = kdbgetintenv("DTABCOUNT", &dtab_count);
	if (diag)
		dtab_count = 30;

	if (len > 0) {
		cp += len;
		if (*(buffer+len-1) == '\n')
			cp--;
	}

	lastchar = cp;
	*cp = '\0';
	kdb_printf("%s", buffer);
poll_again:
	key = kdb_read_get_key(buffer, bufsize);
	if (key == -1)
		return buffer;
	if (key != 9)
		tab = 0;
	if (key != 10 && key != 13)
		last_crlf = 0;

	switch (key) {
	case 8: /* backspace */
		if (cp > buffer) {
			if (cp < lastchar) {
				memcpy(tmpbuffer, cp, lastchar - cp);
				memcpy(cp-1, tmpbuffer, lastchar - cp);
			}
			*(--lastchar) = '\0';
			--cp;
			kdb_printf("\b%s \r", cp);
			tmp = *cp;
			*cp = '\0';
			kdb_printf(kdb_prompt_str);
			kdb_printf("%s", buffer);
			*cp = tmp;
		}
		break;
	case 10: /* new line */
	case 13: /* carriage return */
		/* handle \n after \r */
		if (last_crlf && last_crlf != key)
			break;
		last_crlf = key;
		*lastchar++ = '\n';
		*lastchar++ = '\0';
		if (!KDB_STATE(KGDB_TRANS)) {
			KDB_STATE_SET(KGDB_TRANS);
			kdb_printf("%s", buffer);
		}
		kdb_printf("\n");
		return buffer;
	case 4: /* Del */
		if (cp < lastchar) {
			memcpy(tmpbuffer, cp+1, lastchar - cp - 1);
			memcpy(cp, tmpbuffer, lastchar - cp - 1);
			*(--lastchar) = '\0';
			kdb_printf("%s \r", cp);
			tmp = *cp;
			*cp = '\0';
			kdb_printf(kdb_prompt_str);
			kdb_printf("%s", buffer);
			*cp = tmp;
		}
		break;
	case 1: /* Home */
		if (cp > buffer) {
			kdb_printf("\r");
			kdb_printf(kdb_prompt_str);
			cp = buffer;
		}
		break;
	case 5: /* End */
		if (cp < lastchar) {
			kdb_printf("%s", cp);
			cp = lastchar;
		}
		break;
	case 2: /* Left */
		if (cp > buffer) {
			kdb_printf("\b");
			--cp;
		}
		break;
	case 14: /* Down */
		memset(tmpbuffer, ' ',
		       strlen(kdb_prompt_str) + (lastchar-buffer));
		*(tmpbuffer+strlen(kdb_prompt_str) +
		  (lastchar-buffer)) = '\0';
		kdb_printf("\r%s\r", tmpbuffer);
		*lastchar = (char)key;
		*(lastchar+1) = '\0';
		return lastchar;
	case 6: /* Right */
		if (cp < lastchar) {
			kdb_printf("%c", *cp);
			++cp;
		}
		break;
	case 16: /* Up */
		memset(tmpbuffer, ' ',
		       strlen(kdb_prompt_str) + (lastchar-buffer));
		*(tmpbuffer+strlen(kdb_prompt_str) +
		  (lastchar-buffer)) = '\0';
		kdb_printf("\r%s\r", tmpbuffer);
		*lastchar = (char)key;
		*(lastchar+1) = '\0';
		return lastchar;
	case 9: /* Tab */
		if (tab < 2)
			++tab;
		p_tmp = buffer;
		while (*p_tmp == ' ')
			p_tmp++;
		if (p_tmp > cp)
			break;
		memcpy(tmpbuffer, p_tmp, cp-p_tmp);
		*(tmpbuffer + (cp-p_tmp)) = '\0';
		p_tmp = strrchr(tmpbuffer, ' ');
		if (p_tmp)
			++p_tmp;
		else
			p_tmp = tmpbuffer;
		len = strlen(p_tmp);
		buf_size = sizeof(tmpbuffer) - (p_tmp - tmpbuffer);
		count = kallsyms_symbol_complete(p_tmp, buf_size);
		if (tab == 2 && count > 0) {
			kdb_printf("\n%d symbols are found.", count);
			if (count > dtab_count) {
				count = dtab_count;
				kdb_printf(" But only first %d symbols will"
					   " be printed.\nYou can change the"
					   " environment variable DTABCOUNT.",
					   count);
			}
			kdb_printf("\n");
			for (i = 0; i < count; i++) {
				ret = kallsyms_symbol_next(p_tmp, i, buf_size);
				if (WARN_ON(!ret))
					break;
				if (ret != -E2BIG)
					kdb_printf("%s ", p_tmp);
				else
					kdb_printf("%s... ", p_tmp);
				*(p_tmp + len) = '\0';
			}
			if (i >= dtab_count)
				kdb_printf("...");
			kdb_printf("\n");
			kdb_printf(kdb_prompt_str);
			kdb_printf("%s", buffer);
		} else if (tab != 2 && count > 0) {
			len_tmp = strlen(p_tmp);
			strncpy(p_tmp+len_tmp, cp, lastchar-cp+1);
			len_tmp = strlen(p_tmp);
			strncpy(cp, p_tmp+len, len_tmp-len + 1);
			len = len_tmp - len;
			kdb_printf("%s", cp);
			cp += len;
			lastchar += len;
		}
		kdb_nextline = 1; /* reset output line number */
		break;
	default:
		if (key >= 32 && lastchar < bufend) {
			if (cp < lastchar) {
				memcpy(tmpbuffer, cp, lastchar - cp);
				memcpy(cp+1, tmpbuffer, lastchar - cp);
				*++lastchar = '\0';
				*cp = key;
				kdb_printf("%s\r", cp);
				++cp;
				tmp = *cp;
				*cp = '\0';
				kdb_printf(kdb_prompt_str);
				kdb_printf("%s", buffer);
				*cp = tmp;
			} else {
				*++lastchar = '\0';
				*cp++ = key;
				/* The kgdb transition check will hide
				 * printed characters if we think that
				 * kgdb is connecting, until the check
				 * fails */
				if (!KDB_STATE(KGDB_TRANS)) {
					if (kgdb_transition_check(buffer))
						return buffer;
				} else {
					kdb_printf("%c", key);
				}
			}
			/* Special escape to kgdb */
			if (lastchar - buffer >= 5 &&
			    strcmp(lastchar - 5, "$?#3f") == 0) {
				kdb_gdb_state_pass(lastchar - 5);
				strcpy(buffer, "kgdb");
				KDB_STATE_SET(DOING_KGDB);
				return buffer;
			}
			if (lastchar - buffer >= 11 &&
			    strcmp(lastchar - 11, "$qSupported") == 0) {
				kdb_gdb_state_pass(lastchar - 11);
				strcpy(buffer, "kgdb");
				KDB_STATE_SET(DOING_KGDB);
				return buffer;
			}
		}
		break;
	}
	goto poll_again;
}

/*
 * kdb_getstr
 *
 *	Print the prompt string and read a command from the
 *	input device.
 *
 * Parameters:
 *	buffer	Address of buffer to receive command
 *	bufsize Size of buffer in bytes
 *	prompt	Pointer to string to use as prompt string
 * Returns:
 *	Pointer to command buffer.
 * Locking:
 *	None.
 * Remarks:
 *	For SMP kernels, the processor number will be
 *	substituted for %d, %x or %o in the prompt.
 */

char *kdb_getstr(char *buffer, size_t bufsize, const char *prompt)
{
	if (prompt && kdb_prompt_str != prompt)
		strncpy(kdb_prompt_str, prompt, CMD_BUFLEN);
	kdb_printf(kdb_prompt_str);
	kdb_nextline = 1;	/* Prompt and input resets line number */
	return kdb_read(buffer, bufsize);
}

/*
 * kdb_input_flush
 *
 *	Get rid of any buffered console input.
 *
 * Parameters:
 *	none
 * Returns:
 *	nothing
 * Locking:
 *	none
 * Remarks:
 *	Call this function whenever you want to flush input.  If there is any
 *	outstanding input, it ignores all characters until there has been no
 *	data for approximately 1ms.
 */

static void kdb_input_flush(void)
{
	get_char_func *f;
	int res;
	int flush_delay = 1;
	while (flush_delay) {
		flush_delay--;
empty:
		touch_nmi_watchdog();
		for (f = &kdb_poll_funcs[0]; *f; ++f) {
			res = (*f)();
			if (res != -1) {
				flush_delay = 1;
				goto empty;
			}
		}
		if (flush_delay)
			mdelay(1);
	}
}

/*
 * kdb_printf
 *
 *	Print a string to the output device(s).
 *
 * Parameters:
 *	printf-like format and optional args.
 * Returns:
 *	0
 * Locking:
 *	None.
 * Remarks:
 *	use 'kdbcons->write()' to avoid polluting 'log_buf' with
 *	kdb output.
 *
 *  If the user is doing a cmd args | grep srch
 *  then kdb_grepping_flag is set.
 *  In that case we need to accumulate full lines (ending in \n) before
 *  searching for the pattern.
 */

static char kdb_buffer[256];	/* A bit too big to go on stack */
static char *next_avail = kdb_buffer;
static int  size_avail;
static int  suspend_grep;

/*
 * search arg1 to see if it contains arg2
 * (kdmain.c provides flags for ^pat and pat$)
 *
 * return 1 for found, 0 for not found
 */
static int kdb_search_string(char *searched, char *searchfor)
{
	char firstchar, *cp;
	int len1, len2;

	/* not counting the newline at the end of "searched" */
	len1 = strlen(searched)-1;
	len2 = strlen(searchfor);
	if (len1 < len2)
		return 0;
	if (kdb_grep_leading && kdb_grep_trailing && len1 != len2)
		return 0;
	if (kdb_grep_leading) {
		if (!strncmp(searched, searchfor, len2))
			return 1;
	} else if (kdb_grep_trailing) {
		if (!strncmp(searched+len1-len2, searchfor, len2))
			return 1;
	} else {
		firstchar = *searchfor;
		cp = searched;
		while ((cp = strchr(cp, firstchar))) {
			if (!strncmp(cp, searchfor, len2))
				return 1;
			cp++;
		}
	}
	return 0;
}

int vkdb_printf(enum kdb_msgsrc src, const char *fmt, va_list ap)
{
	int diag;
	int linecount;
	int colcount;
	int logging, saved_loglevel = 0;
	int retlen = 0;
	int fnd, len;
	int this_cpu, old_cpu;
	char *cp, *cp2, *cphold = NULL, replaced_byte = ' ';
	char *moreprompt = "more> ";
	struct console *c = console_drivers;
	unsigned long uninitialized_var(flags);

	/* Serialize kdb_printf if multiple cpus try to write at once.
	 * But if any cpu goes recursive in kdb, just print the output,
	 * even if it is interleaved with any other text.
	 */
	local_irq_save(flags);
	this_cpu = smp_processor_id();
	for (;;) {
		old_cpu = cmpxchg(&kdb_printf_cpu, -1, this_cpu);
		if (old_cpu == -1 || old_cpu == this_cpu)
			break;

		cpu_relax();
	}

	diag = kdbgetintenv("LINES", &linecount);
	if (diag || linecount <= 1)
		linecount = 24;

	diag = kdbgetintenv("COLUMNS", &colcount);
	if (diag || colcount <= 1)
		colcount = 80;

	diag = kdbgetintenv("LOGGING", &logging);
	if (diag)
		logging = 0;

	if (!kdb_grepping_flag || suspend_grep) {
		/* normally, every vsnprintf starts a new buffer */
		next_avail = kdb_buffer;
		size_avail = sizeof(kdb_buffer);
	}
	vsnprintf(next_avail, size_avail, fmt, ap);

	/*
	 * If kdb_parse() found that the command was cmd xxx | grep yyy
	 * then kdb_grepping_flag is set, and kdb_grep_string contains yyy
	 *
	 * Accumulate the print data up to a newline before searching it.
	 * (vsnprintf does null-terminate the string that it generates)
	 */

	/* skip the search if prints are temporarily unconditional */
	if (!suspend_grep && kdb_grepping_flag) {
		cp = strchr(kdb_buffer, '\n');
		if (!cp) {
			/*
			 * Special cases that don't end with newlines
			 * but should be written without one:
			 *   The "[nn]kdb> " prompt should
			 *   appear at the front of the buffer.
			 *
			 *   The "[nn]more " prompt should also be
			 *     (MOREPROMPT -> moreprompt)
			 *   written *   but we print that ourselves,
			 *   we set the suspend_grep flag to make
			 *   it unconditional.
			 *
			 */
			if (next_avail == kdb_buffer) {
				/*
				 * these should occur after a newline,
				 * so they will be at the front of the
				 * buffer
				 */
				cp2 = kdb_buffer;
				len = strlen(kdb_prompt_str);
				if (!strncmp(cp2, kdb_prompt_str, len)) {
					/*
					 * We're about to start a new
					 * command, so we can go back
					 * to normal mode.
					 */
					kdb_grepping_flag = 0;
					goto kdb_printit;
				}
			}
			/* no newline; don't search/write the buffer
			   until one is there */
			len = strlen(kdb_buffer);
			next_avail = kdb_buffer + len;
			size_avail = sizeof(kdb_buffer) - len;
			goto kdb_print_out;
		}

		/*
		 * The newline is present; print through it or discard
		 * it, depending on the results of the search.
		 */
		cp++;	 	     /* to byte after the newline */
		replaced_byte = *cp; /* remember what/where it was */
		cphold = cp;
		*cp = '\0';	     /* end the string for our search */

		/*
		 * We now have a newline at the end of the string
		 * Only continue with this output if it contains the
		 * search string.
		 */
		fnd = kdb_search_string(kdb_buffer, kdb_grep_string);
		if (!fnd) {
			/*
			 * At this point the complete line at the start
			 * of kdb_buffer can be discarded, as it does
			 * not contain what the user is looking for.
			 * Shift the buffer left.
			 */
			*cphold = replaced_byte;
			strcpy(kdb_buffer, cphold);
			len = strlen(kdb_buffer);
			next_avail = kdb_buffer + len;
			size_avail = sizeof(kdb_buffer) - len;
			goto kdb_print_out;
		}
		if (kdb_grepping_flag >= KDB_GREPPING_FLAG_SEARCH)
			/*
			 * This was a interactive search (using '/' at more
			 * prompt) and it has completed. Clear the flag.
			 */
			kdb_grepping_flag = 0;
		/*
		 * at this point the string is a full line and
		 * should be printed, up to the null.
		 */
	}
kdb_printit:

	/*
	 * Write to all consoles.
	 */
	retlen = strlen(kdb_buffer);
	cp = (char *) printk_skip_headers(kdb_buffer);
	if (!dbg_kdb_mode && kgdb_connected) {
		gdbstub_msg_write(cp, retlen - (cp - kdb_buffer));
	} else {
		if (dbg_io_ops && !dbg_io_ops->is_console) {
			len = retlen - (cp - kdb_buffer);
			cp2 = cp;
			while (len--) {
				dbg_io_ops->write_char(*cp2);
				cp2++;
			}
		}
		while (c) {
			c->write(c, cp, retlen - (cp - kdb_buffer));
			touch_nmi_watchdog();
			c = c->next;
		}
	}
	if (logging) {
		saved_loglevel = console_loglevel;
		console_loglevel = CONSOLE_LOGLEVEL_SILENT;
		if (printk_get_level(kdb_buffer) || src == KDB_MSGSRC_PRINTK)
			printk("%s", kdb_buffer);
		else
			pr_info("%s", kdb_buffer);
	}

	if (KDB_STATE(PAGER)) {
		/*
		 * Check printed string to decide how to bump the
		 * kdb_nextline to control when the more prompt should
		 * show up.
		 */
		int got = 0;
		len = retlen;
		while (len--) {
			if (kdb_buffer[len] == '\n') {
				kdb_nextline++;
				got = 0;
			} else if (kdb_buffer[len] == '\r') {
				got = 0;
			} else {
				got++;
			}
		}
		kdb_nextline += got / (colcount + 1);
	}

	/* check for having reached the LINES number of printed lines */
	if (kdb_nextline >= linecount) {
		char buf1[16] = "";

		/* Watch out for recursion here.  Any routine that calls
		 * kdb_printf will come back through here.  And kdb_read
		 * uses kdb_printf to echo on serial consoles ...
		 */
		kdb_nextline = 1;	/* In case of recursion */

		/*
		 * Pause until cr.
		 */
		moreprompt = kdbgetenv("MOREPROMPT");
		if (moreprompt == NULL)
			moreprompt = "more> ";

		kdb_input_flush();
		c = console_drivers;

		if (dbg_io_ops && !dbg_io_ops->is_console) {
			len = strlen(moreprompt);
			cp = moreprompt;
			while (len--) {
				dbg_io_ops->write_char(*cp);
				cp++;
			}
		}
		while (c) {
			c->write(c, moreprompt, strlen(moreprompt));
			touch_nmi_watchdog();
			c = c->next;
		}

		if (logging)
			printk("%s", moreprompt);

		kdb_read(buf1, 2); /* '2' indicates to return
				    * immediately after getting one key. */
		kdb_nextline = 1;	/* Really set output line 1 */

		/* empty and reset the buffer: */
		kdb_buffer[0] = '\0';
		next_avail = kdb_buffer;
		size_avail = sizeof(kdb_buffer);
		if ((buf1[0] == 'q') || (buf1[0] == 'Q')) {
			/* user hit q or Q */
			KDB_FLAG_SET(CMD_INTERRUPT); /* command interrupted */
			KDB_STATE_CLEAR(PAGER);
			/* end of command output; back to normal mode */
			kdb_grepping_flag = 0;
			kdb_printf("\n");
		} else if (buf1[0] == ' ') {
			kdb_printf("\r");
			suspend_grep = 1; /* for this recursion */
		} else if (buf1[0] == '\n') {
			kdb_nextline = linecount - 1;
			kdb_printf("\r");
			suspend_grep = 1; /* for this recursion */
		} else if (buf1[0] == '/' && !kdb_grepping_flag) {
			kdb_printf("\r");
			kdb_getstr(kdb_grep_string, KDB_GREP_STRLEN,
				   kdbgetenv("SEARCHPROMPT") ?: "search> ");
			*strchrnul(kdb_grep_string, '\n') = '\0';
			kdb_grepping_flag += KDB_GREPPING_FLAG_SEARCH;
			suspend_grep = 1; /* for this recursion */
		} else if (buf1[0] && buf1[0] != '\n') {
			/* user hit something other than enter */
			suspend_grep = 1; /* for this recursion */
			if (buf1[0] != '/')
				kdb_printf(
				    "\nOnly 'q', 'Q' or '/' are processed at "
				    "more prompt, input ignored\n");
			else
				kdb_printf("\n'/' cannot be used during | "
					   "grep filtering, input ignored\n");
		} else if (kdb_grepping_flag) {
			/* user hit enter */
			suspend_grep = 1; /* for this recursion */
			kdb_printf("\n");
		}
		kdb_input_flush();
	}

	/*
	 * For grep searches, shift the printed string left.
	 *  replaced_byte contains the character that was overwritten with
	 *  the terminating null, and cphold points to the null.
	 * Then adjust the notion of available space in the buffer.
	 */
	if (kdb_grepping_flag && !suspend_grep) {
		*cphold = replaced_byte;
		strcpy(kdb_buffer, cphold);
		len = strlen(kdb_buffer);
		next_avail = kdb_buffer + len;
		size_avail = sizeof(kdb_buffer) - len;
	}

kdb_print_out:
	suspend_grep = 0; /* end of what may have been a recursive call */
	if (logging)
		console_loglevel = saved_loglevel;
	/* kdb_printf_cpu locked the code above. */
	smp_store_release(&kdb_printf_cpu, old_cpu);
	local_irq_restore(flags);
	return retlen;
}

int kdb_printf(const char *fmt, ...)
{
	va_list ap;
	int r;

	va_start(ap, fmt);
	r = vkdb_printf(KDB_MSGSRC_INTERNAL, fmt, ap);
	va_end(ap);

	return r;
}
EXPORT_SYMBOL_GPL(kdb_printf);<|MERGE_RESOLUTION|>--- conflicted
+++ resolved
@@ -216,13 +216,9 @@
 	int count;
 	int i;
 	int diag, dtab_count;
-<<<<<<< HEAD
-	int key;
 	static int last_crlf;
-=======
 	int key, buf_size, ret;
 
->>>>>>> 0567d2f4
 
 	diag = kdbgetintenv("DTABCOUNT", &dtab_count);
 	if (diag)
