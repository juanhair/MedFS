/*
   BlueZ - Bluetooth protocol stack for Linux
   Copyright (c) 2000-2001, 2010, Code Aurora Forum. All rights reserved.

   Written 2000,2001 by Maxim Krasnyansky <maxk@qualcomm.com>

   This program is free software; you can redistribute it and/or modify
   it under the terms of the GNU General Public License version 2 as
   published by the Free Software Foundation;

   THE SOFTWARE IS PROVIDED "AS IS", WITHOUT WARRANTY OF ANY KIND, EXPRESS
   OR IMPLIED, INCLUDING BUT NOT LIMITED TO THE WARRANTIES OF MERCHANTABILITY,
   FITNESS FOR A PARTICULAR PURPOSE AND NONINFRINGEMENT OF THIRD PARTY RIGHTS.
   IN NO EVENT SHALL THE COPYRIGHT HOLDER(S) AND AUTHOR(S) BE LIABLE FOR ANY
   CLAIM, OR ANY SPECIAL INDIRECT OR CONSEQUENTIAL DAMAGES, OR ANY DAMAGES
   WHATSOEVER RESULTING FROM LOSS OF USE, DATA OR PROFITS, WHETHER IN AN
   ACTION OF CONTRACT, NEGLIGENCE OR OTHER TORTIOUS ACTION, ARISING OUT OF
   OR IN CONNECTION WITH THE USE OR PERFORMANCE OF THIS SOFTWARE.

   ALL LIABILITY, INCLUDING LIABILITY FOR INFRINGEMENT OF ANY PATENTS,
   COPYRIGHTS, TRADEMARKS OR OTHER RIGHTS, RELATING TO USE OF THIS
   SOFTWARE IS DISCLAIMED.
*/

/* Bluetooth HCI connection handling. */

#include <linux/export.h>

#include <net/bluetooth/bluetooth.h>
#include <net/bluetooth/hci_core.h>
#include <net/bluetooth/a2mp.h>
#include <net/bluetooth/smp.h>

static void hci_le_create_connection(struct hci_conn *conn)
{
	struct hci_dev *hdev = conn->hdev;
	struct hci_cp_le_create_conn cp;

	conn->state = BT_CONNECT;
	conn->out = true;
	conn->link_mode |= HCI_LM_MASTER;
	conn->sec_level = BT_SECURITY_LOW;

	memset(&cp, 0, sizeof(cp));
	cp.scan_interval = __constant_cpu_to_le16(0x0060);
	cp.scan_window = __constant_cpu_to_le16(0x0030);
	bacpy(&cp.peer_addr, &conn->dst);
	cp.peer_addr_type = conn->dst_type;
	cp.conn_interval_min = __constant_cpu_to_le16(0x0028);
	cp.conn_interval_max = __constant_cpu_to_le16(0x0038);
	cp.supervision_timeout = __constant_cpu_to_le16(0x002a);
	cp.min_ce_len = __constant_cpu_to_le16(0x0000);
	cp.max_ce_len = __constant_cpu_to_le16(0x0000);

	hci_send_cmd(hdev, HCI_OP_LE_CREATE_CONN, sizeof(cp), &cp);
}

static void hci_le_create_connection_cancel(struct hci_conn *conn)
{
	hci_send_cmd(conn->hdev, HCI_OP_LE_CREATE_CONN_CANCEL, 0, NULL);
}

static void hci_acl_create_connection(struct hci_conn *conn)
{
	struct hci_dev *hdev = conn->hdev;
	struct inquiry_entry *ie;
	struct hci_cp_create_conn cp;

	BT_DBG("hcon %p", conn);

	conn->state = BT_CONNECT;
	conn->out = true;

	conn->link_mode = HCI_LM_MASTER;

	conn->attempt++;

	conn->link_policy = hdev->link_policy;

	memset(&cp, 0, sizeof(cp));
	bacpy(&cp.bdaddr, &conn->dst);
	cp.pscan_rep_mode = 0x02;

	ie = hci_inquiry_cache_lookup(hdev, &conn->dst);
	if (ie) {
		if (inquiry_entry_age(ie) <= INQUIRY_ENTRY_AGE_MAX) {
			cp.pscan_rep_mode = ie->data.pscan_rep_mode;
			cp.pscan_mode     = ie->data.pscan_mode;
			cp.clock_offset   = ie->data.clock_offset |
					    __constant_cpu_to_le16(0x8000);
		}

		memcpy(conn->dev_class, ie->data.dev_class, 3);
		if (ie->data.ssp_mode > 0)
			set_bit(HCI_CONN_SSP_ENABLED, &conn->flags);
	}

	cp.pkt_type = cpu_to_le16(conn->pkt_type);
	if (lmp_rswitch_capable(hdev) && !(hdev->link_mode & HCI_LM_MASTER))
		cp.role_switch = 0x01;
	else
		cp.role_switch = 0x00;

	hci_send_cmd(hdev, HCI_OP_CREATE_CONN, sizeof(cp), &cp);
}

static void hci_acl_create_connection_cancel(struct hci_conn *conn)
{
	struct hci_cp_create_conn_cancel cp;

	BT_DBG("hcon %p", conn);

	if (conn->hdev->hci_ver < BLUETOOTH_VER_1_2)
		return;

	bacpy(&cp.bdaddr, &conn->dst);
	hci_send_cmd(conn->hdev, HCI_OP_CREATE_CONN_CANCEL, sizeof(cp), &cp);
}

<<<<<<< HEAD
=======
static void hci_reject_sco(struct hci_conn *conn)
{
	struct hci_cp_reject_sync_conn_req cp;

	cp.reason = HCI_ERROR_REMOTE_USER_TERM;
	bacpy(&cp.bdaddr, &conn->dst);

	hci_send_cmd(conn->hdev, HCI_OP_REJECT_SYNC_CONN_REQ, sizeof(cp), &cp);
}

>>>>>>> b006ed54
void hci_disconnect(struct hci_conn *conn, __u8 reason)
{
	struct hci_cp_disconnect cp;

	BT_DBG("hcon %p", conn);

	conn->state = BT_DISCONN;

	cp.handle = cpu_to_le16(conn->handle);
	cp.reason = reason;
	hci_send_cmd(conn->hdev, HCI_OP_DISCONNECT, sizeof(cp), &cp);
}

static void hci_amp_disconn(struct hci_conn *conn, __u8 reason)
{
	struct hci_cp_disconn_phy_link cp;

	BT_DBG("hcon %p", conn);

	conn->state = BT_DISCONN;

	cp.phy_handle = HCI_PHY_HANDLE(conn->handle);
	cp.reason = reason;
	hci_send_cmd(conn->hdev, HCI_OP_DISCONN_PHY_LINK,
		     sizeof(cp), &cp);
}

static void hci_add_sco(struct hci_conn *conn, __u16 handle)
{
	struct hci_dev *hdev = conn->hdev;
	struct hci_cp_add_sco cp;

	BT_DBG("hcon %p", conn);

	conn->state = BT_CONNECT;
	conn->out = true;

	conn->attempt++;

	cp.handle   = cpu_to_le16(handle);
	cp.pkt_type = cpu_to_le16(conn->pkt_type);

	hci_send_cmd(hdev, HCI_OP_ADD_SCO, sizeof(cp), &cp);
}

void hci_setup_sync(struct hci_conn *conn, __u16 handle)
{
	struct hci_dev *hdev = conn->hdev;
	struct hci_cp_setup_sync_conn cp;

	BT_DBG("hcon %p", conn);

	conn->state = BT_CONNECT;
	conn->out = true;

	conn->attempt++;

	cp.handle   = cpu_to_le16(handle);
	cp.pkt_type = cpu_to_le16(conn->pkt_type);

	cp.tx_bandwidth   = __constant_cpu_to_le32(0x00001f40);
	cp.rx_bandwidth   = __constant_cpu_to_le32(0x00001f40);
	cp.max_latency    = __constant_cpu_to_le16(0xffff);
	cp.voice_setting  = cpu_to_le16(hdev->voice_setting);
	cp.retrans_effort = 0xff;

	hci_send_cmd(hdev, HCI_OP_SETUP_SYNC_CONN, sizeof(cp), &cp);
}

void hci_le_conn_update(struct hci_conn *conn, u16 min, u16 max,
			u16 latency, u16 to_multiplier)
{
	struct hci_cp_le_conn_update cp;
	struct hci_dev *hdev = conn->hdev;

	memset(&cp, 0, sizeof(cp));

	cp.handle		= cpu_to_le16(conn->handle);
	cp.conn_interval_min	= cpu_to_le16(min);
	cp.conn_interval_max	= cpu_to_le16(max);
	cp.conn_latency		= cpu_to_le16(latency);
	cp.supervision_timeout	= cpu_to_le16(to_multiplier);
	cp.min_ce_len		= __constant_cpu_to_le16(0x0001);
	cp.max_ce_len		= __constant_cpu_to_le16(0x0001);

	hci_send_cmd(hdev, HCI_OP_LE_CONN_UPDATE, sizeof(cp), &cp);
}

void hci_le_start_enc(struct hci_conn *conn, __le16 ediv, __u8 rand[8],
		      __u8 ltk[16])
{
	struct hci_dev *hdev = conn->hdev;
	struct hci_cp_le_start_enc cp;

	BT_DBG("hcon %p", conn);

	memset(&cp, 0, sizeof(cp));

	cp.handle = cpu_to_le16(conn->handle);
	memcpy(cp.ltk, ltk, sizeof(cp.ltk));
	cp.ediv = ediv;
	memcpy(cp.rand, rand, sizeof(cp.rand));

	hci_send_cmd(hdev, HCI_OP_LE_START_ENC, sizeof(cp), &cp);
}

/* Device _must_ be locked */
void hci_sco_setup(struct hci_conn *conn, __u8 status)
{
	struct hci_conn *sco = conn->link;

	if (!sco)
		return;

	BT_DBG("hcon %p", conn);

	if (!status) {
		if (lmp_esco_capable(conn->hdev))
			hci_setup_sync(sco, conn->handle);
		else
			hci_add_sco(sco, conn->handle);
	} else {
		hci_proto_connect_cfm(sco, status);
		hci_conn_del(sco);
	}
}

static void hci_conn_disconnect(struct hci_conn *conn)
{
	__u8 reason = hci_proto_disconn_ind(conn);

	switch (conn->type) {
	case AMP_LINK:
		hci_amp_disconn(conn, reason);
		break;
	default:
		hci_disconnect(conn, reason);
		break;
	}
}

static void hci_conn_timeout(struct work_struct *work)
{
	struct hci_conn *conn = container_of(work, struct hci_conn,
					     disc_work.work);

	BT_DBG("hcon %p state %s", conn, state_to_string(conn->state));

	if (atomic_read(&conn->refcnt))
		return;

	switch (conn->state) {
	case BT_CONNECT:
	case BT_CONNECT2:
		if (conn->out) {
			if (conn->type == ACL_LINK)
				hci_acl_create_connection_cancel(conn);
			else if (conn->type == LE_LINK)
				hci_le_create_connection_cancel(conn);
		} else if (conn->type == SCO_LINK || conn->type == ESCO_LINK) {
			hci_reject_sco(conn);
		}
		break;
	case BT_CONFIG:
	case BT_CONNECTED:
		hci_conn_disconnect(conn);
		break;
	default:
		conn->state = BT_CLOSED;
		break;
	}
}

/* Enter sniff mode */
static void hci_conn_enter_sniff_mode(struct hci_conn *conn)
{
	struct hci_dev *hdev = conn->hdev;

	BT_DBG("hcon %p mode %d", conn, conn->mode);

	if (test_bit(HCI_RAW, &hdev->flags))
		return;

	if (!lmp_sniff_capable(hdev) || !lmp_sniff_capable(conn))
		return;

	if (conn->mode != HCI_CM_ACTIVE || !(conn->link_policy & HCI_LP_SNIFF))
		return;

	if (lmp_sniffsubr_capable(hdev) && lmp_sniffsubr_capable(conn)) {
		struct hci_cp_sniff_subrate cp;
		cp.handle             = cpu_to_le16(conn->handle);
		cp.max_latency        = __constant_cpu_to_le16(0);
		cp.min_remote_timeout = __constant_cpu_to_le16(0);
		cp.min_local_timeout  = __constant_cpu_to_le16(0);
		hci_send_cmd(hdev, HCI_OP_SNIFF_SUBRATE, sizeof(cp), &cp);
	}

	if (!test_and_set_bit(HCI_CONN_MODE_CHANGE_PEND, &conn->flags)) {
		struct hci_cp_sniff_mode cp;
		cp.handle       = cpu_to_le16(conn->handle);
		cp.max_interval = cpu_to_le16(hdev->sniff_max_interval);
		cp.min_interval = cpu_to_le16(hdev->sniff_min_interval);
		cp.attempt      = __constant_cpu_to_le16(4);
		cp.timeout      = __constant_cpu_to_le16(1);
		hci_send_cmd(hdev, HCI_OP_SNIFF_MODE, sizeof(cp), &cp);
	}
}

static void hci_conn_idle(unsigned long arg)
{
	struct hci_conn *conn = (void *) arg;

	BT_DBG("hcon %p mode %d", conn, conn->mode);

	hci_conn_enter_sniff_mode(conn);
}

static void hci_conn_auto_accept(unsigned long arg)
{
	struct hci_conn *conn = (void *) arg;
	struct hci_dev *hdev = conn->hdev;

	hci_send_cmd(hdev, HCI_OP_USER_CONFIRM_REPLY, sizeof(conn->dst),
		     &conn->dst);
}

struct hci_conn *hci_conn_add(struct hci_dev *hdev, int type, bdaddr_t *dst)
{
	struct hci_conn *conn;

	BT_DBG("%s dst %pMR", hdev->name, dst);

	conn = kzalloc(sizeof(struct hci_conn), GFP_KERNEL);
	if (!conn)
		return NULL;

	bacpy(&conn->dst, dst);
	conn->hdev  = hdev;
	conn->type  = type;
	conn->mode  = HCI_CM_ACTIVE;
	conn->state = BT_OPEN;
	conn->auth_type = HCI_AT_GENERAL_BONDING;
	conn->io_capability = hdev->io_capability;
	conn->remote_auth = 0xff;
	conn->key_type = 0xff;

	set_bit(HCI_CONN_POWER_SAVE, &conn->flags);
	conn->disc_timeout = HCI_DISCONN_TIMEOUT;

	switch (type) {
	case ACL_LINK:
		conn->pkt_type = hdev->pkt_type & ACL_PTYPE_MASK;
		break;
	case SCO_LINK:
		if (lmp_esco_capable(hdev))
			conn->pkt_type = (hdev->esco_type & SCO_ESCO_MASK) |
					(hdev->esco_type & EDR_ESCO_MASK);
		else
			conn->pkt_type = hdev->pkt_type & SCO_PTYPE_MASK;
		break;
	case ESCO_LINK:
		conn->pkt_type = hdev->esco_type & ~EDR_ESCO_MASK;
		break;
	}

	skb_queue_head_init(&conn->data_q);

	INIT_LIST_HEAD(&conn->chan_list);

	INIT_DELAYED_WORK(&conn->disc_work, hci_conn_timeout);
	setup_timer(&conn->idle_timer, hci_conn_idle, (unsigned long)conn);
	setup_timer(&conn->auto_accept_timer, hci_conn_auto_accept,
		    (unsigned long) conn);

	atomic_set(&conn->refcnt, 0);

	hci_dev_hold(hdev);

	hci_conn_hash_add(hdev, conn);
	if (hdev->notify)
		hdev->notify(hdev, HCI_NOTIFY_CONN_ADD);

	hci_conn_init_sysfs(conn);

	return conn;
}

int hci_conn_del(struct hci_conn *conn)
{
	struct hci_dev *hdev = conn->hdev;

	BT_DBG("%s hcon %p handle %d", hdev->name, conn, conn->handle);

	del_timer(&conn->idle_timer);

	cancel_delayed_work_sync(&conn->disc_work);

	del_timer(&conn->auto_accept_timer);

	if (conn->type == ACL_LINK) {
		struct hci_conn *sco = conn->link;
		if (sco)
			sco->link = NULL;

		/* Unacked frames */
		hdev->acl_cnt += conn->sent;
	} else if (conn->type == LE_LINK) {
		if (hdev->le_pkts)
			hdev->le_cnt += conn->sent;
		else
			hdev->acl_cnt += conn->sent;
	} else {
		struct hci_conn *acl = conn->link;
		if (acl) {
			acl->link = NULL;
			hci_conn_drop(acl);
		}
	}

	hci_chan_list_flush(conn);

	if (conn->amp_mgr)
		amp_mgr_put(conn->amp_mgr);

	hci_conn_hash_del(hdev, conn);
	if (hdev->notify)
		hdev->notify(hdev, HCI_NOTIFY_CONN_DEL);

	skb_queue_purge(&conn->data_q);

	hci_conn_del_sysfs(conn);

	hci_dev_put(hdev);

	hci_conn_put(conn);

	return 0;
}

struct hci_dev *hci_get_route(bdaddr_t *dst, bdaddr_t *src)
{
	int use_src = bacmp(src, BDADDR_ANY);
	struct hci_dev *hdev = NULL, *d;

	BT_DBG("%pMR -> %pMR", src, dst);

	read_lock(&hci_dev_list_lock);

	list_for_each_entry(d, &hci_dev_list, list) {
		if (!test_bit(HCI_UP, &d->flags) ||
		    test_bit(HCI_RAW, &d->flags) ||
		    d->dev_type != HCI_BREDR)
			continue;

		/* Simple routing:
		 *   No source address - find interface with bdaddr != dst
		 *   Source address    - find interface with bdaddr == src
		 */

		if (use_src) {
			if (!bacmp(&d->bdaddr, src)) {
				hdev = d; break;
			}
		} else {
			if (bacmp(&d->bdaddr, dst)) {
				hdev = d; break;
			}
		}
	}

	if (hdev)
		hdev = hci_dev_hold(hdev);

	read_unlock(&hci_dev_list_lock);
	return hdev;
}
EXPORT_SYMBOL(hci_get_route);

static struct hci_conn *hci_connect_le(struct hci_dev *hdev, bdaddr_t *dst,
				    u8 dst_type, u8 sec_level, u8 auth_type)
{
	struct hci_conn *le;

	if (test_bit(HCI_LE_PERIPHERAL, &hdev->flags))
		return ERR_PTR(-ENOTSUPP);

	le = hci_conn_hash_lookup_ba(hdev, LE_LINK, dst);
	if (!le) {
		le = hci_conn_hash_lookup_state(hdev, LE_LINK, BT_CONNECT);
		if (le)
			return ERR_PTR(-EBUSY);

		le = hci_conn_add(hdev, LE_LINK, dst);
		if (!le)
			return ERR_PTR(-ENOMEM);

		le->dst_type = bdaddr_to_le(dst_type);
		hci_le_create_connection(le);
	}

	le->pending_sec_level = sec_level;
	le->auth_type = auth_type;

	hci_conn_hold(le);

	return le;
}

static struct hci_conn *hci_connect_acl(struct hci_dev *hdev, bdaddr_t *dst,
						u8 sec_level, u8 auth_type)
{
	struct hci_conn *acl;

	acl = hci_conn_hash_lookup_ba(hdev, ACL_LINK, dst);
	if (!acl) {
		acl = hci_conn_add(hdev, ACL_LINK, dst);
		if (!acl)
			return ERR_PTR(-ENOMEM);
	}

	hci_conn_hold(acl);

	if (acl->state == BT_OPEN || acl->state == BT_CLOSED) {
		acl->sec_level = BT_SECURITY_LOW;
		acl->pending_sec_level = sec_level;
		acl->auth_type = auth_type;
		hci_acl_create_connection(acl);
	}

	return acl;
}

static struct hci_conn *hci_connect_sco(struct hci_dev *hdev, int type,
				bdaddr_t *dst, u8 sec_level, u8 auth_type)
{
	struct hci_conn *acl;
	struct hci_conn *sco;

	acl = hci_connect_acl(hdev, dst, sec_level, auth_type);
	if (IS_ERR(acl))
		return acl;

	sco = hci_conn_hash_lookup_ba(hdev, type, dst);
	if (!sco) {
		sco = hci_conn_add(hdev, type, dst);
		if (!sco) {
			hci_conn_drop(acl);
			return ERR_PTR(-ENOMEM);
		}
	}

	acl->link = sco;
	sco->link = acl;

	hci_conn_hold(sco);

	if (acl->state == BT_CONNECTED &&
	    (sco->state == BT_OPEN || sco->state == BT_CLOSED)) {
		set_bit(HCI_CONN_POWER_SAVE, &acl->flags);
		hci_conn_enter_active_mode(acl, BT_POWER_FORCE_ACTIVE_ON);

		if (test_bit(HCI_CONN_MODE_CHANGE_PEND, &acl->flags)) {
			/* defer SCO setup until mode change completed */
			set_bit(HCI_CONN_SCO_SETUP_PEND, &acl->flags);
			return sco;
		}

		hci_sco_setup(acl, 0x00);
	}

	return sco;
}

/* Create SCO, ACL or LE connection. */
struct hci_conn *hci_connect(struct hci_dev *hdev, int type, bdaddr_t *dst,
			     __u8 dst_type, __u8 sec_level, __u8 auth_type)
{
	BT_DBG("%s dst %pMR type 0x%x", hdev->name, dst, type);

	switch (type) {
	case LE_LINK:
		return hci_connect_le(hdev, dst, dst_type, sec_level, auth_type);
	case ACL_LINK:
		return hci_connect_acl(hdev, dst, sec_level, auth_type);
	case SCO_LINK:
	case ESCO_LINK:
		return hci_connect_sco(hdev, type, dst, sec_level, auth_type);
	}

	return ERR_PTR(-EINVAL);
}

/* Check link security requirement */
int hci_conn_check_link_mode(struct hci_conn *conn)
{
	BT_DBG("hcon %p", conn);

	if (hci_conn_ssp_enabled(conn) && !(conn->link_mode & HCI_LM_ENCRYPT))
		return 0;

	return 1;
}

/* Authenticate remote device */
static int hci_conn_auth(struct hci_conn *conn, __u8 sec_level, __u8 auth_type)
{
	BT_DBG("hcon %p", conn);

	if (conn->pending_sec_level > sec_level)
		sec_level = conn->pending_sec_level;

	if (sec_level > conn->sec_level)
		conn->pending_sec_level = sec_level;
	else if (conn->link_mode & HCI_LM_AUTH)
		return 1;

	/* Make sure we preserve an existing MITM requirement*/
	auth_type |= (conn->auth_type & 0x01);

	conn->auth_type = auth_type;

	if (!test_and_set_bit(HCI_CONN_AUTH_PEND, &conn->flags)) {
		struct hci_cp_auth_requested cp;

		/* encrypt must be pending if auth is also pending */
		set_bit(HCI_CONN_ENCRYPT_PEND, &conn->flags);

		cp.handle = cpu_to_le16(conn->handle);
		hci_send_cmd(conn->hdev, HCI_OP_AUTH_REQUESTED,
			     sizeof(cp), &cp);
		if (conn->key_type != 0xff)
			set_bit(HCI_CONN_REAUTH_PEND, &conn->flags);
	}

	return 0;
}

/* Encrypt the the link */
static void hci_conn_encrypt(struct hci_conn *conn)
{
	BT_DBG("hcon %p", conn);

	if (!test_and_set_bit(HCI_CONN_ENCRYPT_PEND, &conn->flags)) {
		struct hci_cp_set_conn_encrypt cp;
		cp.handle  = cpu_to_le16(conn->handle);
		cp.encrypt = 0x01;
		hci_send_cmd(conn->hdev, HCI_OP_SET_CONN_ENCRYPT, sizeof(cp),
			     &cp);
	}
}

/* Enable security */
int hci_conn_security(struct hci_conn *conn, __u8 sec_level, __u8 auth_type)
{
	BT_DBG("hcon %p", conn);

	if (conn->type == LE_LINK)
		return smp_conn_security(conn, sec_level);

	/* For sdp we don't need the link key. */
	if (sec_level == BT_SECURITY_SDP)
		return 1;

	/* For non 2.1 devices and low security level we don't need the link
	   key. */
	if (sec_level == BT_SECURITY_LOW && !hci_conn_ssp_enabled(conn))
		return 1;

	/* For other security levels we need the link key. */
	if (!(conn->link_mode & HCI_LM_AUTH))
		goto auth;

	/* An authenticated combination key has sufficient security for any
	   security level. */
	if (conn->key_type == HCI_LK_AUTH_COMBINATION)
		goto encrypt;

	/* An unauthenticated combination key has sufficient security for
	   security level 1 and 2. */
	if (conn->key_type == HCI_LK_UNAUTH_COMBINATION &&
	    (sec_level == BT_SECURITY_MEDIUM || sec_level == BT_SECURITY_LOW))
		goto encrypt;

	/* A combination key has always sufficient security for the security
	   levels 1 or 2. High security level requires the combination key
	   is generated using maximum PIN code length (16).
	   For pre 2.1 units. */
	if (conn->key_type == HCI_LK_COMBINATION &&
	    (sec_level != BT_SECURITY_HIGH || conn->pin_length == 16))
		goto encrypt;

auth:
	if (test_bit(HCI_CONN_ENCRYPT_PEND, &conn->flags))
		return 0;

	if (!hci_conn_auth(conn, sec_level, auth_type))
		return 0;

encrypt:
	if (conn->link_mode & HCI_LM_ENCRYPT)
		return 1;

	hci_conn_encrypt(conn);
	return 0;
}
EXPORT_SYMBOL(hci_conn_security);

/* Check secure link requirement */
int hci_conn_check_secure(struct hci_conn *conn, __u8 sec_level)
{
	BT_DBG("hcon %p", conn);

	if (sec_level != BT_SECURITY_HIGH)
		return 1; /* Accept if non-secure is required */

	if (conn->sec_level == BT_SECURITY_HIGH)
		return 1;

	return 0; /* Reject not secure link */
}
EXPORT_SYMBOL(hci_conn_check_secure);

/* Change link key */
int hci_conn_change_link_key(struct hci_conn *conn)
{
	BT_DBG("hcon %p", conn);

	if (!test_and_set_bit(HCI_CONN_AUTH_PEND, &conn->flags)) {
		struct hci_cp_change_conn_link_key cp;
		cp.handle = cpu_to_le16(conn->handle);
		hci_send_cmd(conn->hdev, HCI_OP_CHANGE_CONN_LINK_KEY,
			     sizeof(cp), &cp);
	}

	return 0;
}

/* Switch role */
int hci_conn_switch_role(struct hci_conn *conn, __u8 role)
{
	BT_DBG("hcon %p", conn);

	if (!role && conn->link_mode & HCI_LM_MASTER)
		return 1;

	if (!test_and_set_bit(HCI_CONN_RSWITCH_PEND, &conn->flags)) {
		struct hci_cp_switch_role cp;
		bacpy(&cp.bdaddr, &conn->dst);
		cp.role = role;
		hci_send_cmd(conn->hdev, HCI_OP_SWITCH_ROLE, sizeof(cp), &cp);
	}

	return 0;
}
EXPORT_SYMBOL(hci_conn_switch_role);

/* Enter active mode */
void hci_conn_enter_active_mode(struct hci_conn *conn, __u8 force_active)
{
	struct hci_dev *hdev = conn->hdev;

	BT_DBG("hcon %p mode %d", conn, conn->mode);

	if (test_bit(HCI_RAW, &hdev->flags))
		return;

	if (conn->mode != HCI_CM_SNIFF)
		goto timer;

	if (!test_bit(HCI_CONN_POWER_SAVE, &conn->flags) && !force_active)
		goto timer;

	if (!test_and_set_bit(HCI_CONN_MODE_CHANGE_PEND, &conn->flags)) {
		struct hci_cp_exit_sniff_mode cp;
		cp.handle = cpu_to_le16(conn->handle);
		hci_send_cmd(hdev, HCI_OP_EXIT_SNIFF_MODE, sizeof(cp), &cp);
	}

timer:
	if (hdev->idle_timeout > 0)
		mod_timer(&conn->idle_timer,
			  jiffies + msecs_to_jiffies(hdev->idle_timeout));
}

/* Drop all connection on the device */
void hci_conn_hash_flush(struct hci_dev *hdev)
{
	struct hci_conn_hash *h = &hdev->conn_hash;
	struct hci_conn *c, *n;

	BT_DBG("hdev %s", hdev->name);

	list_for_each_entry_safe(c, n, &h->list, list) {
		c->state = BT_CLOSED;

		hci_proto_disconn_cfm(c, HCI_ERROR_LOCAL_HOST_TERM);
		hci_conn_del(c);
	}
}

/* Check pending connect attempts */
void hci_conn_check_pending(struct hci_dev *hdev)
{
	struct hci_conn *conn;

	BT_DBG("hdev %s", hdev->name);

	hci_dev_lock(hdev);

	conn = hci_conn_hash_lookup_state(hdev, ACL_LINK, BT_CONNECT2);
	if (conn)
		hci_acl_create_connection(conn);

	hci_dev_unlock(hdev);
}

int hci_get_conn_list(void __user *arg)
{
	struct hci_conn *c;
	struct hci_conn_list_req req, *cl;
	struct hci_conn_info *ci;
	struct hci_dev *hdev;
	int n = 0, size, err;

	if (copy_from_user(&req, arg, sizeof(req)))
		return -EFAULT;

	if (!req.conn_num || req.conn_num > (PAGE_SIZE * 2) / sizeof(*ci))
		return -EINVAL;

	size = sizeof(req) + req.conn_num * sizeof(*ci);

	cl = kmalloc(size, GFP_KERNEL);
	if (!cl)
		return -ENOMEM;

	hdev = hci_dev_get(req.dev_id);
	if (!hdev) {
		kfree(cl);
		return -ENODEV;
	}

	ci = cl->conn_info;

	hci_dev_lock(hdev);
	list_for_each_entry(c, &hdev->conn_hash.list, list) {
		bacpy(&(ci + n)->bdaddr, &c->dst);
		(ci + n)->handle = c->handle;
		(ci + n)->type  = c->type;
		(ci + n)->out   = c->out;
		(ci + n)->state = c->state;
		(ci + n)->link_mode = c->link_mode;
		if (++n >= req.conn_num)
			break;
	}
	hci_dev_unlock(hdev);

	cl->dev_id = hdev->id;
	cl->conn_num = n;
	size = sizeof(req) + n * sizeof(*ci);

	hci_dev_put(hdev);

	err = copy_to_user(arg, cl, size);
	kfree(cl);

	return err ? -EFAULT : 0;
}

int hci_get_conn_info(struct hci_dev *hdev, void __user *arg)
{
	struct hci_conn_info_req req;
	struct hci_conn_info ci;
	struct hci_conn *conn;
	char __user *ptr = arg + sizeof(req);

	if (copy_from_user(&req, arg, sizeof(req)))
		return -EFAULT;

	hci_dev_lock(hdev);
	conn = hci_conn_hash_lookup_ba(hdev, req.type, &req.bdaddr);
	if (conn) {
		bacpy(&ci.bdaddr, &conn->dst);
		ci.handle = conn->handle;
		ci.type  = conn->type;
		ci.out   = conn->out;
		ci.state = conn->state;
		ci.link_mode = conn->link_mode;
	}
	hci_dev_unlock(hdev);

	if (!conn)
		return -ENOENT;

	return copy_to_user(ptr, &ci, sizeof(ci)) ? -EFAULT : 0;
}

int hci_get_auth_info(struct hci_dev *hdev, void __user *arg)
{
	struct hci_auth_info_req req;
	struct hci_conn *conn;

	if (copy_from_user(&req, arg, sizeof(req)))
		return -EFAULT;

	hci_dev_lock(hdev);
	conn = hci_conn_hash_lookup_ba(hdev, ACL_LINK, &req.bdaddr);
	if (conn)
		req.type = conn->auth_type;
	hci_dev_unlock(hdev);

	if (!conn)
		return -ENOENT;

	return copy_to_user(arg, &req, sizeof(req)) ? -EFAULT : 0;
}

struct hci_chan *hci_chan_create(struct hci_conn *conn)
{
	struct hci_dev *hdev = conn->hdev;
	struct hci_chan *chan;

	BT_DBG("%s hcon %p", hdev->name, conn);

	chan = kzalloc(sizeof(struct hci_chan), GFP_KERNEL);
	if (!chan)
		return NULL;

	chan->conn = conn;
	skb_queue_head_init(&chan->data_q);
	chan->state = BT_CONNECTED;

	list_add_rcu(&chan->list, &conn->chan_list);

	return chan;
}

void hci_chan_del(struct hci_chan *chan)
{
	struct hci_conn *conn = chan->conn;
	struct hci_dev *hdev = conn->hdev;

	BT_DBG("%s hcon %p chan %p", hdev->name, conn, chan);

	list_del_rcu(&chan->list);

	synchronize_rcu();

	hci_conn_drop(conn);

	skb_queue_purge(&chan->data_q);
	kfree(chan);
}

void hci_chan_list_flush(struct hci_conn *conn)
{
	struct hci_chan *chan, *n;

	BT_DBG("hcon %p", conn);

	list_for_each_entry_safe(chan, n, &conn->chan_list, list)
		hci_chan_del(chan);
}

static struct hci_chan *__hci_chan_lookup_handle(struct hci_conn *hcon,
						 __u16 handle)
{
	struct hci_chan *hchan;

	list_for_each_entry(hchan, &hcon->chan_list, list) {
		if (hchan->handle == handle)
			return hchan;
	}

	return NULL;
}

struct hci_chan *hci_chan_lookup_handle(struct hci_dev *hdev, __u16 handle)
{
	struct hci_conn_hash *h = &hdev->conn_hash;
	struct hci_conn *hcon;
	struct hci_chan *hchan = NULL;

	rcu_read_lock();

	list_for_each_entry_rcu(hcon, &h->list, list) {
		hchan = __hci_chan_lookup_handle(hcon, handle);
		if (hchan)
			break;
	}

	rcu_read_unlock();

	return hchan;
}<|MERGE_RESOLUTION|>--- conflicted
+++ resolved
@@ -117,8 +117,6 @@
 	hci_send_cmd(conn->hdev, HCI_OP_CREATE_CONN_CANCEL, sizeof(cp), &cp);
 }
 
-<<<<<<< HEAD
-=======
 static void hci_reject_sco(struct hci_conn *conn)
 {
 	struct hci_cp_reject_sync_conn_req cp;
@@ -129,7 +127,6 @@
 	hci_send_cmd(conn->hdev, HCI_OP_REJECT_SYNC_CONN_REQ, sizeof(cp), &cp);
 }
 
->>>>>>> b006ed54
 void hci_disconnect(struct hci_conn *conn, __u8 reason)
 {
 	struct hci_cp_disconnect cp;
