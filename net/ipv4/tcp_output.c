--- conflicted
+++ resolved
@@ -179,24 +179,6 @@
 	inet_csk_clear_xmit_timer(sk, ICSK_TIME_DACK);
 }
 
-<<<<<<< HEAD
-
-u32 tcp_default_init_rwnd(const struct sock *sk, u32 mss)
-{
-	/* Initial receive window should be twice of TCP_INIT_CWND to
-	 * enable proper sending of new unsent data during fast recovery
-	 * (RFC 3517, Section 4, NextSeg() rule (2)). Further place a
-	 * limit when mss is larger than 1460.
-	 */
-	u32 init_rwnd = sock_net(sk)->ipv4.sysctl_tcp_default_init_rwnd;
-
-	if (mss > 1460)
-		init_rwnd = max((1460 * init_rwnd) / mss, 2U);
-	return init_rwnd;
-}
-
-=======
->>>>>>> 0567d2f4
 /* Determine a window scaling and initial window to offer.
  * Based on the assumption that the given amount of space
  * will be offered. Store the results in the tp structure.
@@ -247,14 +229,6 @@
 			(*rcv_wscale)++;
 		}
 	}
-<<<<<<< HEAD
-
-	if (!init_rcv_wnd) /* Use default unless specified otherwise */
-		init_rcv_wnd = tcp_default_init_rwnd(sk, mss);
-	*rcv_wnd = min(*rcv_wnd, init_rcv_wnd * mss);
-
-=======
->>>>>>> 0567d2f4
 	/* Set the clamp no higher than max representable value */
 	(*window_clamp) = min_t(__u32, U16_MAX << (*rcv_wscale), *window_clamp);
 }
