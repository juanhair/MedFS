/*
 * wm8994.c  --  WM8994 ALSA SoC Audio driver
 *
 * Copyright 2009 Wolfson Microelectronics plc
 *
 * Author: Mark Brown <broonie@opensource.wolfsonmicro.com>
 *
 *
 * This program is free software; you can redistribute it and/or modify
 * it under the terms of the GNU General Public License version 2 as
 * published by the Free Software Foundation.
 */

#include <linux/module.h>
#include <linux/moduleparam.h>
#include <linux/init.h>
#include <linux/delay.h>
#include <linux/pm.h>
#include <linux/i2c.h>
#include <linux/platform_device.h>
#include <linux/pm_runtime.h>
#include <linux/regulator/consumer.h>
#include <linux/slab.h>
#include <sound/core.h>
#include <sound/jack.h>
#include <sound/pcm.h>
#include <sound/pcm_params.h>
#include <sound/soc.h>
#include <sound/initval.h>
#include <sound/tlv.h>
#include <trace/events/asoc.h>

#include <linux/mfd/wm8994/core.h>
#include <linux/mfd/wm8994/registers.h>
#include <linux/mfd/wm8994/pdata.h>
#include <linux/mfd/wm8994/gpio.h>

#include "wm8994.h"
#include "wm_hubs.h"

#define WM8994_NUM_DRC 3
#define WM8994_NUM_EQ  3

static int wm8994_drc_base[] = {
	WM8994_AIF1_DRC1_1,
	WM8994_AIF1_DRC2_1,
	WM8994_AIF2_DRC_1,
};

static int wm8994_retune_mobile_base[] = {
	WM8994_AIF1_DAC1_EQ_GAINS_1,
	WM8994_AIF1_DAC2_EQ_GAINS_1,
	WM8994_AIF2_EQ_GAINS_1,
};

<<<<<<< HEAD
struct wm8994_micdet {
	struct snd_soc_jack *jack;
	int det;
	int shrt;
};

/* codec private data */
struct wm8994_priv {
	struct wm_hubs_data hubs;
	enum snd_soc_control_type control_type;
	void *control_data;
	struct snd_soc_codec *codec;
	int sysclk[2];
	int sysclk_rate[2];
	int mclk[2];
	int aifclk[2];
	struct fll_config fll[2], fll_suspend[2];

	int dac_rates[2];
	int lrclk_shared[2];

	int mbc_ena[3];

	/* Platform dependent DRC configuration */
	const char **drc_texts;
	int drc_cfg[WM8994_NUM_DRC];
	struct soc_enum drc_enum;

	/* Platform dependent ReTune mobile configuration */
	int num_retune_mobile_texts;
	const char **retune_mobile_texts;
	int retune_mobile_cfg[WM8994_NUM_EQ];
	struct soc_enum retune_mobile_enum;

	/* Platform dependent MBC configuration */
	int mbc_cfg;
	const char **mbc_texts;
	struct soc_enum mbc_enum;

	struct wm8994_micdet micdet[2];

	wm8958_micdet_cb jack_cb;
	void *jack_cb_data;
	int micdet_irq;

	int revision;
	struct wm8994_pdata *pdata;

	unsigned int aif1clk_enable:1;
	unsigned int aif2clk_enable:1;

	unsigned int aif1clk_disable:1;
	unsigned int aif2clk_disable:1;
};

=======
>>>>>>> d762f438
static int wm8994_readable(struct snd_soc_codec *codec, unsigned int reg)
{
	struct wm8994_priv *wm8994 = snd_soc_codec_get_drvdata(codec);
	struct wm8994 *control = wm8994->control_data;

	switch (reg) {
	case WM8994_GPIO_1:
	case WM8994_GPIO_2:
	case WM8994_GPIO_3:
	case WM8994_GPIO_4:
	case WM8994_GPIO_5:
	case WM8994_GPIO_6:
	case WM8994_GPIO_7:
	case WM8994_GPIO_8:
	case WM8994_GPIO_9:
	case WM8994_GPIO_10:
	case WM8994_GPIO_11:
	case WM8994_INTERRUPT_STATUS_1:
	case WM8994_INTERRUPT_STATUS_2:
	case WM8994_INTERRUPT_RAW_STATUS_2:
		return 1;

	case WM8958_DSP2_PROGRAM:
	case WM8958_DSP2_CONFIG:
	case WM8958_DSP2_EXECCONTROL:
		if (control->type == WM8958)
			return 1;
		else
			return 0;

	default:
		break;
	}

	if (reg >= WM8994_CACHE_SIZE)
		return 0;
	return wm8994_access_masks[reg].readable != 0;
}

static int wm8994_volatile(struct snd_soc_codec *codec, unsigned int reg)
{
	if (reg >= WM8994_CACHE_SIZE)
		return 1;

	switch (reg) {
	case WM8994_SOFTWARE_RESET:
	case WM8994_CHIP_REVISION:
	case WM8994_DC_SERVO_1:
	case WM8994_DC_SERVO_READBACK:
	case WM8994_RATE_STATUS:
	case WM8994_LDO_1:
	case WM8994_LDO_2:
	case WM8958_DSP2_EXECCONTROL:
	case WM8958_MIC_DETECT_3:
		return 1;
	default:
		return 0;
	}
}

static int wm8994_write(struct snd_soc_codec *codec, unsigned int reg,
	unsigned int value)
{
	int ret;

	BUG_ON(reg > WM8994_MAX_REGISTER);

	if (!wm8994_volatile(codec, reg)) {
		ret = snd_soc_cache_write(codec, reg, value);
		if (ret != 0)
			dev_err(codec->dev, "Cache write to %x failed: %d\n",
				reg, ret);
	}

	return wm8994_reg_write(codec->control_data, reg, value);
}

static unsigned int wm8994_read(struct snd_soc_codec *codec,
				unsigned int reg)
{
	unsigned int val;
	int ret;

	BUG_ON(reg > WM8994_MAX_REGISTER);

	if (!wm8994_volatile(codec, reg) && wm8994_readable(codec, reg) &&
	    reg < codec->driver->reg_cache_size) {
		ret = snd_soc_cache_read(codec, reg, &val);
		if (ret >= 0)
			return val;
		else
			dev_err(codec->dev, "Cache read from %x failed: %d\n",
				reg, ret);
	}

	return wm8994_reg_read(codec->control_data, reg);
}

static int configure_aif_clock(struct snd_soc_codec *codec, int aif)
{
	struct wm8994_priv *wm8994 = snd_soc_codec_get_drvdata(codec);
	int rate;
	int reg1 = 0;
	int offset;

	if (aif)
		offset = 4;
	else
		offset = 0;

	switch (wm8994->sysclk[aif]) {
	case WM8994_SYSCLK_MCLK1:
		rate = wm8994->mclk[0];
		break;

	case WM8994_SYSCLK_MCLK2:
		reg1 |= 0x8;
		rate = wm8994->mclk[1];
		break;

	case WM8994_SYSCLK_FLL1:
		reg1 |= 0x10;
		rate = wm8994->fll[0].out;
		break;

	case WM8994_SYSCLK_FLL2:
		reg1 |= 0x18;
		rate = wm8994->fll[1].out;
		break;

	default:
		return -EINVAL;
	}

	if (rate >= 13500000) {
		rate /= 2;
		reg1 |= WM8994_AIF1CLK_DIV;

		dev_dbg(codec->dev, "Dividing AIF%d clock to %dHz\n",
			aif + 1, rate);
	}

	if (rate && rate < 3000000)
		dev_warn(codec->dev, "AIF%dCLK is %dHz, should be >=3MHz for optimal performance\n",
			 aif + 1, rate);

	wm8994->aifclk[aif] = rate;

	snd_soc_update_bits(codec, WM8994_AIF1_CLOCKING_1 + offset,
			    WM8994_AIF1CLK_SRC_MASK | WM8994_AIF1CLK_DIV,
			    reg1);

	return 0;
}

static int configure_clock(struct snd_soc_codec *codec)
{
	struct wm8994_priv *wm8994 = snd_soc_codec_get_drvdata(codec);
	int old, new;

	/* Bring up the AIF clocks first */
	configure_aif_clock(codec, 0);
	configure_aif_clock(codec, 1);

	/* Then switch CLK_SYS over to the higher of them; a change
	 * can only happen as a result of a clocking change which can
	 * only be made outside of DAPM so we can safely redo the
	 * clocking.
	 */

	/* If they're equal it doesn't matter which is used */
	if (wm8994->aifclk[0] == wm8994->aifclk[1])
		return 0;

	if (wm8994->aifclk[0] < wm8994->aifclk[1])
		new = WM8994_SYSCLK_SRC;
	else
		new = 0;

	old = snd_soc_read(codec, WM8994_CLOCKING_1) & WM8994_SYSCLK_SRC;

	/* If there's no change then we're done. */
	if (old == new)
		return 0;

	snd_soc_update_bits(codec, WM8994_CLOCKING_1, WM8994_SYSCLK_SRC, new);

	snd_soc_dapm_sync(&codec->dapm);

	return 0;
}

static int check_clk_sys(struct snd_soc_dapm_widget *source,
			 struct snd_soc_dapm_widget *sink)
{
	int reg = snd_soc_read(source->codec, WM8994_CLOCKING_1);
	const char *clk;

	/* Check what we're currently using for CLK_SYS */
	if (reg & WM8994_SYSCLK_SRC)
		clk = "AIF2CLK";
	else
		clk = "AIF1CLK";

	return strcmp(source->name, clk) == 0;
}

static const char *sidetone_hpf_text[] = {
	"2.7kHz", "1.35kHz", "675Hz", "370Hz", "180Hz", "90Hz", "45Hz"
};

static const struct soc_enum sidetone_hpf =
	SOC_ENUM_SINGLE(WM8994_SIDETONE, 7, 7, sidetone_hpf_text);

static const char *adc_hpf_text[] = {
	"HiFi", "Voice 1", "Voice 2", "Voice 3"
};

static const struct soc_enum aif1adc1_hpf =
	SOC_ENUM_SINGLE(WM8994_AIF1_ADC1_FILTERS, 13, 4, adc_hpf_text);

static const struct soc_enum aif1adc2_hpf =
	SOC_ENUM_SINGLE(WM8994_AIF1_ADC2_FILTERS, 13, 4, adc_hpf_text);

static const struct soc_enum aif2adc_hpf =
	SOC_ENUM_SINGLE(WM8994_AIF2_ADC_FILTERS, 13, 4, adc_hpf_text);

static const DECLARE_TLV_DB_SCALE(aif_tlv, 0, 600, 0);
static const DECLARE_TLV_DB_SCALE(digital_tlv, -7200, 75, 1);
static const DECLARE_TLV_DB_SCALE(st_tlv, -3600, 300, 0);
static const DECLARE_TLV_DB_SCALE(wm8994_3d_tlv, -1600, 183, 0);
static const DECLARE_TLV_DB_SCALE(eq_tlv, -1200, 100, 0);

#define WM8994_DRC_SWITCH(xname, reg, shift) \
{	.iface = SNDRV_CTL_ELEM_IFACE_MIXER, .name = xname, \
	.info = snd_soc_info_volsw, .get = snd_soc_get_volsw,\
	.put = wm8994_put_drc_sw, \
	.private_value =  SOC_SINGLE_VALUE(reg, shift, 1, 0) }

static int wm8994_put_drc_sw(struct snd_kcontrol *kcontrol,
			     struct snd_ctl_elem_value *ucontrol)
{
	struct soc_mixer_control *mc =
		(struct soc_mixer_control *)kcontrol->private_value;
	struct snd_soc_codec *codec = snd_kcontrol_chip(kcontrol);
	int mask, ret;

	/* Can't enable both ADC and DAC paths simultaneously */
	if (mc->shift == WM8994_AIF1DAC1_DRC_ENA_SHIFT)
		mask = WM8994_AIF1ADC1L_DRC_ENA_MASK |
			WM8994_AIF1ADC1R_DRC_ENA_MASK;
	else
		mask = WM8994_AIF1DAC1_DRC_ENA_MASK;

	ret = snd_soc_read(codec, mc->reg);
	if (ret < 0)
		return ret;
	if (ret & mask)
		return -EINVAL;

	return snd_soc_put_volsw(kcontrol, ucontrol);
}

static void wm8994_set_drc(struct snd_soc_codec *codec, int drc)
{
	struct wm8994_priv *wm8994 = snd_soc_codec_get_drvdata(codec);
	struct wm8994_pdata *pdata = wm8994->pdata;
	int base = wm8994_drc_base[drc];
	int cfg = wm8994->drc_cfg[drc];
	int save, i;

	/* Save any enables; the configuration should clear them. */
	save = snd_soc_read(codec, base);
	save &= WM8994_AIF1DAC1_DRC_ENA | WM8994_AIF1ADC1L_DRC_ENA |
		WM8994_AIF1ADC1R_DRC_ENA;

	for (i = 0; i < WM8994_DRC_REGS; i++)
		snd_soc_update_bits(codec, base + i, 0xffff,
				    pdata->drc_cfgs[cfg].regs[i]);

	snd_soc_update_bits(codec, base, WM8994_AIF1DAC1_DRC_ENA |
			     WM8994_AIF1ADC1L_DRC_ENA |
			     WM8994_AIF1ADC1R_DRC_ENA, save);
}

/* Icky as hell but saves code duplication */
static int wm8994_get_drc(const char *name)
{
	if (strcmp(name, "AIF1DRC1 Mode") == 0)
		return 0;
	if (strcmp(name, "AIF1DRC2 Mode") == 0)
		return 1;
	if (strcmp(name, "AIF2DRC Mode") == 0)
		return 2;
	return -EINVAL;
}

static int wm8994_put_drc_enum(struct snd_kcontrol *kcontrol,
			       struct snd_ctl_elem_value *ucontrol)
{
	struct snd_soc_codec *codec = snd_kcontrol_chip(kcontrol);
	struct wm8994_priv *wm8994 = snd_soc_codec_get_drvdata(codec);
	struct wm8994_pdata *pdata = wm8994->pdata;
	int drc = wm8994_get_drc(kcontrol->id.name);
	int value = ucontrol->value.integer.value[0];

	if (drc < 0)
		return drc;

	if (value >= pdata->num_drc_cfgs)
		return -EINVAL;

	wm8994->drc_cfg[drc] = value;

	wm8994_set_drc(codec, drc);

	return 0;
}

static int wm8994_get_drc_enum(struct snd_kcontrol *kcontrol,
			       struct snd_ctl_elem_value *ucontrol)
{
	struct snd_soc_codec *codec = snd_kcontrol_chip(kcontrol);
	struct wm8994_priv *wm8994 = snd_soc_codec_get_drvdata(codec);
	int drc = wm8994_get_drc(kcontrol->id.name);

	ucontrol->value.enumerated.item[0] = wm8994->drc_cfg[drc];

	return 0;
}

static void wm8994_set_retune_mobile(struct snd_soc_codec *codec, int block)
{
	struct wm8994_priv *wm8994 = snd_soc_codec_get_drvdata(codec);
	struct wm8994_pdata *pdata = wm8994->pdata;
	int base = wm8994_retune_mobile_base[block];
	int iface, best, best_val, save, i, cfg;

	if (!pdata || !wm8994->num_retune_mobile_texts)
		return;

	switch (block) {
	case 0:
	case 1:
		iface = 0;
		break;
	case 2:
		iface = 1;
		break;
	default:
		return;
	}

	/* Find the version of the currently selected configuration
	 * with the nearest sample rate. */
	cfg = wm8994->retune_mobile_cfg[block];
	best = 0;
	best_val = INT_MAX;
	for (i = 0; i < pdata->num_retune_mobile_cfgs; i++) {
		if (strcmp(pdata->retune_mobile_cfgs[i].name,
			   wm8994->retune_mobile_texts[cfg]) == 0 &&
		    abs(pdata->retune_mobile_cfgs[i].rate
			- wm8994->dac_rates[iface]) < best_val) {
			best = i;
			best_val = abs(pdata->retune_mobile_cfgs[i].rate
				       - wm8994->dac_rates[iface]);
		}
	}

	dev_dbg(codec->dev, "ReTune Mobile %d %s/%dHz for %dHz sample rate\n",
		block,
		pdata->retune_mobile_cfgs[best].name,
		pdata->retune_mobile_cfgs[best].rate,
		wm8994->dac_rates[iface]);

	/* The EQ will be disabled while reconfiguring it, remember the
	 * current configuration. 
	 */
	save = snd_soc_read(codec, base);
	save &= WM8994_AIF1DAC1_EQ_ENA;

	for (i = 0; i < WM8994_EQ_REGS; i++)
		snd_soc_update_bits(codec, base + i, 0xffff,
				pdata->retune_mobile_cfgs[best].regs[i]);

	snd_soc_update_bits(codec, base, WM8994_AIF1DAC1_EQ_ENA, save);
}

/* Icky as hell but saves code duplication */
static int wm8994_get_retune_mobile_block(const char *name)
{
	if (strcmp(name, "AIF1.1 EQ Mode") == 0)
		return 0;
	if (strcmp(name, "AIF1.2 EQ Mode") == 0)
		return 1;
	if (strcmp(name, "AIF2 EQ Mode") == 0)
		return 2;
	return -EINVAL;
}

static int wm8994_put_retune_mobile_enum(struct snd_kcontrol *kcontrol,
					 struct snd_ctl_elem_value *ucontrol)
{
	struct snd_soc_codec *codec = snd_kcontrol_chip(kcontrol);
	struct wm8994_priv *wm8994 = snd_soc_codec_get_drvdata(codec);
	struct wm8994_pdata *pdata = wm8994->pdata;
	int block = wm8994_get_retune_mobile_block(kcontrol->id.name);
	int value = ucontrol->value.integer.value[0];

	if (block < 0)
		return block;

	if (value >= pdata->num_retune_mobile_cfgs)
		return -EINVAL;

	wm8994->retune_mobile_cfg[block] = value;

	wm8994_set_retune_mobile(codec, block);

	return 0;
}

static int wm8994_get_retune_mobile_enum(struct snd_kcontrol *kcontrol,
					 struct snd_ctl_elem_value *ucontrol)
{
	struct snd_soc_codec *codec = snd_kcontrol_chip(kcontrol);
	struct wm8994_priv *wm8994 = snd_soc_codec_get_drvdata(codec);
	int block = wm8994_get_retune_mobile_block(kcontrol->id.name);

	ucontrol->value.enumerated.item[0] = wm8994->retune_mobile_cfg[block];

	return 0;
}

static const char *aif_chan_src_text[] = {
	"Left", "Right"
};

static const struct soc_enum aif1adcl_src =
	SOC_ENUM_SINGLE(WM8994_AIF1_CONTROL_1, 15, 2, aif_chan_src_text);

static const struct soc_enum aif1adcr_src =
	SOC_ENUM_SINGLE(WM8994_AIF1_CONTROL_1, 14, 2, aif_chan_src_text);

static const struct soc_enum aif2adcl_src =
	SOC_ENUM_SINGLE(WM8994_AIF2_CONTROL_1, 15, 2, aif_chan_src_text);

static const struct soc_enum aif2adcr_src =
	SOC_ENUM_SINGLE(WM8994_AIF2_CONTROL_1, 14, 2, aif_chan_src_text);

static const struct soc_enum aif1dacl_src =
	SOC_ENUM_SINGLE(WM8994_AIF1_CONTROL_2, 15, 2, aif_chan_src_text);

static const struct soc_enum aif1dacr_src =
	SOC_ENUM_SINGLE(WM8994_AIF1_CONTROL_2, 14, 2, aif_chan_src_text);

static const struct soc_enum aif2dacl_src =
	SOC_ENUM_SINGLE(WM8994_AIF2_CONTROL_2, 15, 2, aif_chan_src_text);

static const struct soc_enum aif2dacr_src =
	SOC_ENUM_SINGLE(WM8994_AIF2_CONTROL_2, 14, 2, aif_chan_src_text);

static const char *osr_text[] = {
	"Low Power", "High Performance",
};

static const struct soc_enum dac_osr =
	SOC_ENUM_SINGLE(WM8994_OVERSAMPLING, 0, 2, osr_text);

static const struct soc_enum adc_osr =
	SOC_ENUM_SINGLE(WM8994_OVERSAMPLING, 1, 2, osr_text);

static const struct snd_kcontrol_new wm8994_snd_controls[] = {
SOC_DOUBLE_R_TLV("AIF1ADC1 Volume", WM8994_AIF1_ADC1_LEFT_VOLUME,
		 WM8994_AIF1_ADC1_RIGHT_VOLUME,
		 1, 119, 0, digital_tlv),
SOC_DOUBLE_R_TLV("AIF1ADC2 Volume", WM8994_AIF1_ADC2_LEFT_VOLUME,
		 WM8994_AIF1_ADC2_RIGHT_VOLUME,
		 1, 119, 0, digital_tlv),
SOC_DOUBLE_R_TLV("AIF2ADC Volume", WM8994_AIF2_ADC_LEFT_VOLUME,
		 WM8994_AIF2_ADC_RIGHT_VOLUME,
		 1, 119, 0, digital_tlv),

SOC_ENUM("AIF1ADCL Source", aif1adcl_src),
SOC_ENUM("AIF1ADCR Source", aif1adcr_src),
SOC_ENUM("AIF2ADCL Source", aif2adcl_src),
SOC_ENUM("AIF2ADCR Source", aif2adcr_src),

SOC_ENUM("AIF1DACL Source", aif1dacl_src),
SOC_ENUM("AIF1DACR Source", aif1dacr_src),
SOC_ENUM("AIF2DACL Source", aif2dacl_src),
SOC_ENUM("AIF2DACR Source", aif2dacr_src),

SOC_DOUBLE_R_TLV("AIF1DAC1 Volume", WM8994_AIF1_DAC1_LEFT_VOLUME,
		 WM8994_AIF1_DAC1_RIGHT_VOLUME, 1, 96, 0, digital_tlv),
SOC_DOUBLE_R_TLV("AIF1DAC2 Volume", WM8994_AIF1_DAC2_LEFT_VOLUME,
		 WM8994_AIF1_DAC2_RIGHT_VOLUME, 1, 96, 0, digital_tlv),
SOC_DOUBLE_R_TLV("AIF2DAC Volume", WM8994_AIF2_DAC_LEFT_VOLUME,
		 WM8994_AIF2_DAC_RIGHT_VOLUME, 1, 96, 0, digital_tlv),

SOC_SINGLE_TLV("AIF1 Boost Volume", WM8994_AIF1_CONTROL_2, 10, 3, 0, aif_tlv),
SOC_SINGLE_TLV("AIF2 Boost Volume", WM8994_AIF2_CONTROL_2, 10, 3, 0, aif_tlv),

SOC_SINGLE("AIF1DAC1 EQ Switch", WM8994_AIF1_DAC1_EQ_GAINS_1, 0, 1, 0),
SOC_SINGLE("AIF1DAC2 EQ Switch", WM8994_AIF1_DAC2_EQ_GAINS_1, 0, 1, 0),
SOC_SINGLE("AIF2 EQ Switch", WM8994_AIF2_EQ_GAINS_1, 0, 1, 0),

WM8994_DRC_SWITCH("AIF1DAC1 DRC Switch", WM8994_AIF1_DRC1_1, 2),
WM8994_DRC_SWITCH("AIF1ADC1L DRC Switch", WM8994_AIF1_DRC1_1, 1),
WM8994_DRC_SWITCH("AIF1ADC1R DRC Switch", WM8994_AIF1_DRC1_1, 0),

WM8994_DRC_SWITCH("AIF1DAC2 DRC Switch", WM8994_AIF1_DRC2_1, 2),
WM8994_DRC_SWITCH("AIF1ADC2L DRC Switch", WM8994_AIF1_DRC2_1, 1),
WM8994_DRC_SWITCH("AIF1ADC2R DRC Switch", WM8994_AIF1_DRC2_1, 0),

WM8994_DRC_SWITCH("AIF2DAC DRC Switch", WM8994_AIF2_DRC_1, 2),
WM8994_DRC_SWITCH("AIF2ADCL DRC Switch", WM8994_AIF2_DRC_1, 1),
WM8994_DRC_SWITCH("AIF2ADCR DRC Switch", WM8994_AIF2_DRC_1, 0),

SOC_SINGLE_TLV("DAC1 Right Sidetone Volume", WM8994_DAC1_MIXER_VOLUMES,
	       5, 12, 0, st_tlv),
SOC_SINGLE_TLV("DAC1 Left Sidetone Volume", WM8994_DAC1_MIXER_VOLUMES,
	       0, 12, 0, st_tlv),
SOC_SINGLE_TLV("DAC2 Right Sidetone Volume", WM8994_DAC2_MIXER_VOLUMES,
	       5, 12, 0, st_tlv),
SOC_SINGLE_TLV("DAC2 Left Sidetone Volume", WM8994_DAC2_MIXER_VOLUMES,
	       0, 12, 0, st_tlv),
SOC_ENUM("Sidetone HPF Mux", sidetone_hpf),
SOC_SINGLE("Sidetone HPF Switch", WM8994_SIDETONE, 6, 1, 0),

SOC_ENUM("AIF1ADC1 HPF Mode", aif1adc1_hpf),
SOC_DOUBLE("AIF1ADC1 HPF Switch", WM8994_AIF1_ADC1_FILTERS, 12, 11, 1, 0),

SOC_ENUM("AIF1ADC2 HPF Mode", aif1adc2_hpf),
SOC_DOUBLE("AIF1ADC2 HPF Switch", WM8994_AIF1_ADC2_FILTERS, 12, 11, 1, 0),

SOC_ENUM("AIF2ADC HPF Mode", aif2adc_hpf),
SOC_DOUBLE("AIF2ADC HPF Switch", WM8994_AIF2_ADC_FILTERS, 12, 11, 1, 0),

SOC_ENUM("ADC OSR", adc_osr),
SOC_ENUM("DAC OSR", dac_osr),

SOC_DOUBLE_R_TLV("DAC1 Volume", WM8994_DAC1_LEFT_VOLUME,
		 WM8994_DAC1_RIGHT_VOLUME, 1, 96, 0, digital_tlv),
SOC_DOUBLE_R("DAC1 Switch", WM8994_DAC1_LEFT_VOLUME,
	     WM8994_DAC1_RIGHT_VOLUME, 9, 1, 1),

SOC_DOUBLE_R_TLV("DAC2 Volume", WM8994_DAC2_LEFT_VOLUME,
		 WM8994_DAC2_RIGHT_VOLUME, 1, 96, 0, digital_tlv),
SOC_DOUBLE_R("DAC2 Switch", WM8994_DAC2_LEFT_VOLUME,
	     WM8994_DAC2_RIGHT_VOLUME, 9, 1, 1),

SOC_SINGLE_TLV("SPKL DAC2 Volume", WM8994_SPKMIXL_ATTENUATION,
	       6, 1, 1, wm_hubs_spkmix_tlv),
SOC_SINGLE_TLV("SPKL DAC1 Volume", WM8994_SPKMIXL_ATTENUATION,
	       2, 1, 1, wm_hubs_spkmix_tlv),

SOC_SINGLE_TLV("SPKR DAC2 Volume", WM8994_SPKMIXR_ATTENUATION,
	       6, 1, 1, wm_hubs_spkmix_tlv),
SOC_SINGLE_TLV("SPKR DAC1 Volume", WM8994_SPKMIXR_ATTENUATION,
	       2, 1, 1, wm_hubs_spkmix_tlv),

SOC_SINGLE_TLV("AIF1DAC1 3D Stereo Volume", WM8994_AIF1_DAC1_FILTERS_2,
	       10, 15, 0, wm8994_3d_tlv),
SOC_SINGLE("AIF1DAC1 3D Stereo Switch", WM8994_AIF1_DAC1_FILTERS_2,
	   8, 1, 0),
SOC_SINGLE_TLV("AIF1DAC2 3D Stereo Volume", WM8994_AIF1_DAC2_FILTERS_2,
	       10, 15, 0, wm8994_3d_tlv),
SOC_SINGLE("AIF1DAC2 3D Stereo Switch", WM8994_AIF1_DAC2_FILTERS_2,
	   8, 1, 0),
SOC_SINGLE_TLV("AIF2DAC 3D Stereo Volume", WM8994_AIF2_DAC_FILTERS_2,
	       10, 15, 0, wm8994_3d_tlv),
SOC_SINGLE("AIF2DAC 3D Stereo Switch", WM8994_AIF2_DAC_FILTERS_2,
	   8, 1, 0),
};

static const struct snd_kcontrol_new wm8994_eq_controls[] = {
SOC_SINGLE_TLV("AIF1DAC1 EQ1 Volume", WM8994_AIF1_DAC1_EQ_GAINS_1, 11, 31, 0,
	       eq_tlv),
SOC_SINGLE_TLV("AIF1DAC1 EQ2 Volume", WM8994_AIF1_DAC1_EQ_GAINS_1, 6, 31, 0,
	       eq_tlv),
SOC_SINGLE_TLV("AIF1DAC1 EQ3 Volume", WM8994_AIF1_DAC1_EQ_GAINS_1, 1, 31, 0,
	       eq_tlv),
SOC_SINGLE_TLV("AIF1DAC1 EQ4 Volume", WM8994_AIF1_DAC1_EQ_GAINS_2, 11, 31, 0,
	       eq_tlv),
SOC_SINGLE_TLV("AIF1DAC1 EQ5 Volume", WM8994_AIF1_DAC1_EQ_GAINS_2, 6, 31, 0,
	       eq_tlv),

SOC_SINGLE_TLV("AIF1DAC2 EQ1 Volume", WM8994_AIF1_DAC2_EQ_GAINS_1, 11, 31, 0,
	       eq_tlv),
SOC_SINGLE_TLV("AIF1DAC2 EQ2 Volume", WM8994_AIF1_DAC2_EQ_GAINS_1, 6, 31, 0,
	       eq_tlv),
SOC_SINGLE_TLV("AIF1DAC2 EQ3 Volume", WM8994_AIF1_DAC2_EQ_GAINS_1, 1, 31, 0,
	       eq_tlv),
SOC_SINGLE_TLV("AIF1DAC2 EQ4 Volume", WM8994_AIF1_DAC2_EQ_GAINS_2, 11, 31, 0,
	       eq_tlv),
SOC_SINGLE_TLV("AIF1DAC2 EQ5 Volume", WM8994_AIF1_DAC2_EQ_GAINS_2, 6, 31, 0,
	       eq_tlv),

SOC_SINGLE_TLV("AIF2 EQ1 Volume", WM8994_AIF2_EQ_GAINS_1, 11, 31, 0,
	       eq_tlv),
SOC_SINGLE_TLV("AIF2 EQ2 Volume", WM8994_AIF2_EQ_GAINS_1, 6, 31, 0,
	       eq_tlv),
SOC_SINGLE_TLV("AIF2 EQ3 Volume", WM8994_AIF2_EQ_GAINS_1, 1, 31, 0,
	       eq_tlv),
SOC_SINGLE_TLV("AIF2 EQ4 Volume", WM8994_AIF2_EQ_GAINS_2, 11, 31, 0,
	       eq_tlv),
SOC_SINGLE_TLV("AIF2 EQ5 Volume", WM8994_AIF2_EQ_GAINS_2, 6, 31, 0,
	       eq_tlv),
};

static const struct snd_kcontrol_new wm8958_snd_controls[] = {
SOC_SINGLE_TLV("AIF3 Boost Volume", WM8958_AIF3_CONTROL_2, 10, 3, 0, aif_tlv),
};

static int clk_sys_event(struct snd_soc_dapm_widget *w,
			 struct snd_kcontrol *kcontrol, int event)
{
	struct snd_soc_codec *codec = w->codec;

	switch (event) {
	case SND_SOC_DAPM_PRE_PMU:
		return configure_clock(codec);

	case SND_SOC_DAPM_POST_PMD:
		configure_clock(codec);
		break;
	}

	return 0;
}

static void wm8994_update_class_w(struct snd_soc_codec *codec)
{
	struct wm8994_priv *wm8994 = snd_soc_codec_get_drvdata(codec);
	int enable = 1;
	int source = 0;  /* GCC flow analysis can't track enable */
	int reg, reg_r;

	/* Only support direct DAC->headphone paths */
	reg = snd_soc_read(codec, WM8994_OUTPUT_MIXER_1);
	if (!(reg & WM8994_DAC1L_TO_HPOUT1L)) {
		dev_vdbg(codec->dev, "HPL connected to output mixer\n");
		enable = 0;
	}

	reg = snd_soc_read(codec, WM8994_OUTPUT_MIXER_2);
	if (!(reg & WM8994_DAC1R_TO_HPOUT1R)) {
		dev_vdbg(codec->dev, "HPR connected to output mixer\n");
		enable = 0;
	}

	/* We also need the same setting for L/R and only one path */
	reg = snd_soc_read(codec, WM8994_DAC1_LEFT_MIXER_ROUTING);
	switch (reg) {
	case WM8994_AIF2DACL_TO_DAC1L:
		dev_vdbg(codec->dev, "Class W source AIF2DAC\n");
		source = 2 << WM8994_CP_DYN_SRC_SEL_SHIFT;
		break;
	case WM8994_AIF1DAC2L_TO_DAC1L:
		dev_vdbg(codec->dev, "Class W source AIF1DAC2\n");
		source = 1 << WM8994_CP_DYN_SRC_SEL_SHIFT;
		break;
	case WM8994_AIF1DAC1L_TO_DAC1L:
		dev_vdbg(codec->dev, "Class W source AIF1DAC1\n");
		source = 0 << WM8994_CP_DYN_SRC_SEL_SHIFT;
		break;
	default:
		dev_vdbg(codec->dev, "DAC mixer setting: %x\n", reg);
		enable = 0;
		break;
	}

	reg_r = snd_soc_read(codec, WM8994_DAC1_RIGHT_MIXER_ROUTING);
	if (reg_r != reg) {
		dev_vdbg(codec->dev, "Left and right DAC mixers different\n");
		enable = 0;
	}

	if (enable) {
		dev_dbg(codec->dev, "Class W enabled\n");
		snd_soc_update_bits(codec, WM8994_CLASS_W_1,
				    WM8994_CP_DYN_PWR |
				    WM8994_CP_DYN_SRC_SEL_MASK,
				    source | WM8994_CP_DYN_PWR);
		wm8994->hubs.class_w = true;
		
	} else {
		dev_dbg(codec->dev, "Class W disabled\n");
		snd_soc_update_bits(codec, WM8994_CLASS_W_1,
				    WM8994_CP_DYN_PWR, 0);
		wm8994->hubs.class_w = false;
	}
}

static int late_enable_ev(struct snd_soc_dapm_widget *w,
			  struct snd_kcontrol *kcontrol, int event)
{
	struct snd_soc_codec *codec = w->codec;
	struct wm8994_priv *wm8994 = snd_soc_codec_get_drvdata(codec);

	switch (event) {
	case SND_SOC_DAPM_PRE_PMU:
		if (wm8994->aif1clk_enable) {
			snd_soc_update_bits(codec, WM8994_AIF1_CLOCKING_1,
					    WM8994_AIF1CLK_ENA_MASK,
					    WM8994_AIF1CLK_ENA);
			wm8994->aif1clk_enable = 0;
		}
		if (wm8994->aif2clk_enable) {
			snd_soc_update_bits(codec, WM8994_AIF2_CLOCKING_1,
					    WM8994_AIF2CLK_ENA_MASK,
					    WM8994_AIF2CLK_ENA);
			wm8994->aif2clk_enable = 0;
		}
		break;
	}

	/* We may also have postponed startup of DSP, handle that. */
	wm8958_aif_ev(w, kcontrol, event);

	return 0;
}

static int late_disable_ev(struct snd_soc_dapm_widget *w,
			   struct snd_kcontrol *kcontrol, int event)
{
	struct snd_soc_codec *codec = w->codec;
	struct wm8994_priv *wm8994 = snd_soc_codec_get_drvdata(codec);

	switch (event) {
	case SND_SOC_DAPM_POST_PMD:
		if (wm8994->aif1clk_disable) {
			snd_soc_update_bits(codec, WM8994_AIF1_CLOCKING_1,
					    WM8994_AIF1CLK_ENA_MASK, 0);
			wm8994->aif1clk_disable = 0;
		}
		if (wm8994->aif2clk_disable) {
			snd_soc_update_bits(codec, WM8994_AIF2_CLOCKING_1,
					    WM8994_AIF2CLK_ENA_MASK, 0);
			wm8994->aif2clk_disable = 0;
		}
		break;
	}

	return 0;
}

static int aif1clk_ev(struct snd_soc_dapm_widget *w,
		      struct snd_kcontrol *kcontrol, int event)
{
	struct snd_soc_codec *codec = w->codec;
	struct wm8994_priv *wm8994 = snd_soc_codec_get_drvdata(codec);

	switch (event) {
	case SND_SOC_DAPM_PRE_PMU:
		wm8994->aif1clk_enable = 1;
		break;
	case SND_SOC_DAPM_POST_PMD:
		wm8994->aif1clk_disable = 1;
		break;
	}

	return 0;
}

static int aif2clk_ev(struct snd_soc_dapm_widget *w,
		      struct snd_kcontrol *kcontrol, int event)
{
	struct snd_soc_codec *codec = w->codec;
	struct wm8994_priv *wm8994 = snd_soc_codec_get_drvdata(codec);

	switch (event) {
	case SND_SOC_DAPM_PRE_PMU:
		wm8994->aif2clk_enable = 1;
		break;
	case SND_SOC_DAPM_POST_PMD:
		wm8994->aif2clk_disable = 1;
		break;
	}

	return 0;
}

static int adc_mux_ev(struct snd_soc_dapm_widget *w,
		      struct snd_kcontrol *kcontrol, int event)
{
	late_enable_ev(w, kcontrol, event);
	return 0;
}

static int micbias_ev(struct snd_soc_dapm_widget *w,
		      struct snd_kcontrol *kcontrol, int event)
{
	late_enable_ev(w, kcontrol, event);
	return 0;
}

static int dac_ev(struct snd_soc_dapm_widget *w,
		  struct snd_kcontrol *kcontrol, int event)
{
	struct snd_soc_codec *codec = w->codec;
	unsigned int mask = 1 << w->shift;

	snd_soc_update_bits(codec, WM8994_POWER_MANAGEMENT_5,
			    mask, mask);
	return 0;
}

static const char *hp_mux_text[] = {
	"Mixer",
	"DAC",
};

#define WM8994_HP_ENUM(xname, xenum) \
{	.iface = SNDRV_CTL_ELEM_IFACE_MIXER, .name = xname, \
	.info = snd_soc_info_enum_double, \
 	.get = snd_soc_dapm_get_enum_double, \
 	.put = wm8994_put_hp_enum, \
  	.private_value = (unsigned long)&xenum }

static int wm8994_put_hp_enum(struct snd_kcontrol *kcontrol,
			      struct snd_ctl_elem_value *ucontrol)
{
	struct snd_soc_dapm_widget_list *wlist = snd_kcontrol_chip(kcontrol);
	struct snd_soc_dapm_widget *w = wlist->widgets[0];
	struct snd_soc_codec *codec = w->codec;
	int ret;

	ret = snd_soc_dapm_put_enum_double(kcontrol, ucontrol);

	wm8994_update_class_w(codec);

	return ret;
}

static const struct soc_enum hpl_enum =
	SOC_ENUM_SINGLE(WM8994_OUTPUT_MIXER_1, 8, 2, hp_mux_text);

static const struct snd_kcontrol_new hpl_mux =
	WM8994_HP_ENUM("Left Headphone Mux", hpl_enum);

static const struct soc_enum hpr_enum =
	SOC_ENUM_SINGLE(WM8994_OUTPUT_MIXER_2, 8, 2, hp_mux_text);

static const struct snd_kcontrol_new hpr_mux =
	WM8994_HP_ENUM("Right Headphone Mux", hpr_enum);

static const char *adc_mux_text[] = {
	"ADC",
	"DMIC",
};

static const struct soc_enum adc_enum =
	SOC_ENUM_SINGLE(0, 0, 2, adc_mux_text);

static const struct snd_kcontrol_new adcl_mux =
	SOC_DAPM_ENUM_VIRT("ADCL Mux", adc_enum);

static const struct snd_kcontrol_new adcr_mux =
	SOC_DAPM_ENUM_VIRT("ADCR Mux", adc_enum);

static const struct snd_kcontrol_new left_speaker_mixer[] = {
SOC_DAPM_SINGLE("DAC2 Switch", WM8994_SPEAKER_MIXER, 9, 1, 0),
SOC_DAPM_SINGLE("Input Switch", WM8994_SPEAKER_MIXER, 7, 1, 0),
SOC_DAPM_SINGLE("IN1LP Switch", WM8994_SPEAKER_MIXER, 5, 1, 0),
SOC_DAPM_SINGLE("Output Switch", WM8994_SPEAKER_MIXER, 3, 1, 0),
SOC_DAPM_SINGLE("DAC1 Switch", WM8994_SPEAKER_MIXER, 1, 1, 0),
};

static const struct snd_kcontrol_new right_speaker_mixer[] = {
SOC_DAPM_SINGLE("DAC2 Switch", WM8994_SPEAKER_MIXER, 8, 1, 0),
SOC_DAPM_SINGLE("Input Switch", WM8994_SPEAKER_MIXER, 6, 1, 0),
SOC_DAPM_SINGLE("IN1RP Switch", WM8994_SPEAKER_MIXER, 4, 1, 0),
SOC_DAPM_SINGLE("Output Switch", WM8994_SPEAKER_MIXER, 2, 1, 0),
SOC_DAPM_SINGLE("DAC1 Switch", WM8994_SPEAKER_MIXER, 0, 1, 0),
};

/* Debugging; dump chip status after DAPM transitions */
static int post_ev(struct snd_soc_dapm_widget *w,
	    struct snd_kcontrol *kcontrol, int event)
{
	struct snd_soc_codec *codec = w->codec;
	dev_dbg(codec->dev, "SRC status: %x\n",
		snd_soc_read(codec,
			     WM8994_RATE_STATUS));
	return 0;
}

static const struct snd_kcontrol_new aif1adc1l_mix[] = {
SOC_DAPM_SINGLE("ADC/DMIC Switch", WM8994_AIF1_ADC1_LEFT_MIXER_ROUTING,
		1, 1, 0),
SOC_DAPM_SINGLE("AIF2 Switch", WM8994_AIF1_ADC1_LEFT_MIXER_ROUTING,
		0, 1, 0),
};

static const struct snd_kcontrol_new aif1adc1r_mix[] = {
SOC_DAPM_SINGLE("ADC/DMIC Switch", WM8994_AIF1_ADC1_RIGHT_MIXER_ROUTING,
		1, 1, 0),
SOC_DAPM_SINGLE("AIF2 Switch", WM8994_AIF1_ADC1_RIGHT_MIXER_ROUTING,
		0, 1, 0),
};

static const struct snd_kcontrol_new aif1adc2l_mix[] = {
SOC_DAPM_SINGLE("DMIC Switch", WM8994_AIF1_ADC2_LEFT_MIXER_ROUTING,
		1, 1, 0),
SOC_DAPM_SINGLE("AIF2 Switch", WM8994_AIF1_ADC2_LEFT_MIXER_ROUTING,
		0, 1, 0),
};

static const struct snd_kcontrol_new aif1adc2r_mix[] = {
SOC_DAPM_SINGLE("DMIC Switch", WM8994_AIF1_ADC2_RIGHT_MIXER_ROUTING,
		1, 1, 0),
SOC_DAPM_SINGLE("AIF2 Switch", WM8994_AIF1_ADC2_RIGHT_MIXER_ROUTING,
		0, 1, 0),
};

static const struct snd_kcontrol_new aif2dac2l_mix[] = {
SOC_DAPM_SINGLE("Right Sidetone Switch", WM8994_DAC2_LEFT_MIXER_ROUTING,
		5, 1, 0),
SOC_DAPM_SINGLE("Left Sidetone Switch", WM8994_DAC2_LEFT_MIXER_ROUTING,
		4, 1, 0),
SOC_DAPM_SINGLE("AIF2 Switch", WM8994_DAC2_LEFT_MIXER_ROUTING,
		2, 1, 0),
SOC_DAPM_SINGLE("AIF1.2 Switch", WM8994_DAC2_LEFT_MIXER_ROUTING,
		1, 1, 0),
SOC_DAPM_SINGLE("AIF1.1 Switch", WM8994_DAC2_LEFT_MIXER_ROUTING,
		0, 1, 0),
};

static const struct snd_kcontrol_new aif2dac2r_mix[] = {
SOC_DAPM_SINGLE("Right Sidetone Switch", WM8994_DAC2_RIGHT_MIXER_ROUTING,
		5, 1, 0),
SOC_DAPM_SINGLE("Left Sidetone Switch", WM8994_DAC2_RIGHT_MIXER_ROUTING,
		4, 1, 0),
SOC_DAPM_SINGLE("AIF2 Switch", WM8994_DAC2_RIGHT_MIXER_ROUTING,
		2, 1, 0),
SOC_DAPM_SINGLE("AIF1.2 Switch", WM8994_DAC2_RIGHT_MIXER_ROUTING,
		1, 1, 0),
SOC_DAPM_SINGLE("AIF1.1 Switch", WM8994_DAC2_RIGHT_MIXER_ROUTING,
		0, 1, 0),
};

#define WM8994_CLASS_W_SWITCH(xname, reg, shift, max, invert) \
{	.iface = SNDRV_CTL_ELEM_IFACE_MIXER, .name = xname, \
	.info = snd_soc_info_volsw, \
	.get = snd_soc_dapm_get_volsw, .put = wm8994_put_class_w, \
	.private_value =  SOC_SINGLE_VALUE(reg, shift, max, invert) }

static int wm8994_put_class_w(struct snd_kcontrol *kcontrol,
			      struct snd_ctl_elem_value *ucontrol)
{
	struct snd_soc_dapm_widget_list *wlist = snd_kcontrol_chip(kcontrol);
	struct snd_soc_dapm_widget *w = wlist->widgets[0];
	struct snd_soc_codec *codec = w->codec;
	int ret;

	ret = snd_soc_dapm_put_volsw(kcontrol, ucontrol);

	wm8994_update_class_w(codec);

	return ret;
}

static const struct snd_kcontrol_new dac1l_mix[] = {
WM8994_CLASS_W_SWITCH("Right Sidetone Switch", WM8994_DAC1_LEFT_MIXER_ROUTING,
		      5, 1, 0),
WM8994_CLASS_W_SWITCH("Left Sidetone Switch", WM8994_DAC1_LEFT_MIXER_ROUTING,
		      4, 1, 0),
WM8994_CLASS_W_SWITCH("AIF2 Switch", WM8994_DAC1_LEFT_MIXER_ROUTING,
		      2, 1, 0),
WM8994_CLASS_W_SWITCH("AIF1.2 Switch", WM8994_DAC1_LEFT_MIXER_ROUTING,
		      1, 1, 0),
WM8994_CLASS_W_SWITCH("AIF1.1 Switch", WM8994_DAC1_LEFT_MIXER_ROUTING,
		      0, 1, 0),
};

static const struct snd_kcontrol_new dac1r_mix[] = {
WM8994_CLASS_W_SWITCH("Right Sidetone Switch", WM8994_DAC1_RIGHT_MIXER_ROUTING,
		      5, 1, 0),
WM8994_CLASS_W_SWITCH("Left Sidetone Switch", WM8994_DAC1_RIGHT_MIXER_ROUTING,
		      4, 1, 0),
WM8994_CLASS_W_SWITCH("AIF2 Switch", WM8994_DAC1_RIGHT_MIXER_ROUTING,
		      2, 1, 0),
WM8994_CLASS_W_SWITCH("AIF1.2 Switch", WM8994_DAC1_RIGHT_MIXER_ROUTING,
		      1, 1, 0),
WM8994_CLASS_W_SWITCH("AIF1.1 Switch", WM8994_DAC1_RIGHT_MIXER_ROUTING,
		      0, 1, 0),
};

static const char *sidetone_text[] = {
	"ADC/DMIC1", "DMIC2",
};

static const struct soc_enum sidetone1_enum =
	SOC_ENUM_SINGLE(WM8994_SIDETONE, 0, 2, sidetone_text);

static const struct snd_kcontrol_new sidetone1_mux =
	SOC_DAPM_ENUM("Left Sidetone Mux", sidetone1_enum);

static const struct soc_enum sidetone2_enum =
	SOC_ENUM_SINGLE(WM8994_SIDETONE, 1, 2, sidetone_text);

static const struct snd_kcontrol_new sidetone2_mux =
	SOC_DAPM_ENUM("Right Sidetone Mux", sidetone2_enum);

static const char *aif1dac_text[] = {
	"AIF1DACDAT", "AIF3DACDAT",
};

static const struct soc_enum aif1dac_enum =
	SOC_ENUM_SINGLE(WM8994_POWER_MANAGEMENT_6, 0, 2, aif1dac_text);

static const struct snd_kcontrol_new aif1dac_mux =
	SOC_DAPM_ENUM("AIF1DAC Mux", aif1dac_enum);

static const char *aif2dac_text[] = {
	"AIF2DACDAT", "AIF3DACDAT",
};

static const struct soc_enum aif2dac_enum =
	SOC_ENUM_SINGLE(WM8994_POWER_MANAGEMENT_6, 1, 2, aif2dac_text);

static const struct snd_kcontrol_new aif2dac_mux =
	SOC_DAPM_ENUM("AIF2DAC Mux", aif2dac_enum);

static const char *aif2adc_text[] = {
	"AIF2ADCDAT", "AIF3DACDAT",
};

static const struct soc_enum aif2adc_enum =
	SOC_ENUM_SINGLE(WM8994_POWER_MANAGEMENT_6, 2, 2, aif2adc_text);

static const struct snd_kcontrol_new aif2adc_mux =
	SOC_DAPM_ENUM("AIF2ADC Mux", aif2adc_enum);

static const char *aif3adc_text[] = {
	"AIF1ADCDAT", "AIF2ADCDAT", "AIF2DACDAT", "Mono PCM",
};

static const struct soc_enum wm8994_aif3adc_enum =
	SOC_ENUM_SINGLE(WM8994_POWER_MANAGEMENT_6, 3, 3, aif3adc_text);

static const struct snd_kcontrol_new wm8994_aif3adc_mux =
	SOC_DAPM_ENUM("AIF3ADC Mux", wm8994_aif3adc_enum);

static const struct soc_enum wm8958_aif3adc_enum =
	SOC_ENUM_SINGLE(WM8994_POWER_MANAGEMENT_6, 3, 4, aif3adc_text);

static const struct snd_kcontrol_new wm8958_aif3adc_mux =
	SOC_DAPM_ENUM("AIF3ADC Mux", wm8958_aif3adc_enum);

static const char *mono_pcm_out_text[] = {
	"None", "AIF2ADCL", "AIF2ADCR", 
};

static const struct soc_enum mono_pcm_out_enum =
	SOC_ENUM_SINGLE(WM8994_POWER_MANAGEMENT_6, 9, 3, mono_pcm_out_text);

static const struct snd_kcontrol_new mono_pcm_out_mux =
	SOC_DAPM_ENUM("Mono PCM Out Mux", mono_pcm_out_enum);

static const char *aif2dac_src_text[] = {
	"AIF2", "AIF3",
};

/* Note that these two control shouldn't be simultaneously switched to AIF3 */
static const struct soc_enum aif2dacl_src_enum =
	SOC_ENUM_SINGLE(WM8994_POWER_MANAGEMENT_6, 7, 2, aif2dac_src_text);

static const struct snd_kcontrol_new aif2dacl_src_mux =
	SOC_DAPM_ENUM("AIF2DACL Mux", aif2dacl_src_enum);

static const struct soc_enum aif2dacr_src_enum =
	SOC_ENUM_SINGLE(WM8994_POWER_MANAGEMENT_6, 8, 2, aif2dac_src_text);

static const struct snd_kcontrol_new aif2dacr_src_mux =
	SOC_DAPM_ENUM("AIF2DACR Mux", aif2dacr_src_enum);

static const struct snd_soc_dapm_widget wm8994_lateclk_revd_widgets[] = {
SND_SOC_DAPM_SUPPLY("AIF1CLK", SND_SOC_NOPM, 0, 0, aif1clk_ev,
	SND_SOC_DAPM_PRE_PMU | SND_SOC_DAPM_POST_PMD),
SND_SOC_DAPM_SUPPLY("AIF2CLK", SND_SOC_NOPM, 0, 0, aif2clk_ev,
	SND_SOC_DAPM_PRE_PMU | SND_SOC_DAPM_POST_PMD),

SND_SOC_DAPM_PGA_E("Late DAC1L Enable PGA", SND_SOC_NOPM, 0, 0, NULL, 0,
	late_enable_ev, SND_SOC_DAPM_PRE_PMU),
SND_SOC_DAPM_PGA_E("Late DAC1R Enable PGA", SND_SOC_NOPM, 0, 0, NULL, 0,
	late_enable_ev, SND_SOC_DAPM_PRE_PMU),
SND_SOC_DAPM_PGA_E("Late DAC2L Enable PGA", SND_SOC_NOPM, 0, 0, NULL, 0,
	late_enable_ev, SND_SOC_DAPM_PRE_PMU),
SND_SOC_DAPM_PGA_E("Late DAC2R Enable PGA", SND_SOC_NOPM, 0, 0, NULL, 0,
	late_enable_ev, SND_SOC_DAPM_PRE_PMU),

SND_SOC_DAPM_POST("Late Disable PGA", late_disable_ev)
};

static const struct snd_soc_dapm_widget wm8994_lateclk_widgets[] = {
SND_SOC_DAPM_SUPPLY("AIF1CLK", WM8994_AIF1_CLOCKING_1, 0, 0, NULL, 0),
SND_SOC_DAPM_SUPPLY("AIF2CLK", WM8994_AIF2_CLOCKING_1, 0, 0, NULL, 0)
};

static const struct snd_soc_dapm_widget wm8994_dac_revd_widgets[] = {
SND_SOC_DAPM_DAC_E("DAC2L", NULL, SND_SOC_NOPM, 3, 0,
	dac_ev, SND_SOC_DAPM_PRE_PMU),
SND_SOC_DAPM_DAC_E("DAC2R", NULL, SND_SOC_NOPM, 2, 0,
	dac_ev, SND_SOC_DAPM_PRE_PMU),
SND_SOC_DAPM_DAC_E("DAC1L", NULL, SND_SOC_NOPM, 1, 0,
	dac_ev, SND_SOC_DAPM_PRE_PMU),
SND_SOC_DAPM_DAC_E("DAC1R", NULL, SND_SOC_NOPM, 0, 0,
	dac_ev, SND_SOC_DAPM_PRE_PMU),
};

static const struct snd_soc_dapm_widget wm8994_dac_widgets[] = {
SND_SOC_DAPM_DAC("DAC2L", NULL, WM8994_POWER_MANAGEMENT_5, 3, 0),
SND_SOC_DAPM_DAC("DAC2R", NULL, WM8994_POWER_MANAGEMENT_5, 2, 0),
SND_SOC_DAPM_DAC("DAC1L", NULL, WM8994_POWER_MANAGEMENT_5, 1, 0),
SND_SOC_DAPM_DAC("DAC1R", NULL, WM8994_POWER_MANAGEMENT_5, 0, 0),
};

static const struct snd_soc_dapm_widget wm8994_adc_revd_widgets[] = {
SND_SOC_DAPM_MUX_E("ADCL Mux", WM8994_POWER_MANAGEMENT_4, 1, 0, &adcl_mux,
		   adc_mux_ev, SND_SOC_DAPM_PRE_PMU),
SND_SOC_DAPM_MUX_E("ADCR Mux", WM8994_POWER_MANAGEMENT_4, 0, 0, &adcr_mux,
		   adc_mux_ev, SND_SOC_DAPM_PRE_PMU),
};

static const struct snd_soc_dapm_widget wm8994_adc_widgets[] = {
SND_SOC_DAPM_MUX("ADCL Mux", WM8994_POWER_MANAGEMENT_4, 1, 0, &adcl_mux),
SND_SOC_DAPM_MUX("ADCR Mux", WM8994_POWER_MANAGEMENT_4, 0, 0, &adcr_mux),
};

static const struct snd_soc_dapm_widget wm8994_dapm_widgets[] = {
SND_SOC_DAPM_INPUT("DMIC1DAT"),
SND_SOC_DAPM_INPUT("DMIC2DAT"),
SND_SOC_DAPM_INPUT("Clock"),

SND_SOC_DAPM_MICBIAS("MICBIAS", WM8994_MICBIAS, 2, 0),
SND_SOC_DAPM_SUPPLY_S("MICBIAS Supply", 1, SND_SOC_NOPM, 0, 0, micbias_ev,
		      SND_SOC_DAPM_PRE_PMU),

SND_SOC_DAPM_SUPPLY("CLK_SYS", SND_SOC_NOPM, 0, 0, clk_sys_event,
		    SND_SOC_DAPM_POST_PMU | SND_SOC_DAPM_PRE_PMD),

SND_SOC_DAPM_SUPPLY("DSP1CLK", WM8994_CLOCKING_1, 3, 0, NULL, 0),
SND_SOC_DAPM_SUPPLY("DSP2CLK", WM8994_CLOCKING_1, 2, 0, NULL, 0),
SND_SOC_DAPM_SUPPLY("DSPINTCLK", WM8994_CLOCKING_1, 1, 0, NULL, 0),

SND_SOC_DAPM_AIF_OUT("AIF1ADC1L", NULL,
		     0, WM8994_POWER_MANAGEMENT_4, 9, 0),
SND_SOC_DAPM_AIF_OUT("AIF1ADC1R", NULL,
		     0, WM8994_POWER_MANAGEMENT_4, 8, 0),
SND_SOC_DAPM_AIF_IN_E("AIF1DAC1L", NULL, 0,
		      WM8994_POWER_MANAGEMENT_5, 9, 0, wm8958_aif_ev,
		      SND_SOC_DAPM_POST_PMU | SND_SOC_DAPM_POST_PMD),
SND_SOC_DAPM_AIF_IN_E("AIF1DAC1R", NULL, 0,
		      WM8994_POWER_MANAGEMENT_5, 8, 0, wm8958_aif_ev,
		      SND_SOC_DAPM_POST_PMU | SND_SOC_DAPM_POST_PMD),

SND_SOC_DAPM_AIF_OUT("AIF1ADC2L", NULL,
		     0, WM8994_POWER_MANAGEMENT_4, 11, 0),
SND_SOC_DAPM_AIF_OUT("AIF1ADC2R", NULL,
		     0, WM8994_POWER_MANAGEMENT_4, 10, 0),
SND_SOC_DAPM_AIF_IN_E("AIF1DAC2L", NULL, 0,
		      WM8994_POWER_MANAGEMENT_5, 11, 0, wm8958_aif_ev,
		      SND_SOC_DAPM_POST_PMU | SND_SOC_DAPM_POST_PMD),
SND_SOC_DAPM_AIF_IN_E("AIF1DAC2R", NULL, 0,
		      WM8994_POWER_MANAGEMENT_5, 10, 0, wm8958_aif_ev,
		      SND_SOC_DAPM_POST_PMU | SND_SOC_DAPM_POST_PMD),

SND_SOC_DAPM_MIXER("AIF1ADC1L Mixer", SND_SOC_NOPM, 0, 0,
		   aif1adc1l_mix, ARRAY_SIZE(aif1adc1l_mix)),
SND_SOC_DAPM_MIXER("AIF1ADC1R Mixer", SND_SOC_NOPM, 0, 0,
		   aif1adc1r_mix, ARRAY_SIZE(aif1adc1r_mix)),

SND_SOC_DAPM_MIXER("AIF1ADC2L Mixer", SND_SOC_NOPM, 0, 0,
		   aif1adc2l_mix, ARRAY_SIZE(aif1adc2l_mix)),
SND_SOC_DAPM_MIXER("AIF1ADC2R Mixer", SND_SOC_NOPM, 0, 0,
		   aif1adc2r_mix, ARRAY_SIZE(aif1adc2r_mix)),

SND_SOC_DAPM_MIXER("AIF2DAC2L Mixer", SND_SOC_NOPM, 0, 0,
		   aif2dac2l_mix, ARRAY_SIZE(aif2dac2l_mix)),
SND_SOC_DAPM_MIXER("AIF2DAC2R Mixer", SND_SOC_NOPM, 0, 0,
		   aif2dac2r_mix, ARRAY_SIZE(aif2dac2r_mix)),

SND_SOC_DAPM_MUX("Left Sidetone", SND_SOC_NOPM, 0, 0, &sidetone1_mux),
SND_SOC_DAPM_MUX("Right Sidetone", SND_SOC_NOPM, 0, 0, &sidetone2_mux),

SND_SOC_DAPM_MIXER("DAC1L Mixer", SND_SOC_NOPM, 0, 0,
		   dac1l_mix, ARRAY_SIZE(dac1l_mix)),
SND_SOC_DAPM_MIXER("DAC1R Mixer", SND_SOC_NOPM, 0, 0,
		   dac1r_mix, ARRAY_SIZE(dac1r_mix)),

SND_SOC_DAPM_AIF_OUT("AIF2ADCL", NULL, 0,
		     WM8994_POWER_MANAGEMENT_4, 13, 0),
SND_SOC_DAPM_AIF_OUT("AIF2ADCR", NULL, 0,
		     WM8994_POWER_MANAGEMENT_4, 12, 0),
SND_SOC_DAPM_AIF_IN_E("AIF2DACL", NULL, 0,
		      WM8994_POWER_MANAGEMENT_5, 13, 0, wm8958_aif_ev,
		      SND_SOC_DAPM_POST_PMU | SND_SOC_DAPM_PRE_PMD),
SND_SOC_DAPM_AIF_IN_E("AIF2DACR", NULL, 0,
		      WM8994_POWER_MANAGEMENT_5, 12, 0, wm8958_aif_ev,
		      SND_SOC_DAPM_POST_PMU | SND_SOC_DAPM_PRE_PMD),

SND_SOC_DAPM_AIF_IN("AIF1DACDAT", "AIF1 Playback", 0, SND_SOC_NOPM, 0, 0),
SND_SOC_DAPM_AIF_IN("AIF2DACDAT", "AIF2 Playback", 0, SND_SOC_NOPM, 0, 0),
SND_SOC_DAPM_AIF_OUT("AIF1ADCDAT", "AIF1 Capture", 0, SND_SOC_NOPM, 0, 0),
SND_SOC_DAPM_AIF_OUT("AIF2ADCDAT", "AIF2 Capture", 0, SND_SOC_NOPM, 0, 0),

SND_SOC_DAPM_MUX("AIF1DAC Mux", SND_SOC_NOPM, 0, 0, &aif1dac_mux),
SND_SOC_DAPM_MUX("AIF2DAC Mux", SND_SOC_NOPM, 0, 0, &aif2dac_mux),
SND_SOC_DAPM_MUX("AIF2ADC Mux", SND_SOC_NOPM, 0, 0, &aif2adc_mux),

SND_SOC_DAPM_AIF_IN("AIF3DACDAT", "AIF3 Playback", 0, SND_SOC_NOPM, 0, 0),
SND_SOC_DAPM_AIF_IN("AIF3ADCDAT", "AIF3 Capture", 0, SND_SOC_NOPM, 0, 0),

SND_SOC_DAPM_SUPPLY("TOCLK", WM8994_CLOCKING_1, 4, 0, NULL, 0),

SND_SOC_DAPM_ADC("DMIC2L", NULL, WM8994_POWER_MANAGEMENT_4, 5, 0),
SND_SOC_DAPM_ADC("DMIC2R", NULL, WM8994_POWER_MANAGEMENT_4, 4, 0),
SND_SOC_DAPM_ADC("DMIC1L", NULL, WM8994_POWER_MANAGEMENT_4, 3, 0),
SND_SOC_DAPM_ADC("DMIC1R", NULL, WM8994_POWER_MANAGEMENT_4, 2, 0),

/* Power is done with the muxes since the ADC power also controls the
 * downsampling chain, the chip will automatically manage the analogue
 * specific portions.
 */
SND_SOC_DAPM_ADC("ADCL", NULL, SND_SOC_NOPM, 1, 0),
SND_SOC_DAPM_ADC("ADCR", NULL, SND_SOC_NOPM, 0, 0),

SND_SOC_DAPM_MUX("Left Headphone Mux", SND_SOC_NOPM, 0, 0, &hpl_mux),
SND_SOC_DAPM_MUX("Right Headphone Mux", SND_SOC_NOPM, 0, 0, &hpr_mux),

SND_SOC_DAPM_MIXER("SPKL", WM8994_POWER_MANAGEMENT_3, 8, 0,
		   left_speaker_mixer, ARRAY_SIZE(left_speaker_mixer)),
SND_SOC_DAPM_MIXER("SPKR", WM8994_POWER_MANAGEMENT_3, 9, 0,
		   right_speaker_mixer, ARRAY_SIZE(right_speaker_mixer)),

SND_SOC_DAPM_POST("Debug log", post_ev),
};

static const struct snd_soc_dapm_widget wm8994_specific_dapm_widgets[] = {
SND_SOC_DAPM_MUX("AIF3ADC Mux", SND_SOC_NOPM, 0, 0, &wm8994_aif3adc_mux),
};

static const struct snd_soc_dapm_widget wm8958_dapm_widgets[] = {
SND_SOC_DAPM_MUX("Mono PCM Out Mux", SND_SOC_NOPM, 0, 0, &mono_pcm_out_mux),
SND_SOC_DAPM_MUX("AIF2DACL Mux", SND_SOC_NOPM, 0, 0, &aif2dacl_src_mux),
SND_SOC_DAPM_MUX("AIF2DACR Mux", SND_SOC_NOPM, 0, 0, &aif2dacr_src_mux),
SND_SOC_DAPM_MUX("AIF3ADC Mux", SND_SOC_NOPM, 0, 0, &wm8958_aif3adc_mux),
};

static const struct snd_soc_dapm_route intercon[] = {
	{ "CLK_SYS", NULL, "AIF1CLK", check_clk_sys },
	{ "CLK_SYS", NULL, "AIF2CLK", check_clk_sys },

	{ "DSP1CLK", NULL, "CLK_SYS" },
	{ "DSP2CLK", NULL, "CLK_SYS" },
	{ "DSPINTCLK", NULL, "CLK_SYS" },

	{ "AIF1ADC1L", NULL, "AIF1CLK" },
	{ "AIF1ADC1L", NULL, "DSP1CLK" },
	{ "AIF1ADC1R", NULL, "AIF1CLK" },
	{ "AIF1ADC1R", NULL, "DSP1CLK" },
	{ "AIF1ADC1R", NULL, "DSPINTCLK" },

	{ "AIF1DAC1L", NULL, "AIF1CLK" },
	{ "AIF1DAC1L", NULL, "DSP1CLK" },
	{ "AIF1DAC1R", NULL, "AIF1CLK" },
	{ "AIF1DAC1R", NULL, "DSP1CLK" },
	{ "AIF1DAC1R", NULL, "DSPINTCLK" },

	{ "AIF1ADC2L", NULL, "AIF1CLK" },
	{ "AIF1ADC2L", NULL, "DSP1CLK" },
	{ "AIF1ADC2R", NULL, "AIF1CLK" },
	{ "AIF1ADC2R", NULL, "DSP1CLK" },
	{ "AIF1ADC2R", NULL, "DSPINTCLK" },

	{ "AIF1DAC2L", NULL, "AIF1CLK" },
	{ "AIF1DAC2L", NULL, "DSP1CLK" },
	{ "AIF1DAC2R", NULL, "AIF1CLK" },
	{ "AIF1DAC2R", NULL, "DSP1CLK" },
	{ "AIF1DAC2R", NULL, "DSPINTCLK" },

	{ "AIF2ADCL", NULL, "AIF2CLK" },
	{ "AIF2ADCL", NULL, "DSP2CLK" },
	{ "AIF2ADCR", NULL, "AIF2CLK" },
	{ "AIF2ADCR", NULL, "DSP2CLK" },
	{ "AIF2ADCR", NULL, "DSPINTCLK" },

	{ "AIF2DACL", NULL, "AIF2CLK" },
	{ "AIF2DACL", NULL, "DSP2CLK" },
	{ "AIF2DACR", NULL, "AIF2CLK" },
	{ "AIF2DACR", NULL, "DSP2CLK" },
	{ "AIF2DACR", NULL, "DSPINTCLK" },

	{ "DMIC1L", NULL, "DMIC1DAT" },
	{ "DMIC1L", NULL, "CLK_SYS" },
	{ "DMIC1R", NULL, "DMIC1DAT" },
	{ "DMIC1R", NULL, "CLK_SYS" },
	{ "DMIC2L", NULL, "DMIC2DAT" },
	{ "DMIC2L", NULL, "CLK_SYS" },
	{ "DMIC2R", NULL, "DMIC2DAT" },
	{ "DMIC2R", NULL, "CLK_SYS" },

	{ "ADCL", NULL, "AIF1CLK" },
	{ "ADCL", NULL, "DSP1CLK" },
	{ "ADCL", NULL, "DSPINTCLK" },

	{ "ADCR", NULL, "AIF1CLK" },
	{ "ADCR", NULL, "DSP1CLK" },
	{ "ADCR", NULL, "DSPINTCLK" },

	{ "ADCL Mux", "ADC", "ADCL" },
	{ "ADCL Mux", "DMIC", "DMIC1L" },
	{ "ADCR Mux", "ADC", "ADCR" },
	{ "ADCR Mux", "DMIC", "DMIC1R" },

	{ "DAC1L", NULL, "AIF1CLK" },
	{ "DAC1L", NULL, "DSP1CLK" },
	{ "DAC1L", NULL, "DSPINTCLK" },

	{ "DAC1R", NULL, "AIF1CLK" },
	{ "DAC1R", NULL, "DSP1CLK" },
	{ "DAC1R", NULL, "DSPINTCLK" },

	{ "DAC2L", NULL, "AIF2CLK" },
	{ "DAC2L", NULL, "DSP2CLK" },
	{ "DAC2L", NULL, "DSPINTCLK" },

	{ "DAC2R", NULL, "AIF2DACR" },
	{ "DAC2R", NULL, "AIF2CLK" },
	{ "DAC2R", NULL, "DSP2CLK" },
	{ "DAC2R", NULL, "DSPINTCLK" },

	{ "TOCLK", NULL, "CLK_SYS" },

	/* AIF1 outputs */
	{ "AIF1ADC1L", NULL, "AIF1ADC1L Mixer" },
	{ "AIF1ADC1L Mixer", "ADC/DMIC Switch", "ADCL Mux" },
	{ "AIF1ADC1L Mixer", "AIF2 Switch", "AIF2DACL" },

	{ "AIF1ADC1R", NULL, "AIF1ADC1R Mixer" },
	{ "AIF1ADC1R Mixer", "ADC/DMIC Switch", "ADCR Mux" },
	{ "AIF1ADC1R Mixer", "AIF2 Switch", "AIF2DACR" },

	{ "AIF1ADC2L", NULL, "AIF1ADC2L Mixer" },
	{ "AIF1ADC2L Mixer", "DMIC Switch", "DMIC2L" },
	{ "AIF1ADC2L Mixer", "AIF2 Switch", "AIF2DACL" },

	{ "AIF1ADC2R", NULL, "AIF1ADC2R Mixer" },
	{ "AIF1ADC2R Mixer", "DMIC Switch", "DMIC2R" },
	{ "AIF1ADC2R Mixer", "AIF2 Switch", "AIF2DACR" },

	/* Pin level routing for AIF3 */
	{ "AIF1DAC1L", NULL, "AIF1DAC Mux" },
	{ "AIF1DAC1R", NULL, "AIF1DAC Mux" },
	{ "AIF1DAC2L", NULL, "AIF1DAC Mux" },
	{ "AIF1DAC2R", NULL, "AIF1DAC Mux" },

	{ "AIF1DAC Mux", "AIF1DACDAT", "AIF1DACDAT" },
	{ "AIF1DAC Mux", "AIF3DACDAT", "AIF3DACDAT" },
	{ "AIF2DAC Mux", "AIF2DACDAT", "AIF2DACDAT" },
	{ "AIF2DAC Mux", "AIF3DACDAT", "AIF3DACDAT" },
	{ "AIF2ADC Mux", "AIF2ADCDAT", "AIF2ADCL" },
	{ "AIF2ADC Mux", "AIF2ADCDAT", "AIF2ADCR" },
	{ "AIF2ADC Mux", "AIF3DACDAT", "AIF3ADCDAT" },

	/* DAC1 inputs */
	{ "DAC1L Mixer", "AIF2 Switch", "AIF2DACL" },
	{ "DAC1L Mixer", "AIF1.2 Switch", "AIF1DAC2L" },
	{ "DAC1L Mixer", "AIF1.1 Switch", "AIF1DAC1L" },
	{ "DAC1L Mixer", "Left Sidetone Switch", "Left Sidetone" },
	{ "DAC1L Mixer", "Right Sidetone Switch", "Right Sidetone" },

	{ "DAC1R Mixer", "AIF2 Switch", "AIF2DACR" },
	{ "DAC1R Mixer", "AIF1.2 Switch", "AIF1DAC2R" },
	{ "DAC1R Mixer", "AIF1.1 Switch", "AIF1DAC1R" },
	{ "DAC1R Mixer", "Left Sidetone Switch", "Left Sidetone" },
	{ "DAC1R Mixer", "Right Sidetone Switch", "Right Sidetone" },

	/* DAC2/AIF2 outputs  */
	{ "AIF2ADCL", NULL, "AIF2DAC2L Mixer" },
	{ "AIF2DAC2L Mixer", "AIF2 Switch", "AIF2DACL" },
	{ "AIF2DAC2L Mixer", "AIF1.2 Switch", "AIF1DAC2L" },
	{ "AIF2DAC2L Mixer", "AIF1.1 Switch", "AIF1DAC1L" },
	{ "AIF2DAC2L Mixer", "Left Sidetone Switch", "Left Sidetone" },
	{ "AIF2DAC2L Mixer", "Right Sidetone Switch", "Right Sidetone" },

	{ "AIF2ADCR", NULL, "AIF2DAC2R Mixer" },
	{ "AIF2DAC2R Mixer", "AIF2 Switch", "AIF2DACR" },
	{ "AIF2DAC2R Mixer", "AIF1.2 Switch", "AIF1DAC2R" },
	{ "AIF2DAC2R Mixer", "AIF1.1 Switch", "AIF1DAC1R" },
	{ "AIF2DAC2R Mixer", "Left Sidetone Switch", "Left Sidetone" },
	{ "AIF2DAC2R Mixer", "Right Sidetone Switch", "Right Sidetone" },

	{ "AIF1ADCDAT", NULL, "AIF1ADC1L" },
	{ "AIF1ADCDAT", NULL, "AIF1ADC1R" },
	{ "AIF1ADCDAT", NULL, "AIF1ADC2L" },
	{ "AIF1ADCDAT", NULL, "AIF1ADC2R" },

	{ "AIF2ADCDAT", NULL, "AIF2ADC Mux" },

	/* AIF3 output */
	{ "AIF3ADCDAT", "AIF1ADCDAT", "AIF1ADC1L" },
	{ "AIF3ADCDAT", "AIF1ADCDAT", "AIF1ADC1R" },
	{ "AIF3ADCDAT", "AIF1ADCDAT", "AIF1ADC2L" },
	{ "AIF3ADCDAT", "AIF1ADCDAT", "AIF1ADC2R" },
	{ "AIF3ADCDAT", "AIF2ADCDAT", "AIF2ADCL" },
	{ "AIF3ADCDAT", "AIF2ADCDAT", "AIF2ADCR" },
	{ "AIF3ADCDAT", "AIF2DACDAT", "AIF2DACL" },
	{ "AIF3ADCDAT", "AIF2DACDAT", "AIF2DACR" },

	/* Sidetone */
	{ "Left Sidetone", "ADC/DMIC1", "ADCL Mux" },
	{ "Left Sidetone", "DMIC2", "DMIC2L" },
	{ "Right Sidetone", "ADC/DMIC1", "ADCR Mux" },
	{ "Right Sidetone", "DMIC2", "DMIC2R" },

	/* Output stages */
	{ "Left Output Mixer", "DAC Switch", "DAC1L" },
	{ "Right Output Mixer", "DAC Switch", "DAC1R" },

	{ "SPKL", "DAC1 Switch", "DAC1L" },
	{ "SPKL", "DAC2 Switch", "DAC2L" },

	{ "SPKR", "DAC1 Switch", "DAC1R" },
	{ "SPKR", "DAC2 Switch", "DAC2R" },

	{ "Left Headphone Mux", "DAC", "DAC1L" },
	{ "Right Headphone Mux", "DAC", "DAC1R" },
};

static const struct snd_soc_dapm_route wm8994_lateclk_revd_intercon[] = {
	{ "DAC1L", NULL, "Late DAC1L Enable PGA" },
	{ "Late DAC1L Enable PGA", NULL, "DAC1L Mixer" },
	{ "DAC1R", NULL, "Late DAC1R Enable PGA" },
	{ "Late DAC1R Enable PGA", NULL, "DAC1R Mixer" },
	{ "DAC2L", NULL, "Late DAC2L Enable PGA" },
	{ "Late DAC2L Enable PGA", NULL, "AIF2DAC2L Mixer" },
	{ "DAC2R", NULL, "Late DAC2R Enable PGA" },
	{ "Late DAC2R Enable PGA", NULL, "AIF2DAC2R Mixer" }
};

static const struct snd_soc_dapm_route wm8994_lateclk_intercon[] = {
	{ "DAC1L", NULL, "DAC1L Mixer" },
	{ "DAC1R", NULL, "DAC1R Mixer" },
	{ "DAC2L", NULL, "AIF2DAC2L Mixer" },
	{ "DAC2R", NULL, "AIF2DAC2R Mixer" },
};

static const struct snd_soc_dapm_route wm8994_revd_intercon[] = {
	{ "AIF1DACDAT", NULL, "AIF2DACDAT" },
	{ "AIF2DACDAT", NULL, "AIF1DACDAT" },
	{ "AIF1ADCDAT", NULL, "AIF2ADCDAT" },
	{ "AIF2ADCDAT", NULL, "AIF1ADCDAT" },
	{ "MICBIAS", NULL, "CLK_SYS" },
	{ "MICBIAS", NULL, "MICBIAS Supply" },
};

static const struct snd_soc_dapm_route wm8994_intercon[] = {
	{ "AIF2DACL", NULL, "AIF2DAC Mux" },
	{ "AIF2DACR", NULL, "AIF2DAC Mux" },
};

static const struct snd_soc_dapm_route wm8958_intercon[] = {
	{ "AIF2DACL", NULL, "AIF2DACL Mux" },
	{ "AIF2DACR", NULL, "AIF2DACR Mux" },

	{ "AIF2DACL Mux", "AIF2", "AIF2DAC Mux" },
	{ "AIF2DACL Mux", "AIF3", "AIF3DACDAT" },
	{ "AIF2DACR Mux", "AIF2", "AIF2DAC Mux" },
	{ "AIF2DACR Mux", "AIF3", "AIF3DACDAT" },

	{ "Mono PCM Out Mux", "AIF2ADCL", "AIF2ADCL" },
	{ "Mono PCM Out Mux", "AIF2ADCR", "AIF2ADCR" },

	{ "AIF3ADC Mux", "Mono PCM", "Mono PCM Out Mux" },
};

/* The size in bits of the FLL divide multiplied by 10
 * to allow rounding later */
#define FIXED_FLL_SIZE ((1 << 16) * 10)

struct fll_div {
	u16 outdiv;
	u16 n;
	u16 k;
	u16 clk_ref_div;
	u16 fll_fratio;
};

static int wm8994_get_fll_config(struct fll_div *fll,
				 int freq_in, int freq_out)
{
	u64 Kpart;
	unsigned int K, Ndiv, Nmod;

	pr_debug("FLL input=%dHz, output=%dHz\n", freq_in, freq_out);

	/* Scale the input frequency down to <= 13.5MHz */
	fll->clk_ref_div = 0;
	while (freq_in > 13500000) {
		fll->clk_ref_div++;
		freq_in /= 2;

		if (fll->clk_ref_div > 3)
			return -EINVAL;
	}
	pr_debug("CLK_REF_DIV=%d, Fref=%dHz\n", fll->clk_ref_div, freq_in);

	/* Scale the output to give 90MHz<=Fvco<=100MHz */
	fll->outdiv = 3;
	while (freq_out * (fll->outdiv + 1) < 90000000) {
		fll->outdiv++;
		if (fll->outdiv > 63)
			return -EINVAL;
	}
	freq_out *= fll->outdiv + 1;
	pr_debug("OUTDIV=%d, Fvco=%dHz\n", fll->outdiv, freq_out);

	if (freq_in > 1000000) {
		fll->fll_fratio = 0;
	} else if (freq_in > 256000) {
		fll->fll_fratio = 1;
		freq_in *= 2;
	} else if (freq_in > 128000) {
		fll->fll_fratio = 2;
		freq_in *= 4;
	} else if (freq_in > 64000) {
		fll->fll_fratio = 3;
		freq_in *= 8;
	} else {
		fll->fll_fratio = 4;
		freq_in *= 16;
	}
	pr_debug("FLL_FRATIO=%d, Fref=%dHz\n", fll->fll_fratio, freq_in);

	/* Now, calculate N.K */
	Ndiv = freq_out / freq_in;

	fll->n = Ndiv;
	Nmod = freq_out % freq_in;
	pr_debug("Nmod=%d\n", Nmod);

	/* Calculate fractional part - scale up so we can round. */
	Kpart = FIXED_FLL_SIZE * (long long)Nmod;

	do_div(Kpart, freq_in);

	K = Kpart & 0xFFFFFFFF;

	if ((K % 10) >= 5)
		K += 5;

	/* Move down to proper range now rounding is done */
	fll->k = K / 10;

	pr_debug("N=%x K=%x\n", fll->n, fll->k);

	return 0;
}

static int _wm8994_set_fll(struct snd_soc_codec *codec, int id, int src,
			  unsigned int freq_in, unsigned int freq_out)
{
	struct wm8994_priv *wm8994 = snd_soc_codec_get_drvdata(codec);
	int reg_offset, ret;
	struct fll_div fll;
	u16 reg, aif1, aif2;

	aif1 = snd_soc_read(codec, WM8994_AIF1_CLOCKING_1)
		& WM8994_AIF1CLK_ENA;

	aif2 = snd_soc_read(codec, WM8994_AIF2_CLOCKING_1)
		& WM8994_AIF2CLK_ENA;

	switch (id) {
	case WM8994_FLL1:
		reg_offset = 0;
		id = 0;
		break;
	case WM8994_FLL2:
		reg_offset = 0x20;
		id = 1;
		break;
	default:
		return -EINVAL;
	}

	switch (src) {
	case 0:
		/* Allow no source specification when stopping */
		if (freq_out)
			return -EINVAL;
		src = wm8994->fll[id].src;
		break;
	case WM8994_FLL_SRC_MCLK1:
	case WM8994_FLL_SRC_MCLK2:
	case WM8994_FLL_SRC_LRCLK:
	case WM8994_FLL_SRC_BCLK:
		break;
	default:
		return -EINVAL;
	}

	/* Are we changing anything? */
	if (wm8994->fll[id].src == src &&
	    wm8994->fll[id].in == freq_in && wm8994->fll[id].out == freq_out)
		return 0;

	/* If we're stopping the FLL redo the old config - no
	 * registers will actually be written but we avoid GCC flow
	 * analysis bugs spewing warnings.
	 */
	if (freq_out)
		ret = wm8994_get_fll_config(&fll, freq_in, freq_out);
	else
		ret = wm8994_get_fll_config(&fll, wm8994->fll[id].in,
					    wm8994->fll[id].out);
	if (ret < 0)
		return ret;

	/* Gate the AIF clocks while we reclock */
	snd_soc_update_bits(codec, WM8994_AIF1_CLOCKING_1,
			    WM8994_AIF1CLK_ENA, 0);
	snd_soc_update_bits(codec, WM8994_AIF2_CLOCKING_1,
			    WM8994_AIF2CLK_ENA, 0);

	/* We always need to disable the FLL while reconfiguring */
	snd_soc_update_bits(codec, WM8994_FLL1_CONTROL_1 + reg_offset,
			    WM8994_FLL1_ENA, 0);

	reg = (fll.outdiv << WM8994_FLL1_OUTDIV_SHIFT) |
		(fll.fll_fratio << WM8994_FLL1_FRATIO_SHIFT);
	snd_soc_update_bits(codec, WM8994_FLL1_CONTROL_2 + reg_offset,
			    WM8994_FLL1_OUTDIV_MASK |
			    WM8994_FLL1_FRATIO_MASK, reg);

	snd_soc_write(codec, WM8994_FLL1_CONTROL_3 + reg_offset, fll.k);

	snd_soc_update_bits(codec, WM8994_FLL1_CONTROL_4 + reg_offset,
			    WM8994_FLL1_N_MASK,
				    fll.n << WM8994_FLL1_N_SHIFT);

	snd_soc_update_bits(codec, WM8994_FLL1_CONTROL_5 + reg_offset,
			    WM8994_FLL1_REFCLK_DIV_MASK |
			    WM8994_FLL1_REFCLK_SRC_MASK,
			    (fll.clk_ref_div << WM8994_FLL1_REFCLK_DIV_SHIFT) |
			    (src - 1));

	/* Enable (with fractional mode if required) */
	if (freq_out) {
		if (fll.k)
			reg = WM8994_FLL1_ENA | WM8994_FLL1_FRAC;
		else
			reg = WM8994_FLL1_ENA;
		snd_soc_update_bits(codec, WM8994_FLL1_CONTROL_1 + reg_offset,
				    WM8994_FLL1_ENA | WM8994_FLL1_FRAC,
				    reg);
	}

	wm8994->fll[id].in = freq_in;
	wm8994->fll[id].out = freq_out;
	wm8994->fll[id].src = src;

	/* Enable any gated AIF clocks */
	snd_soc_update_bits(codec, WM8994_AIF1_CLOCKING_1,
			    WM8994_AIF1CLK_ENA, aif1);
	snd_soc_update_bits(codec, WM8994_AIF2_CLOCKING_1,
			    WM8994_AIF2CLK_ENA, aif2);

	configure_clock(codec);

	return 0;
}


static int opclk_divs[] = { 10, 20, 30, 40, 55, 60, 80, 120, 160 };

static int wm8994_set_fll(struct snd_soc_dai *dai, int id, int src,
			  unsigned int freq_in, unsigned int freq_out)
{
	return _wm8994_set_fll(dai->codec, id, src, freq_in, freq_out);
}

static int wm8994_set_dai_sysclk(struct snd_soc_dai *dai,
		int clk_id, unsigned int freq, int dir)
{
	struct snd_soc_codec *codec = dai->codec;
	struct wm8994_priv *wm8994 = snd_soc_codec_get_drvdata(codec);
	int i;

	switch (dai->id) {
	case 1:
	case 2:
		break;

	default:
		/* AIF3 shares clocking with AIF1/2 */
		return -EINVAL;
	}

	switch (clk_id) {
	case WM8994_SYSCLK_MCLK1:
		wm8994->sysclk[dai->id - 1] = WM8994_SYSCLK_MCLK1;
		wm8994->mclk[0] = freq;
		dev_dbg(dai->dev, "AIF%d using MCLK1 at %uHz\n",
			dai->id, freq);
		break;

	case WM8994_SYSCLK_MCLK2:
		/* TODO: Set GPIO AF */
		wm8994->sysclk[dai->id - 1] = WM8994_SYSCLK_MCLK2;
		wm8994->mclk[1] = freq;
		dev_dbg(dai->dev, "AIF%d using MCLK2 at %uHz\n",
			dai->id, freq);
		break;

	case WM8994_SYSCLK_FLL1:
		wm8994->sysclk[dai->id - 1] = WM8994_SYSCLK_FLL1;
		dev_dbg(dai->dev, "AIF%d using FLL1\n", dai->id);
		break;

	case WM8994_SYSCLK_FLL2:
		wm8994->sysclk[dai->id - 1] = WM8994_SYSCLK_FLL2;
		dev_dbg(dai->dev, "AIF%d using FLL2\n", dai->id);
		break;

	case WM8994_SYSCLK_OPCLK:
		/* Special case - a division (times 10) is given and
		 * no effect on main clocking. 
		 */
		if (freq) {
			for (i = 0; i < ARRAY_SIZE(opclk_divs); i++)
				if (opclk_divs[i] == freq)
					break;
			if (i == ARRAY_SIZE(opclk_divs))
				return -EINVAL;
			snd_soc_update_bits(codec, WM8994_CLOCKING_2,
					    WM8994_OPCLK_DIV_MASK, i);
			snd_soc_update_bits(codec, WM8994_POWER_MANAGEMENT_2,
					    WM8994_OPCLK_ENA, WM8994_OPCLK_ENA);
		} else {
			snd_soc_update_bits(codec, WM8994_POWER_MANAGEMENT_2,
					    WM8994_OPCLK_ENA, 0);
		}

	default:
		return -EINVAL;
	}

	configure_clock(codec);

	return 0;
}

static int wm8994_set_bias_level(struct snd_soc_codec *codec,
				 enum snd_soc_bias_level level)
{
	struct wm8994 *control = codec->control_data;
	struct wm8994_priv *wm8994 = snd_soc_codec_get_drvdata(codec);

	switch (level) {
	case SND_SOC_BIAS_ON:
		break;

	case SND_SOC_BIAS_PREPARE:
		/* VMID=2x40k */
		snd_soc_update_bits(codec, WM8994_POWER_MANAGEMENT_1,
				    WM8994_VMID_SEL_MASK, 0x2);
		break;

	case SND_SOC_BIAS_STANDBY:
		if (codec->dapm.bias_level == SND_SOC_BIAS_OFF) {
			pm_runtime_get_sync(codec->dev);

			switch (control->type) {
			case WM8994:
				if (wm8994->revision < 4) {
					/* Tweak DC servo and DSP
					 * configuration for improved
					 * performance. */
					snd_soc_write(codec, 0x102, 0x3);
					snd_soc_write(codec, 0x56, 0x3);
					snd_soc_write(codec, 0x817, 0);
					snd_soc_write(codec, 0x102, 0);
				}
				break;

			case WM8958:
				if (wm8994->revision == 0) {
					/* Optimise performance for rev A */
					snd_soc_write(codec, 0x102, 0x3);
					snd_soc_write(codec, 0xcb, 0x81);
					snd_soc_write(codec, 0x817, 0);
					snd_soc_write(codec, 0x102, 0);

					snd_soc_update_bits(codec,
							    WM8958_CHARGE_PUMP_2,
							    WM8958_CP_DISCH,
							    WM8958_CP_DISCH);
				}
				break;
			}

			/* Discharge LINEOUT1 & 2 */
			snd_soc_update_bits(codec, WM8994_ANTIPOP_1,
					    WM8994_LINEOUT1_DISCH |
					    WM8994_LINEOUT2_DISCH,
					    WM8994_LINEOUT1_DISCH |
					    WM8994_LINEOUT2_DISCH);

			/* Startup bias, VMID ramp & buffer */
			snd_soc_update_bits(codec, WM8994_ANTIPOP_2,
					    WM8994_STARTUP_BIAS_ENA |
					    WM8994_VMID_BUF_ENA |
					    WM8994_VMID_RAMP_MASK,
					    WM8994_STARTUP_BIAS_ENA |
					    WM8994_VMID_BUF_ENA |
					    (0x11 << WM8994_VMID_RAMP_SHIFT));

			/* Main bias enable, VMID=2x40k */
			snd_soc_update_bits(codec, WM8994_POWER_MANAGEMENT_1,
					    WM8994_BIAS_ENA |
					    WM8994_VMID_SEL_MASK,
					    WM8994_BIAS_ENA | 0x2);

			msleep(20);
		}

		/* VMID=2x500k */
		snd_soc_update_bits(codec, WM8994_POWER_MANAGEMENT_1,
				    WM8994_VMID_SEL_MASK, 0x4);

		break;

	case SND_SOC_BIAS_OFF:
		if (codec->dapm.bias_level == SND_SOC_BIAS_STANDBY) {
			/* Switch over to startup biases */
			snd_soc_update_bits(codec, WM8994_ANTIPOP_2,
					    WM8994_BIAS_SRC |
					    WM8994_STARTUP_BIAS_ENA |
					    WM8994_VMID_BUF_ENA |
					    WM8994_VMID_RAMP_MASK,
					    WM8994_BIAS_SRC |
					    WM8994_STARTUP_BIAS_ENA |
					    WM8994_VMID_BUF_ENA |
					    (1 << WM8994_VMID_RAMP_SHIFT));

			/* Disable main biases */
			snd_soc_update_bits(codec, WM8994_POWER_MANAGEMENT_1,
					    WM8994_BIAS_ENA |
					    WM8994_VMID_SEL_MASK, 0);

			/* Discharge line */
			snd_soc_update_bits(codec, WM8994_ANTIPOP_1,
					    WM8994_LINEOUT1_DISCH |
					    WM8994_LINEOUT2_DISCH,
					    WM8994_LINEOUT1_DISCH |
					    WM8994_LINEOUT2_DISCH);

			msleep(5);

			/* Switch off startup biases */
			snd_soc_update_bits(codec, WM8994_ANTIPOP_2,
					    WM8994_BIAS_SRC |
					    WM8994_STARTUP_BIAS_ENA |
					    WM8994_VMID_BUF_ENA |
					    WM8994_VMID_RAMP_MASK, 0);

			wm8994->cur_fw = NULL;

			pm_runtime_put(codec->dev);
		}
		break;
	}
	codec->dapm.bias_level = level;
	return 0;
}

static int wm8994_set_dai_fmt(struct snd_soc_dai *dai, unsigned int fmt)
{
	struct snd_soc_codec *codec = dai->codec;
	struct wm8994 *control = codec->control_data;
	int ms_reg;
	int aif1_reg;
	int ms = 0;
	int aif1 = 0;

	switch (dai->id) {
	case 1:
		ms_reg = WM8994_AIF1_MASTER_SLAVE;
		aif1_reg = WM8994_AIF1_CONTROL_1;
		break;
	case 2:
		ms_reg = WM8994_AIF2_MASTER_SLAVE;
		aif1_reg = WM8994_AIF2_CONTROL_1;
		break;
	default:
		return -EINVAL;
	}

	switch (fmt & SND_SOC_DAIFMT_MASTER_MASK) {
	case SND_SOC_DAIFMT_CBS_CFS:
		break;
	case SND_SOC_DAIFMT_CBM_CFM:
		ms = WM8994_AIF1_MSTR;
		break;
	default:
		return -EINVAL;
	}

	switch (fmt & SND_SOC_DAIFMT_FORMAT_MASK) {
	case SND_SOC_DAIFMT_DSP_B:
		aif1 |= WM8994_AIF1_LRCLK_INV;
	case SND_SOC_DAIFMT_DSP_A:
		aif1 |= 0x18;
		break;
	case SND_SOC_DAIFMT_I2S:
		aif1 |= 0x10;
		break;
	case SND_SOC_DAIFMT_RIGHT_J:
		break;
	case SND_SOC_DAIFMT_LEFT_J:
		aif1 |= 0x8;
		break;
	default:
		return -EINVAL;
	}

	switch (fmt & SND_SOC_DAIFMT_FORMAT_MASK) {
	case SND_SOC_DAIFMT_DSP_A:
	case SND_SOC_DAIFMT_DSP_B:
		/* frame inversion not valid for DSP modes */
		switch (fmt & SND_SOC_DAIFMT_INV_MASK) {
		case SND_SOC_DAIFMT_NB_NF:
			break;
		case SND_SOC_DAIFMT_IB_NF:
			aif1 |= WM8994_AIF1_BCLK_INV;
			break;
		default:
			return -EINVAL;
		}
		break;

	case SND_SOC_DAIFMT_I2S:
	case SND_SOC_DAIFMT_RIGHT_J:
	case SND_SOC_DAIFMT_LEFT_J:
		switch (fmt & SND_SOC_DAIFMT_INV_MASK) {
		case SND_SOC_DAIFMT_NB_NF:
			break;
		case SND_SOC_DAIFMT_IB_IF:
			aif1 |= WM8994_AIF1_BCLK_INV | WM8994_AIF1_LRCLK_INV;
			break;
		case SND_SOC_DAIFMT_IB_NF:
			aif1 |= WM8994_AIF1_BCLK_INV;
			break;
		case SND_SOC_DAIFMT_NB_IF:
			aif1 |= WM8994_AIF1_LRCLK_INV;
			break;
		default:
			return -EINVAL;
		}
		break;
	default:
		return -EINVAL;
	}

	/* The AIF2 format configuration needs to be mirrored to AIF3
	 * on WM8958 if it's in use so just do it all the time. */
	if (control->type == WM8958 && dai->id == 2)
		snd_soc_update_bits(codec, WM8958_AIF3_CONTROL_1,
				    WM8994_AIF1_LRCLK_INV |
				    WM8958_AIF3_FMT_MASK, aif1);

	snd_soc_update_bits(codec, aif1_reg,
			    WM8994_AIF1_BCLK_INV | WM8994_AIF1_LRCLK_INV |
			    WM8994_AIF1_FMT_MASK,
			    aif1);
	snd_soc_update_bits(codec, ms_reg, WM8994_AIF1_MSTR,
			    ms);

	return 0;
}

static struct {
	int val, rate;
} srs[] = {
	{ 0,   8000 },
	{ 1,  11025 },
	{ 2,  12000 },
	{ 3,  16000 },
	{ 4,  22050 },
	{ 5,  24000 },
	{ 6,  32000 },
	{ 7,  44100 },
	{ 8,  48000 },
	{ 9,  88200 },
	{ 10, 96000 },
};

static int fs_ratios[] = {
	64, 128, 192, 256, 348, 512, 768, 1024, 1408, 1536
};

static int bclk_divs[] = {
	10, 15, 20, 30, 40, 50, 60, 80, 110, 120, 160, 220, 240, 320, 440, 480,
	640, 880, 960, 1280, 1760, 1920
};

static int wm8994_hw_params(struct snd_pcm_substream *substream,
			    struct snd_pcm_hw_params *params,
			    struct snd_soc_dai *dai)
{
	struct snd_soc_codec *codec = dai->codec;
	struct wm8994 *control = codec->control_data;
	struct wm8994_priv *wm8994 = snd_soc_codec_get_drvdata(codec);
	int aif1_reg;
	int aif2_reg;
	int bclk_reg;
	int lrclk_reg;
	int rate_reg;
	int aif1 = 0;
	int aif2 = 0;
	int bclk = 0;
	int lrclk = 0;
	int rate_val = 0;
	int id = dai->id - 1;

	int i, cur_val, best_val, bclk_rate, best;

	switch (dai->id) {
	case 1:
		aif1_reg = WM8994_AIF1_CONTROL_1;
		aif2_reg = WM8994_AIF1_CONTROL_2;
		bclk_reg = WM8994_AIF1_BCLK;
		rate_reg = WM8994_AIF1_RATE;
		if (substream->stream == SNDRV_PCM_STREAM_PLAYBACK ||
		    wm8994->lrclk_shared[0]) {
			lrclk_reg = WM8994_AIF1DAC_LRCLK;
		} else {
			lrclk_reg = WM8994_AIF1ADC_LRCLK;
			dev_dbg(codec->dev, "AIF1 using split LRCLK\n");
		}
		break;
	case 2:
		aif1_reg = WM8994_AIF2_CONTROL_1;
		aif2_reg = WM8994_AIF2_CONTROL_2;
		bclk_reg = WM8994_AIF2_BCLK;
		rate_reg = WM8994_AIF2_RATE;
		if (substream->stream == SNDRV_PCM_STREAM_PLAYBACK ||
		    wm8994->lrclk_shared[1]) {
			lrclk_reg = WM8994_AIF2DAC_LRCLK;
		} else {
			lrclk_reg = WM8994_AIF2ADC_LRCLK;
			dev_dbg(codec->dev, "AIF2 using split LRCLK\n");
		}
		break;
	case 3:
		switch (control->type) {
		case WM8958:
			aif1_reg = WM8958_AIF3_CONTROL_1;
			break;
		default:
			return 0;
		}
	default:
		return -EINVAL;
	}

	bclk_rate = params_rate(params) * 2;
	switch (params_format(params)) {
	case SNDRV_PCM_FORMAT_S16_LE:
		bclk_rate *= 16;
		break;
	case SNDRV_PCM_FORMAT_S20_3LE:
		bclk_rate *= 20;
		aif1 |= 0x20;
		break;
	case SNDRV_PCM_FORMAT_S24_LE:
		bclk_rate *= 24;
		aif1 |= 0x40;
		break;
	case SNDRV_PCM_FORMAT_S32_LE:
		bclk_rate *= 32;
		aif1 |= 0x60;
		break;
	default:
		return -EINVAL;
	}

	/* Try to find an appropriate sample rate; look for an exact match. */
	for (i = 0; i < ARRAY_SIZE(srs); i++)
		if (srs[i].rate == params_rate(params))
			break;
	if (i == ARRAY_SIZE(srs))
		return -EINVAL;
	rate_val |= srs[i].val << WM8994_AIF1_SR_SHIFT;

	dev_dbg(dai->dev, "Sample rate is %dHz\n", srs[i].rate);
	dev_dbg(dai->dev, "AIF%dCLK is %dHz, target BCLK %dHz\n",
		dai->id, wm8994->aifclk[id], bclk_rate);

	if (params_channels(params) == 1 &&
	    (snd_soc_read(codec, aif1_reg) & 0x18) == 0x18)
		aif2 |= WM8994_AIF1_MONO;

	if (wm8994->aifclk[id] == 0) {
		dev_err(dai->dev, "AIF%dCLK not configured\n", dai->id);
		return -EINVAL;
	}

	/* AIFCLK/fs ratio; look for a close match in either direction */
	best = 0;
	best_val = abs((fs_ratios[0] * params_rate(params))
		       - wm8994->aifclk[id]);
	for (i = 1; i < ARRAY_SIZE(fs_ratios); i++) {
		cur_val = abs((fs_ratios[i] * params_rate(params))
			      - wm8994->aifclk[id]);
		if (cur_val >= best_val)
			continue;
		best = i;
		best_val = cur_val;
	}
	dev_dbg(dai->dev, "Selected AIF%dCLK/fs = %d\n",
		dai->id, fs_ratios[best]);
	rate_val |= best;

	/* We may not get quite the right frequency if using
	 * approximate clocks so look for the closest match that is
	 * higher than the target (we need to ensure that there enough
	 * BCLKs to clock out the samples).
	 */
	best = 0;
	for (i = 0; i < ARRAY_SIZE(bclk_divs); i++) {
		cur_val = (wm8994->aifclk[id] * 10 / bclk_divs[i]) - bclk_rate;
		if (cur_val < 0) /* BCLK table is sorted */
			break;
		best = i;
	}
	bclk_rate = wm8994->aifclk[id] * 10 / bclk_divs[best];
	dev_dbg(dai->dev, "Using BCLK_DIV %d for actual BCLK %dHz\n",
		bclk_divs[best], bclk_rate);
	bclk |= best << WM8994_AIF1_BCLK_DIV_SHIFT;

	lrclk = bclk_rate / params_rate(params);
	dev_dbg(dai->dev, "Using LRCLK rate %d for actual LRCLK %dHz\n",
		lrclk, bclk_rate / lrclk);

	snd_soc_update_bits(codec, aif1_reg, WM8994_AIF1_WL_MASK, aif1);
	snd_soc_update_bits(codec, aif2_reg, WM8994_AIF1_MONO, aif2);
	snd_soc_update_bits(codec, bclk_reg, WM8994_AIF1_BCLK_DIV_MASK, bclk);
	snd_soc_update_bits(codec, lrclk_reg, WM8994_AIF1DAC_RATE_MASK,
			    lrclk);
	snd_soc_update_bits(codec, rate_reg, WM8994_AIF1_SR_MASK |
			    WM8994_AIF1CLK_RATE_MASK, rate_val);

	if (substream->stream == SNDRV_PCM_STREAM_PLAYBACK) {
		switch (dai->id) {
		case 1:
			wm8994->dac_rates[0] = params_rate(params);
			wm8994_set_retune_mobile(codec, 0);
			wm8994_set_retune_mobile(codec, 1);
			break;
		case 2:
			wm8994->dac_rates[1] = params_rate(params);
			wm8994_set_retune_mobile(codec, 2);
			break;
		}
	}

	return 0;
}

static int wm8994_aif3_hw_params(struct snd_pcm_substream *substream,
				 struct snd_pcm_hw_params *params,
				 struct snd_soc_dai *dai)
{
	struct snd_soc_codec *codec = dai->codec;
	struct wm8994 *control = codec->control_data;
	int aif1_reg;
	int aif1 = 0;

	switch (dai->id) {
	case 3:
		switch (control->type) {
		case WM8958:
			aif1_reg = WM8958_AIF3_CONTROL_1;
			break;
		default:
			return 0;
		}
	default:
		return 0;
	}

	switch (params_format(params)) {
	case SNDRV_PCM_FORMAT_S16_LE:
		break;
	case SNDRV_PCM_FORMAT_S20_3LE:
		aif1 |= 0x20;
		break;
	case SNDRV_PCM_FORMAT_S24_LE:
		aif1 |= 0x40;
		break;
	case SNDRV_PCM_FORMAT_S32_LE:
		aif1 |= 0x60;
		break;
	default:
		return -EINVAL;
	}

	return snd_soc_update_bits(codec, aif1_reg, WM8994_AIF1_WL_MASK, aif1);
}

static int wm8994_aif_mute(struct snd_soc_dai *codec_dai, int mute)
{
	struct snd_soc_codec *codec = codec_dai->codec;
	int mute_reg;
	int reg;

	switch (codec_dai->id) {
	case 1:
		mute_reg = WM8994_AIF1_DAC1_FILTERS_1;
		break;
	case 2:
		mute_reg = WM8994_AIF2_DAC_FILTERS_1;
		break;
	default:
		return -EINVAL;
	}

	if (mute)
		reg = WM8994_AIF1DAC1_MUTE;
	else
		reg = 0;

	snd_soc_update_bits(codec, mute_reg, WM8994_AIF1DAC1_MUTE, reg);

	return 0;
}

static int wm8994_set_tristate(struct snd_soc_dai *codec_dai, int tristate)
{
	struct snd_soc_codec *codec = codec_dai->codec;
	int reg, val, mask;

	switch (codec_dai->id) {
	case 1:
		reg = WM8994_AIF1_MASTER_SLAVE;
		mask = WM8994_AIF1_TRI;
		break;
	case 2:
		reg = WM8994_AIF2_MASTER_SLAVE;
		mask = WM8994_AIF2_TRI;
		break;
	case 3:
		reg = WM8994_POWER_MANAGEMENT_6;
		mask = WM8994_AIF3_TRI;
		break;
	default:
		return -EINVAL;
	}

	if (tristate)
		val = mask;
	else
		val = 0;

	return snd_soc_update_bits(codec, reg, mask, val);
}

#define WM8994_RATES SNDRV_PCM_RATE_8000_96000

#define WM8994_FORMATS (SNDRV_PCM_FMTBIT_S16_LE | SNDRV_PCM_FMTBIT_S20_3LE |\
			SNDRV_PCM_FMTBIT_S24_LE | SNDRV_PCM_FMTBIT_S32_LE)

static struct snd_soc_dai_ops wm8994_aif1_dai_ops = {
	.set_sysclk	= wm8994_set_dai_sysclk,
	.set_fmt	= wm8994_set_dai_fmt,
	.hw_params	= wm8994_hw_params,
	.digital_mute	= wm8994_aif_mute,
	.set_pll	= wm8994_set_fll,
	.set_tristate	= wm8994_set_tristate,
};

static struct snd_soc_dai_ops wm8994_aif2_dai_ops = {
	.set_sysclk	= wm8994_set_dai_sysclk,
	.set_fmt	= wm8994_set_dai_fmt,
	.hw_params	= wm8994_hw_params,
	.digital_mute   = wm8994_aif_mute,
	.set_pll	= wm8994_set_fll,
	.set_tristate	= wm8994_set_tristate,
};

static struct snd_soc_dai_ops wm8994_aif3_dai_ops = {
	.hw_params	= wm8994_aif3_hw_params,
	.set_tristate	= wm8994_set_tristate,
};

static struct snd_soc_dai_driver wm8994_dai[] = {
	{
		.name = "wm8994-aif1",
		.id = 1,
		.playback = {
			.stream_name = "AIF1 Playback",
			.channels_min = 1,
			.channels_max = 2,
			.rates = WM8994_RATES,
			.formats = WM8994_FORMATS,
		},
		.capture = {
			.stream_name = "AIF1 Capture",
			.channels_min = 1,
			.channels_max = 2,
			.rates = WM8994_RATES,
			.formats = WM8994_FORMATS,
		 },
		.ops = &wm8994_aif1_dai_ops,
	},
	{
		.name = "wm8994-aif2",
		.id = 2,
		.playback = {
			.stream_name = "AIF2 Playback",
			.channels_min = 1,
			.channels_max = 2,
			.rates = WM8994_RATES,
			.formats = WM8994_FORMATS,
		},
		.capture = {
			.stream_name = "AIF2 Capture",
			.channels_min = 1,
			.channels_max = 2,
			.rates = WM8994_RATES,
			.formats = WM8994_FORMATS,
		},
		.ops = &wm8994_aif2_dai_ops,
	},
	{
		.name = "wm8994-aif3",
		.id = 3,
		.playback = {
			.stream_name = "AIF3 Playback",
			.channels_min = 1,
			.channels_max = 2,
			.rates = WM8994_RATES,
			.formats = WM8994_FORMATS,
		},
		.capture = {
			.stream_name = "AIF3 Capture",
			.channels_min = 1,
			.channels_max = 2,
			.rates = WM8994_RATES,
			.formats = WM8994_FORMATS,
		},
		.ops = &wm8994_aif3_dai_ops,
	}
};

#ifdef CONFIG_PM
static int wm8994_suspend(struct snd_soc_codec *codec, pm_message_t state)
{
	struct wm8994_priv *wm8994 = snd_soc_codec_get_drvdata(codec);
	struct wm8994 *control = codec->control_data;
	int i, ret;

	switch (control->type) {
	case WM8994:
		snd_soc_update_bits(codec, WM8994_MICBIAS, WM8994_MICD_ENA, 0);
		break;
	case WM8958:
		snd_soc_update_bits(codec, WM8958_MIC_DETECT_1,
				    WM8958_MICD_ENA, 0);
		break;
	}

	for (i = 0; i < ARRAY_SIZE(wm8994->fll); i++) {
		memcpy(&wm8994->fll_suspend[i], &wm8994->fll[i],
		       sizeof(struct wm8994_fll_config));
		ret = _wm8994_set_fll(codec, i + 1, 0, 0, 0);
		if (ret < 0)
			dev_warn(codec->dev, "Failed to stop FLL%d: %d\n",
				 i + 1, ret);
	}

	wm8994_set_bias_level(codec, SND_SOC_BIAS_OFF);

	return 0;
}

static int wm8994_resume(struct snd_soc_codec *codec)
{
	struct wm8994_priv *wm8994 = snd_soc_codec_get_drvdata(codec);
	struct wm8994 *control = codec->control_data;
	int i, ret;
	unsigned int val, mask;

	if (wm8994->revision < 4) {
		/* force a HW read */
		val = wm8994_reg_read(codec->control_data,
				      WM8994_POWER_MANAGEMENT_5);

		/* modify the cache only */
		codec->cache_only = 1;
		mask =  WM8994_DAC1R_ENA | WM8994_DAC1L_ENA |
			WM8994_DAC2R_ENA | WM8994_DAC2L_ENA;
		val &= mask;
		snd_soc_update_bits(codec, WM8994_POWER_MANAGEMENT_5,
				    mask, val);
		codec->cache_only = 0;
	}

	/* Restore the registers */
	ret = snd_soc_cache_sync(codec);
	if (ret != 0)
		dev_err(codec->dev, "Failed to sync cache: %d\n", ret);

	wm8994_set_bias_level(codec, SND_SOC_BIAS_STANDBY);

	for (i = 0; i < ARRAY_SIZE(wm8994->fll); i++) {
		if (!wm8994->fll_suspend[i].out)
			continue;

		ret = _wm8994_set_fll(codec, i + 1,
				     wm8994->fll_suspend[i].src,
				     wm8994->fll_suspend[i].in,
				     wm8994->fll_suspend[i].out);
		if (ret < 0)
			dev_warn(codec->dev, "Failed to restore FLL%d: %d\n",
				 i + 1, ret);
	}

	switch (control->type) {
	case WM8994:
		if (wm8994->micdet[0].jack || wm8994->micdet[1].jack)
			snd_soc_update_bits(codec, WM8994_MICBIAS,
					    WM8994_MICD_ENA, WM8994_MICD_ENA);
		break;
	case WM8958:
		if (wm8994->jack_cb)
			snd_soc_update_bits(codec, WM8958_MIC_DETECT_1,
					    WM8958_MICD_ENA, WM8958_MICD_ENA);
		break;
	}

	return 0;
}
#else
#define wm8994_suspend NULL
#define wm8994_resume NULL
#endif

static void wm8994_handle_retune_mobile_pdata(struct wm8994_priv *wm8994)
{
	struct snd_soc_codec *codec = wm8994->codec;
	struct wm8994_pdata *pdata = wm8994->pdata;
	struct snd_kcontrol_new controls[] = {
		SOC_ENUM_EXT("AIF1.1 EQ Mode",
			     wm8994->retune_mobile_enum,
			     wm8994_get_retune_mobile_enum,
			     wm8994_put_retune_mobile_enum),
		SOC_ENUM_EXT("AIF1.2 EQ Mode",
			     wm8994->retune_mobile_enum,
			     wm8994_get_retune_mobile_enum,
			     wm8994_put_retune_mobile_enum),
		SOC_ENUM_EXT("AIF2 EQ Mode",
			     wm8994->retune_mobile_enum,
			     wm8994_get_retune_mobile_enum,
			     wm8994_put_retune_mobile_enum),
	};
	int ret, i, j;
	const char **t;

	/* We need an array of texts for the enum API but the number
	 * of texts is likely to be less than the number of
	 * configurations due to the sample rate dependency of the
	 * configurations. */
	wm8994->num_retune_mobile_texts = 0;
	wm8994->retune_mobile_texts = NULL;
	for (i = 0; i < pdata->num_retune_mobile_cfgs; i++) {
		for (j = 0; j < wm8994->num_retune_mobile_texts; j++) {
			if (strcmp(pdata->retune_mobile_cfgs[i].name,
				   wm8994->retune_mobile_texts[j]) == 0)
				break;
		}

		if (j != wm8994->num_retune_mobile_texts)
			continue;

		/* Expand the array... */
		t = krealloc(wm8994->retune_mobile_texts,
			     sizeof(char *) * 
			     (wm8994->num_retune_mobile_texts + 1),
			     GFP_KERNEL);
		if (t == NULL)
			continue;

		/* ...store the new entry... */
		t[wm8994->num_retune_mobile_texts] = 
			pdata->retune_mobile_cfgs[i].name;

		/* ...and remember the new version. */
		wm8994->num_retune_mobile_texts++;
		wm8994->retune_mobile_texts = t;
	}

	dev_dbg(codec->dev, "Allocated %d unique ReTune Mobile names\n",
		wm8994->num_retune_mobile_texts);

	wm8994->retune_mobile_enum.max = wm8994->num_retune_mobile_texts;
	wm8994->retune_mobile_enum.texts = wm8994->retune_mobile_texts;

	ret = snd_soc_add_controls(wm8994->codec, controls,
				   ARRAY_SIZE(controls));
	if (ret != 0)
		dev_err(wm8994->codec->dev,
			"Failed to add ReTune Mobile controls: %d\n", ret);
}

static void wm8994_handle_pdata(struct wm8994_priv *wm8994)
{
	struct snd_soc_codec *codec = wm8994->codec;
	struct wm8994_pdata *pdata = wm8994->pdata;
	int ret, i;

	if (!pdata)
		return;

	wm_hubs_handle_analogue_pdata(codec, pdata->lineout1_diff,
				      pdata->lineout2_diff,
				      pdata->lineout1fb,
				      pdata->lineout2fb,
				      pdata->jd_scthr,
				      pdata->jd_thr,
				      pdata->micbias1_lvl,
				      pdata->micbias2_lvl);

	dev_dbg(codec->dev, "%d DRC configurations\n", pdata->num_drc_cfgs);

	if (pdata->num_drc_cfgs) {
		struct snd_kcontrol_new controls[] = {
			SOC_ENUM_EXT("AIF1DRC1 Mode", wm8994->drc_enum,
				     wm8994_get_drc_enum, wm8994_put_drc_enum),
			SOC_ENUM_EXT("AIF1DRC2 Mode", wm8994->drc_enum,
				     wm8994_get_drc_enum, wm8994_put_drc_enum),
			SOC_ENUM_EXT("AIF2DRC Mode", wm8994->drc_enum,
				     wm8994_get_drc_enum, wm8994_put_drc_enum),
		};

		/* We need an array of texts for the enum API */
		wm8994->drc_texts = kmalloc(sizeof(char *)
					    * pdata->num_drc_cfgs, GFP_KERNEL);
		if (!wm8994->drc_texts) {
			dev_err(wm8994->codec->dev,
				"Failed to allocate %d DRC config texts\n",
				pdata->num_drc_cfgs);
			return;
		}

		for (i = 0; i < pdata->num_drc_cfgs; i++)
			wm8994->drc_texts[i] = pdata->drc_cfgs[i].name;

		wm8994->drc_enum.max = pdata->num_drc_cfgs;
		wm8994->drc_enum.texts = wm8994->drc_texts;

		ret = snd_soc_add_controls(wm8994->codec, controls,
					   ARRAY_SIZE(controls));
		if (ret != 0)
			dev_err(wm8994->codec->dev,
				"Failed to add DRC mode controls: %d\n", ret);

		for (i = 0; i < WM8994_NUM_DRC; i++)
			wm8994_set_drc(codec, i);
	}

	dev_dbg(codec->dev, "%d ReTune Mobile configurations\n",
		pdata->num_retune_mobile_cfgs);

	if (pdata->num_retune_mobile_cfgs)
		wm8994_handle_retune_mobile_pdata(wm8994);
	else
		snd_soc_add_controls(wm8994->codec, wm8994_eq_controls,
				     ARRAY_SIZE(wm8994_eq_controls));

	for (i = 0; i < ARRAY_SIZE(pdata->micbias); i++) {
		if (pdata->micbias[i]) {
			snd_soc_write(codec, WM8958_MICBIAS1 + i,
				pdata->micbias[i] & 0xffff);
		}
	}
}

/**
 * wm8994_mic_detect - Enable microphone detection via the WM8994 IRQ
 *
 * @codec:   WM8994 codec
 * @jack:    jack to report detection events on
 * @micbias: microphone bias to detect on
 * @det:     value to report for presence detection
 * @shrt:    value to report for short detection
 *
 * Enable microphone detection via IRQ on the WM8994.  If GPIOs are
 * being used to bring out signals to the processor then only platform
 * data configuration is needed for WM8994 and processor GPIOs should
 * be configured using snd_soc_jack_add_gpios() instead.
 *
 * Configuration of detection levels is available via the micbias1_lvl
 * and micbias2_lvl platform data members.
 */
int wm8994_mic_detect(struct snd_soc_codec *codec, struct snd_soc_jack *jack,
		      int micbias, int det, int shrt)
{
	struct wm8994_priv *wm8994 = snd_soc_codec_get_drvdata(codec);
	struct wm8994_micdet *micdet;
	struct wm8994 *control = codec->control_data;
	int reg;

	if (control->type != WM8994)
		return -EINVAL;

	switch (micbias) {
	case 1:
		micdet = &wm8994->micdet[0];
		break;
	case 2:
		micdet = &wm8994->micdet[1];
		break;
	default:
		return -EINVAL;
	}	

	dev_dbg(codec->dev, "Configuring microphone detection on %d: %x %x\n",
		micbias, det, shrt);

	/* Store the configuration */
	micdet->jack = jack;
	micdet->det = det;
	micdet->shrt = shrt;

	/* If either of the jacks is set up then enable detection */
	if (wm8994->micdet[0].jack || wm8994->micdet[1].jack)
		reg = WM8994_MICD_ENA;
	else 
		reg = 0;

	snd_soc_update_bits(codec, WM8994_MICBIAS, WM8994_MICD_ENA, reg);

	return 0;
}
EXPORT_SYMBOL_GPL(wm8994_mic_detect);

static irqreturn_t wm8994_mic_irq(int irq, void *data)
{
	struct wm8994_priv *priv = data;
	struct snd_soc_codec *codec = priv->codec;
	int reg;
	int report;

#ifndef CONFIG_SND_SOC_WM8994_MODULE
	trace_snd_soc_jack_irq(dev_name(codec->dev));
#endif

	reg = snd_soc_read(codec, WM8994_INTERRUPT_RAW_STATUS_2);
	if (reg < 0) {
		dev_err(codec->dev, "Failed to read microphone status: %d\n",
			reg);
		return IRQ_HANDLED;
	}

	dev_dbg(codec->dev, "Microphone status: %x\n", reg);

	report = 0;
	if (reg & WM8994_MIC1_DET_STS)
		report |= priv->micdet[0].det;
	if (reg & WM8994_MIC1_SHRT_STS)
		report |= priv->micdet[0].shrt;
	snd_soc_jack_report(priv->micdet[0].jack, report,
			    priv->micdet[0].det | priv->micdet[0].shrt);

	report = 0;
	if (reg & WM8994_MIC2_DET_STS)
		report |= priv->micdet[1].det;
	if (reg & WM8994_MIC2_SHRT_STS)
		report |= priv->micdet[1].shrt;
	snd_soc_jack_report(priv->micdet[1].jack, report,
			    priv->micdet[1].det | priv->micdet[1].shrt);

	return IRQ_HANDLED;
}

/* Default microphone detection handler for WM8958 - the user can
 * override this if they wish.
 */
static void wm8958_default_micdet(u16 status, void *data)
{
	struct snd_soc_codec *codec = data;
	struct wm8994_priv *wm8994 = snd_soc_codec_get_drvdata(codec);
	int report = 0;

	/* If nothing present then clear our statuses */
	if (!(status & WM8958_MICD_STS))
		goto done;

	report = SND_JACK_MICROPHONE;

	/* Everything else is buttons; just assign slots */
	if (status & 0x1c0)
		report |= SND_JACK_BTN_0;

done:
	snd_soc_jack_report(wm8994->micdet[0].jack, report,
			    SND_JACK_BTN_0 | SND_JACK_MICROPHONE);
}

/**
 * wm8958_mic_detect - Enable microphone detection via the WM8958 IRQ
 *
 * @codec:   WM8958 codec
 * @jack:    jack to report detection events on
 *
 * Enable microphone detection functionality for the WM8958.  By
 * default simple detection which supports the detection of up to 6
 * buttons plus video and microphone functionality is supported.
 *
 * The WM8958 has an advanced jack detection facility which is able to
 * support complex accessory detection, especially when used in
 * conjunction with external circuitry.  In order to provide maximum
 * flexiblity a callback is provided which allows a completely custom
 * detection algorithm.
 */
int wm8958_mic_detect(struct snd_soc_codec *codec, struct snd_soc_jack *jack,
		      wm8958_micdet_cb cb, void *cb_data)
{
	struct wm8994_priv *wm8994 = snd_soc_codec_get_drvdata(codec);
	struct wm8994 *control = codec->control_data;

	if (control->type != WM8958)
		return -EINVAL;

	if (jack) {
		if (!cb) {
			dev_dbg(codec->dev, "Using default micdet callback\n");
			cb = wm8958_default_micdet;
			cb_data = codec;
		}

		wm8994->micdet[0].jack = jack;
		wm8994->jack_cb = cb;
		wm8994->jack_cb_data = cb_data;

		snd_soc_update_bits(codec, WM8958_MIC_DETECT_1,
				    WM8958_MICD_ENA, WM8958_MICD_ENA);
	} else {
		snd_soc_update_bits(codec, WM8958_MIC_DETECT_1,
				    WM8958_MICD_ENA, 0);
	}

	return 0;
}
EXPORT_SYMBOL_GPL(wm8958_mic_detect);

static irqreturn_t wm8958_mic_irq(int irq, void *data)
{
	struct wm8994_priv *wm8994 = data;
	struct snd_soc_codec *codec = wm8994->codec;
	int reg;

	reg = snd_soc_read(codec, WM8958_MIC_DETECT_3);
	if (reg < 0) {
		dev_err(codec->dev, "Failed to read mic detect status: %d\n",
			reg);
		return IRQ_NONE;
	}

	if (!(reg & WM8958_MICD_VALID)) {
		dev_dbg(codec->dev, "Mic detect data not valid\n");
		goto out;
	}

#ifndef CONFIG_SND_SOC_WM8994_MODULE
	trace_snd_soc_jack_irq(dev_name(codec->dev));
#endif

	if (wm8994->jack_cb)
		wm8994->jack_cb(reg, wm8994->jack_cb_data);
	else
		dev_warn(codec->dev, "Accessory detection with no callback\n");

out:
	return IRQ_HANDLED;
}

static int wm8994_codec_probe(struct snd_soc_codec *codec)
{
	struct wm8994 *control;
	struct wm8994_priv *wm8994;
	struct snd_soc_dapm_context *dapm = &codec->dapm;
	int ret, i;

	codec->control_data = dev_get_drvdata(codec->dev->parent);
	control = codec->control_data;

	wm8994 = kzalloc(sizeof(struct wm8994_priv), GFP_KERNEL);
	if (wm8994 == NULL)
		return -ENOMEM;
	snd_soc_codec_set_drvdata(codec, wm8994);

	wm8994->pdata = dev_get_platdata(codec->dev->parent);
	wm8994->codec = codec;

	if (wm8994->pdata && wm8994->pdata->micdet_irq)
		wm8994->micdet_irq = wm8994->pdata->micdet_irq;
	else if (wm8994->pdata && wm8994->pdata->irq_base)
		wm8994->micdet_irq = wm8994->pdata->irq_base +
				     WM8994_IRQ_MIC1_DET;

	pm_runtime_enable(codec->dev);
	pm_runtime_resume(codec->dev);

	/* Read our current status back from the chip - we don't want to
	 * reset as this may interfere with the GPIO or LDO operation. */
	for (i = 0; i < WM8994_CACHE_SIZE; i++) {
		if (!wm8994_readable(codec, i) || wm8994_volatile(codec, i))
			continue;

		ret = wm8994_reg_read(codec->control_data, i);
		if (ret <= 0)
			continue;

		ret = snd_soc_cache_write(codec, i, ret);
		if (ret != 0) {
			dev_err(codec->dev,
				"Failed to initialise cache for 0x%x: %d\n",
				i, ret);
			goto err;
		}
	}

	/* Set revision-specific configuration */
	wm8994->revision = snd_soc_read(codec, WM8994_CHIP_REVISION);
	switch (control->type) {
	case WM8994:
		switch (wm8994->revision) {
		case 2:
		case 3:
			wm8994->hubs.dcs_codes = -5;
			wm8994->hubs.hp_startup_mode = 1;
			wm8994->hubs.dcs_readback_mode = 1;
			break;
		default:
			wm8994->hubs.dcs_readback_mode = 1;
			break;
		}

	case WM8958:
		wm8994->hubs.dcs_readback_mode = 1;
		break;

	default:
		break;
	}

	switch (control->type) {
	case WM8994:
		if (wm8994->micdet_irq) {
			ret = request_threaded_irq(wm8994->micdet_irq, NULL,
						   wm8994_mic_irq,
						   IRQF_TRIGGER_RISING,
						   "Mic1 detect",
						   wm8994);
			if (ret != 0)
				dev_warn(codec->dev,
					 "Failed to request Mic1 detect IRQ: %d\n",
					 ret);
		}

		ret = wm8994_request_irq(codec->control_data,
					 WM8994_IRQ_MIC1_SHRT,
					 wm8994_mic_irq, "Mic 1 short",
					 wm8994);
		if (ret != 0)
			dev_warn(codec->dev,
				 "Failed to request Mic1 short IRQ: %d\n",
				 ret);

		ret = wm8994_request_irq(codec->control_data,
					 WM8994_IRQ_MIC2_DET,
					 wm8994_mic_irq, "Mic 2 detect",
					 wm8994);
		if (ret != 0)
			dev_warn(codec->dev,
				 "Failed to request Mic2 detect IRQ: %d\n",
				 ret);

		ret = wm8994_request_irq(codec->control_data,
					 WM8994_IRQ_MIC2_SHRT,
					 wm8994_mic_irq, "Mic 2 short",
					 wm8994);
		if (ret != 0)
			dev_warn(codec->dev,
				 "Failed to request Mic2 short IRQ: %d\n",
				 ret);
		break;

	case WM8958:
		if (wm8994->micdet_irq) {
			ret = request_threaded_irq(wm8994->micdet_irq, NULL,
						   wm8958_mic_irq,
						   IRQF_TRIGGER_RISING,
						   "Mic detect",
						   wm8994);
			if (ret != 0)
				dev_warn(codec->dev,
					 "Failed to request Mic detect IRQ: %d\n",
					 ret);
		}
	}

	/* Remember if AIFnLRCLK is configured as a GPIO.  This should be
	 * configured on init - if a system wants to do this dynamically
	 * at runtime we can deal with that then.
	 */
	ret = wm8994_reg_read(codec->control_data, WM8994_GPIO_1);
	if (ret < 0) {
		dev_err(codec->dev, "Failed to read GPIO1 state: %d\n", ret);
		goto err_irq;
	}
	if ((ret & WM8994_GPN_FN_MASK) != WM8994_GP_FN_PIN_SPECIFIC) {
		wm8994->lrclk_shared[0] = 1;
		wm8994_dai[0].symmetric_rates = 1;
	} else {
		wm8994->lrclk_shared[0] = 0;
	}

	ret = wm8994_reg_read(codec->control_data, WM8994_GPIO_6);
	if (ret < 0) {
		dev_err(codec->dev, "Failed to read GPIO6 state: %d\n", ret);
		goto err_irq;
	}
	if ((ret & WM8994_GPN_FN_MASK) != WM8994_GP_FN_PIN_SPECIFIC) {
		wm8994->lrclk_shared[1] = 1;
		wm8994_dai[1].symmetric_rates = 1;
	} else {
		wm8994->lrclk_shared[1] = 0;
	}

	wm8994_set_bias_level(codec, SND_SOC_BIAS_STANDBY);

	/* Latch volume updates (right only; we always do left then right). */
	snd_soc_update_bits(codec, WM8994_AIF1_DAC1_LEFT_VOLUME,
			    WM8994_AIF1DAC1_VU, WM8994_AIF1DAC1_VU);
	snd_soc_update_bits(codec, WM8994_AIF1_DAC1_RIGHT_VOLUME,
			    WM8994_AIF1DAC1_VU, WM8994_AIF1DAC1_VU);
	snd_soc_update_bits(codec, WM8994_AIF1_DAC2_LEFT_VOLUME,
			    WM8994_AIF1DAC2_VU, WM8994_AIF1DAC2_VU);
	snd_soc_update_bits(codec, WM8994_AIF1_DAC2_RIGHT_VOLUME,
			    WM8994_AIF1DAC2_VU, WM8994_AIF1DAC2_VU);
	snd_soc_update_bits(codec, WM8994_AIF2_DAC_LEFT_VOLUME,
			    WM8994_AIF2DAC_VU, WM8994_AIF2DAC_VU);
	snd_soc_update_bits(codec, WM8994_AIF2_DAC_RIGHT_VOLUME,
			    WM8994_AIF2DAC_VU, WM8994_AIF2DAC_VU);
	snd_soc_update_bits(codec, WM8994_AIF1_ADC1_LEFT_VOLUME,
			    WM8994_AIF1ADC1_VU, WM8994_AIF1ADC1_VU);
	snd_soc_update_bits(codec, WM8994_AIF1_ADC1_RIGHT_VOLUME,
			    WM8994_AIF1ADC1_VU, WM8994_AIF1ADC1_VU);
	snd_soc_update_bits(codec, WM8994_AIF1_ADC2_LEFT_VOLUME,
			    WM8994_AIF1ADC2_VU, WM8994_AIF1ADC2_VU);
	snd_soc_update_bits(codec, WM8994_AIF1_ADC2_RIGHT_VOLUME,
			    WM8994_AIF1ADC2_VU, WM8994_AIF1ADC2_VU);
	snd_soc_update_bits(codec, WM8994_AIF2_ADC_LEFT_VOLUME,
			    WM8994_AIF2ADC_VU, WM8994_AIF1ADC2_VU);
	snd_soc_update_bits(codec, WM8994_AIF2_ADC_RIGHT_VOLUME,
			    WM8994_AIF2ADC_VU, WM8994_AIF1ADC2_VU);
	snd_soc_update_bits(codec, WM8994_DAC1_LEFT_VOLUME,
			    WM8994_DAC1_VU, WM8994_DAC1_VU);
	snd_soc_update_bits(codec, WM8994_DAC1_RIGHT_VOLUME,
			    WM8994_DAC1_VU, WM8994_DAC1_VU);
	snd_soc_update_bits(codec, WM8994_DAC2_LEFT_VOLUME,
			    WM8994_DAC2_VU, WM8994_DAC2_VU);
	snd_soc_update_bits(codec, WM8994_DAC2_RIGHT_VOLUME,
			    WM8994_DAC2_VU, WM8994_DAC2_VU);

	/* Set the low bit of the 3D stereo depth so TLV matches */
	snd_soc_update_bits(codec, WM8994_AIF1_DAC1_FILTERS_2,
			    1 << WM8994_AIF1DAC1_3D_GAIN_SHIFT,
			    1 << WM8994_AIF1DAC1_3D_GAIN_SHIFT);
	snd_soc_update_bits(codec, WM8994_AIF1_DAC2_FILTERS_2,
			    1 << WM8994_AIF1DAC2_3D_GAIN_SHIFT,
			    1 << WM8994_AIF1DAC2_3D_GAIN_SHIFT);
	snd_soc_update_bits(codec, WM8994_AIF2_DAC_FILTERS_2,
			    1 << WM8994_AIF2DAC_3D_GAIN_SHIFT,
			    1 << WM8994_AIF2DAC_3D_GAIN_SHIFT);

	/* Unconditionally enable AIF1 ADC TDM mode; it only affects
	 * behaviour on idle TDM clock cycles. */
	snd_soc_update_bits(codec, WM8994_AIF1_CONTROL_1,
			    WM8994_AIF1ADC_TDM, WM8994_AIF1ADC_TDM);

	wm8994_update_class_w(codec);

	wm8994_handle_pdata(wm8994);

	wm_hubs_add_analogue_controls(codec);
	snd_soc_add_controls(codec, wm8994_snd_controls,
			     ARRAY_SIZE(wm8994_snd_controls));
	snd_soc_dapm_new_controls(dapm, wm8994_dapm_widgets,
				  ARRAY_SIZE(wm8994_dapm_widgets));

	switch (control->type) {
	case WM8994:
		snd_soc_dapm_new_controls(dapm, wm8994_specific_dapm_widgets,
					  ARRAY_SIZE(wm8994_specific_dapm_widgets));
		if (wm8994->revision < 4) {
			snd_soc_dapm_new_controls(dapm, wm8994_lateclk_revd_widgets,
						  ARRAY_SIZE(wm8994_lateclk_revd_widgets));
			snd_soc_dapm_new_controls(dapm, wm8994_adc_revd_widgets,
						  ARRAY_SIZE(wm8994_adc_revd_widgets));
			snd_soc_dapm_new_controls(dapm, wm8994_dac_revd_widgets,
						  ARRAY_SIZE(wm8994_dac_revd_widgets));
		} else {
			snd_soc_dapm_new_controls(dapm, wm8994_lateclk_widgets,
						  ARRAY_SIZE(wm8994_lateclk_widgets));
			snd_soc_dapm_new_controls(dapm, wm8994_adc_widgets,
						  ARRAY_SIZE(wm8994_adc_widgets));
			snd_soc_dapm_new_controls(dapm, wm8994_dac_widgets,
						  ARRAY_SIZE(wm8994_dac_widgets));
		}
		break;
	case WM8958:
		snd_soc_add_controls(codec, wm8958_snd_controls,
				     ARRAY_SIZE(wm8958_snd_controls));
		snd_soc_dapm_new_controls(dapm, wm8994_lateclk_widgets,
					  ARRAY_SIZE(wm8994_lateclk_widgets));
		snd_soc_dapm_new_controls(dapm, wm8994_adc_widgets,
					  ARRAY_SIZE(wm8994_adc_widgets));
		snd_soc_dapm_new_controls(dapm, wm8994_dac_widgets,
					  ARRAY_SIZE(wm8994_dac_widgets));
		snd_soc_dapm_new_controls(dapm, wm8958_dapm_widgets,
					  ARRAY_SIZE(wm8958_dapm_widgets));
		if (wm8994->revision < 1) {
			snd_soc_dapm_new_controls(dapm, wm8994_lateclk_revd_widgets,
						  ARRAY_SIZE(wm8994_lateclk_revd_widgets));
			snd_soc_dapm_new_controls(dapm, wm8994_adc_revd_widgets,
						  ARRAY_SIZE(wm8994_adc_revd_widgets));
			snd_soc_dapm_new_controls(dapm, wm8994_dac_revd_widgets,
						  ARRAY_SIZE(wm8994_dac_revd_widgets));
		} else {
			snd_soc_dapm_new_controls(dapm, wm8994_lateclk_widgets,
						  ARRAY_SIZE(wm8994_lateclk_widgets));
			snd_soc_dapm_new_controls(dapm, wm8994_adc_widgets,
						  ARRAY_SIZE(wm8994_adc_widgets));
			snd_soc_dapm_new_controls(dapm, wm8994_dac_widgets,
						  ARRAY_SIZE(wm8994_dac_widgets));
		}
		break;
	}
		

	wm_hubs_add_analogue_routes(codec, 0, 0);
	snd_soc_dapm_add_routes(dapm, intercon, ARRAY_SIZE(intercon));

	switch (control->type) {
	case WM8994:
		snd_soc_dapm_add_routes(dapm, wm8994_intercon,
					ARRAY_SIZE(wm8994_intercon));

		if (wm8994->revision < 4) {
			snd_soc_dapm_add_routes(dapm, wm8994_revd_intercon,
						ARRAY_SIZE(wm8994_revd_intercon));
			snd_soc_dapm_add_routes(dapm, wm8994_lateclk_revd_intercon,
						ARRAY_SIZE(wm8994_lateclk_revd_intercon));
		} else {
			snd_soc_dapm_add_routes(dapm, wm8994_lateclk_intercon,
						ARRAY_SIZE(wm8994_lateclk_intercon));
		}
		break;
	case WM8958:
<<<<<<< HEAD
		snd_soc_dapm_add_routes(dapm, wm8994_lateclk_intercon,
					ARRAY_SIZE(wm8994_lateclk_intercon));
		snd_soc_dapm_add_routes(dapm, wm8958_intercon,
					ARRAY_SIZE(wm8958_intercon));
=======
		if (wm8994->revision < 1) {
			snd_soc_dapm_add_routes(dapm, wm8994_revd_intercon,
						ARRAY_SIZE(wm8994_revd_intercon));
			snd_soc_dapm_add_routes(dapm, wm8994_lateclk_revd_intercon,
						ARRAY_SIZE(wm8994_lateclk_revd_intercon));
		} else {
			snd_soc_dapm_add_routes(dapm, wm8994_lateclk_intercon,
						ARRAY_SIZE(wm8994_lateclk_intercon));
			snd_soc_dapm_add_routes(dapm, wm8958_intercon,
						ARRAY_SIZE(wm8958_intercon));
		}

		wm8958_dsp2_init(codec);
>>>>>>> d762f438
		break;
	}

	return 0;

err_irq:
	wm8994_free_irq(codec->control_data, WM8994_IRQ_MIC2_SHRT, wm8994);
	wm8994_free_irq(codec->control_data, WM8994_IRQ_MIC2_DET, wm8994);
	wm8994_free_irq(codec->control_data, WM8994_IRQ_MIC1_SHRT, wm8994);
	if (wm8994->micdet_irq)
		free_irq(wm8994->micdet_irq, wm8994);
err:
	kfree(wm8994);
	return ret;
}

static int  wm8994_codec_remove(struct snd_soc_codec *codec)
{
	struct wm8994_priv *wm8994 = snd_soc_codec_get_drvdata(codec);
	struct wm8994 *control = codec->control_data;

	wm8994_set_bias_level(codec, SND_SOC_BIAS_OFF);

	pm_runtime_disable(codec->dev);

	switch (control->type) {
	case WM8994:
		if (wm8994->micdet_irq)
			free_irq(wm8994->micdet_irq, wm8994);
		wm8994_free_irq(codec->control_data, WM8994_IRQ_MIC2_DET,
				wm8994);
		wm8994_free_irq(codec->control_data, WM8994_IRQ_MIC1_SHRT,
				wm8994);
		wm8994_free_irq(codec->control_data, WM8994_IRQ_MIC1_DET,
				wm8994);
		break;

	case WM8958:
		if (wm8994->micdet_irq)
			free_irq(wm8994->micdet_irq, wm8994);
		break;
	}
	if (wm8994->mbc)
		release_firmware(wm8994->mbc);
	if (wm8994->mbc_vss)
		release_firmware(wm8994->mbc_vss);
	if (wm8994->enh_eq)
		release_firmware(wm8994->enh_eq);
	kfree(wm8994->retune_mobile_texts);
	kfree(wm8994->drc_texts);
	kfree(wm8994);

	return 0;
}

static struct snd_soc_codec_driver soc_codec_dev_wm8994 = {
	.probe =	wm8994_codec_probe,
	.remove =	wm8994_codec_remove,
	.suspend =	wm8994_suspend,
	.resume =	wm8994_resume,
	.read =		wm8994_read,
	.write =	wm8994_write,
	.readable_register = wm8994_readable,
	.volatile_register = wm8994_volatile,
	.set_bias_level = wm8994_set_bias_level,

	.reg_cache_size = WM8994_CACHE_SIZE,
	.reg_cache_default = wm8994_reg_defaults,
	.reg_word_size = 2,
	.compress_type = SND_SOC_RBTREE_COMPRESSION,
};

static int __devinit wm8994_probe(struct platform_device *pdev)
{
	return snd_soc_register_codec(&pdev->dev, &soc_codec_dev_wm8994,
			wm8994_dai, ARRAY_SIZE(wm8994_dai));
}

static int __devexit wm8994_remove(struct platform_device *pdev)
{
	snd_soc_unregister_codec(&pdev->dev);
	return 0;
}

static struct platform_driver wm8994_codec_driver = {
	.driver = {
		   .name = "wm8994-codec",
		   .owner = THIS_MODULE,
		   },
	.probe = wm8994_probe,
	.remove = __devexit_p(wm8994_remove),
};

static __init int wm8994_init(void)
{
	return platform_driver_register(&wm8994_codec_driver);
}
module_init(wm8994_init);

static __exit void wm8994_exit(void)
{
	platform_driver_unregister(&wm8994_codec_driver);
}
module_exit(wm8994_exit);


MODULE_DESCRIPTION("ASoC WM8994 driver");
MODULE_AUTHOR("Mark Brown <broonie@opensource.wolfsonmicro.com>");
MODULE_LICENSE("GPL");
MODULE_ALIAS("platform:wm8994-codec");<|MERGE_RESOLUTION|>--- conflicted
+++ resolved
@@ -53,64 +53,6 @@
 	WM8994_AIF2_EQ_GAINS_1,
 };
 
-<<<<<<< HEAD
-struct wm8994_micdet {
-	struct snd_soc_jack *jack;
-	int det;
-	int shrt;
-};
-
-/* codec private data */
-struct wm8994_priv {
-	struct wm_hubs_data hubs;
-	enum snd_soc_control_type control_type;
-	void *control_data;
-	struct snd_soc_codec *codec;
-	int sysclk[2];
-	int sysclk_rate[2];
-	int mclk[2];
-	int aifclk[2];
-	struct fll_config fll[2], fll_suspend[2];
-
-	int dac_rates[2];
-	int lrclk_shared[2];
-
-	int mbc_ena[3];
-
-	/* Platform dependent DRC configuration */
-	const char **drc_texts;
-	int drc_cfg[WM8994_NUM_DRC];
-	struct soc_enum drc_enum;
-
-	/* Platform dependent ReTune mobile configuration */
-	int num_retune_mobile_texts;
-	const char **retune_mobile_texts;
-	int retune_mobile_cfg[WM8994_NUM_EQ];
-	struct soc_enum retune_mobile_enum;
-
-	/* Platform dependent MBC configuration */
-	int mbc_cfg;
-	const char **mbc_texts;
-	struct soc_enum mbc_enum;
-
-	struct wm8994_micdet micdet[2];
-
-	wm8958_micdet_cb jack_cb;
-	void *jack_cb_data;
-	int micdet_irq;
-
-	int revision;
-	struct wm8994_pdata *pdata;
-
-	unsigned int aif1clk_enable:1;
-	unsigned int aif2clk_enable:1;
-
-	unsigned int aif1clk_disable:1;
-	unsigned int aif2clk_disable:1;
-};
-
-=======
->>>>>>> d762f438
 static int wm8994_readable(struct snd_soc_codec *codec, unsigned int reg)
 {
 	struct wm8994_priv *wm8994 = snd_soc_codec_get_drvdata(codec);
@@ -3144,12 +3086,6 @@
 	case WM8958:
 		snd_soc_add_controls(codec, wm8958_snd_controls,
 				     ARRAY_SIZE(wm8958_snd_controls));
-		snd_soc_dapm_new_controls(dapm, wm8994_lateclk_widgets,
-					  ARRAY_SIZE(wm8994_lateclk_widgets));
-		snd_soc_dapm_new_controls(dapm, wm8994_adc_widgets,
-					  ARRAY_SIZE(wm8994_adc_widgets));
-		snd_soc_dapm_new_controls(dapm, wm8994_dac_widgets,
-					  ARRAY_SIZE(wm8994_dac_widgets));
 		snd_soc_dapm_new_controls(dapm, wm8958_dapm_widgets,
 					  ARRAY_SIZE(wm8958_dapm_widgets));
 		if (wm8994->revision < 1) {
@@ -3190,12 +3126,6 @@
 		}
 		break;
 	case WM8958:
-<<<<<<< HEAD
-		snd_soc_dapm_add_routes(dapm, wm8994_lateclk_intercon,
-					ARRAY_SIZE(wm8994_lateclk_intercon));
-		snd_soc_dapm_add_routes(dapm, wm8958_intercon,
-					ARRAY_SIZE(wm8958_intercon));
-=======
 		if (wm8994->revision < 1) {
 			snd_soc_dapm_add_routes(dapm, wm8994_revd_intercon,
 						ARRAY_SIZE(wm8994_revd_intercon));
@@ -3209,7 +3139,6 @@
 		}
 
 		wm8958_dsp2_init(codec);
->>>>>>> d762f438
 		break;
 	}
 
